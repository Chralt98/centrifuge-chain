--- conflicted
+++ resolved
@@ -9,19 +9,6 @@
 // but WITHOUT ANY WARRANTY; without even the implied warranty of
 // MERCHANTABILITY or FITNESS FOR A PARTICULAR PURPOSE.  See the
 // GNU General Public License for more details.
-<<<<<<< HEAD
-use cfg_primitives::Balance;
-use cfg_types::tokens::CurrencyId;
-#[cfg(feature = "try-runtime")]
-use frame_support::ensure;
-use frame_support::{traits::OnRuntimeUpgrade, weights::Weight};
-#[cfg(feature = "try-runtime")]
-use sp_std::vec::Vec;
-
-use crate::Runtime;
-
-pub type UpgradeAltair1028 = (asset_registry::CrossChainTransferabilityMigration,);
-=======
 use frame_support::{traits::OnRuntimeUpgrade, weights::Weight};
 
 /// The migration set for Altair 1031 @ Kusama. It includes all the migrations
@@ -71,7 +58,6 @@
 /// Altair.
 #[cfg(feature = "testnet-runtime")]
 pub type UpgradeAltair1034 = ();
->>>>>>> 70d5828e
 
 mod asset_registry {
 	use cfg_primitives::Balance;
@@ -219,8 +205,6 @@
 			]
 		}
 	}
-<<<<<<< HEAD
-=======
 }
 
 mod orml_tokens_migration {
@@ -368,5 +352,4 @@
 			crate::RocksDbWeight::get().writes(1)
 		}
 	}
->>>>>>> 70d5828e
 }