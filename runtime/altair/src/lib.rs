// Copyright 2021 Centrifuge Foundation (centrifuge.io).
//
// This file is part of the Centrifuge chain project.
// Centrifuge is free software: you can redistribute it and/or modify
// it under the terms of the GNU General Public License as published by
// the Free Software Foundation, either version 3 of the License, or
// (at your option) any later version (see http://www.gnu.org/licenses).
// Centrifuge is distributed in the hope that it will be useful,
// but WITHOUT ANY WARRANTY; without even the implied warranty of
// MERCHANTABILITY or FITNESS FOR A PARTICULAR PURPOSE.  See the
// GNU General Public License for more details.

//! The Substrate runtime. This can be compiled with `#[no_std]`, ready for
//! Wasm.

#![cfg_attr(not(feature = "std"), no_std)]
// `construct_runtime!` does a lot of recursion and requires us to increase the limit to 256.
#![recursion_limit = "256"]
// Allow things like `1 * CFG`
#![allow(clippy::identity_op)]

use ::xcm::v3::{MultiAsset, MultiLocation};
pub use cfg_primitives::{constants::*, types::*};
use cfg_traits::{
	investments::{OrderManager, TrancheCurrency as _},
	Permissions as PermissionsT, PoolNAV, PoolUpdateGuard, PreConditions, TryConvert,
};
pub use cfg_types::tokens::CurrencyId;
use cfg_types::{
	consts::pools::*,
	fee_keys::FeeKey,
	fixed_point::{Quantity, Rate, Ratio},
	ids::PRICE_ORACLE_PALLET_ID,
	oracles::OracleKey,
	permissions::{PermissionRoles, PermissionScope, PermissionedCurrencyRole, PoolRole, Role},
	time::TimeProvider,
	tokens::{CustomMetadata, StakingCurrency, TrancheCurrency},
};
use codec::{Decode, Encode, MaxEncodedLen};
use constants::currency::*;
use fp_rpc::TransactionStatus;
use frame_support::{
	construct_runtime,
	dispatch::DispatchClass,
	parameter_types,
	traits::{
		AsEnsureOriginWithArg, ConstU32, Contains, EqualPrivilegeOnly, InstanceFilter,
		LockIdentifier, PalletInfoAccess, U128CurrencyToVote, UnixTime, WithdrawReasons,
	},
	weights::{
		constants::{BlockExecutionWeight, ExtrinsicBaseWeight, RocksDbWeight},
		ConstantMultiplier, Weight,
	},
	PalletId, RuntimeDebug,
};
use frame_system::{
	limits::{BlockLength, BlockWeights},
	EnsureRoot, EnsureSigned,
};
use orml_traits::{currency::MutationHooks, parameter_type_with_key};
use pallet_anchors::AnchorData;
pub use pallet_balances::Call as BalancesCall;
use pallet_collective::{EnsureMember, EnsureProportionMoreThan};
use pallet_evm::{Account as EVMAccount, FeeCalculator, Runner};
use pallet_investments::OrderType;
use pallet_pool_system::{
	pool_types::{PoolDetails, ScheduledUpdateDetails},
	tranches::{TrancheIndex, TrancheLoc, TrancheSolution},
	EpochSolution,
};
use pallet_restricted_tokens::{FungibleInspectPassthrough, FungiblesInspectPassthrough};
pub use pallet_timestamp::Call as TimestampCall;
pub use pallet_transaction_payment::{CurrencyAdapter, Multiplier, TargetedFeeAdjustment};
use pallet_transaction_payment_rpc_runtime_api::{FeeDetails, RuntimeDispatchInfo};
use polkadot_runtime_common::{prod_or_fast, BlockHashCount, SlowAdjustingFeeUpdate};
pub use runtime_common::*;
use runtime_common::{
	fees::{DealWithFees, WeightToFee},
	gateway::GatewayAccountProvider,
};
use scale_info::TypeInfo;
use sp_api::impl_runtime_apis;
use sp_core::{OpaqueMetadata, H160, H256, U256};
use sp_inherents::{CheckInherentsResult, InherentData};
#[cfg(any(feature = "std", test))]
pub use sp_runtime::BuildStorage;
use sp_runtime::{
	create_runtime_str, generic, impl_opaque_keys,
	traits::{
		AccountIdConversion, BlakeTwo256, Block as BlockT, ConvertInto, DispatchInfoOf,
		Dispatchable, One, PostDispatchInfoOf, UniqueSaturatedInto, Zero,
	},
	transaction_validity::{TransactionSource, TransactionValidity, TransactionValidityError},
	ApplyExtrinsicResult, DispatchError, DispatchResult, FixedI128, Perbill, Permill, Perquintill,
};
use sp_std::{marker::PhantomData, prelude::*};
#[cfg(any(feature = "std", test))]
use sp_version::NativeVersion;
use sp_version::RuntimeVersion;
use static_assertions::const_assert;
use xcm_executor::XcmExecutor;

use crate::xcm::{XcmConfig, XcmOriginToTransactDispatchOrigin};

pub mod constants;
pub mod evm;
mod migrations;
mod weights;
pub mod xcm;

pub use crate::xcm::*;

// Make the WASM binary available.
#[cfg(feature = "std")]
include!(concat!(env!("OUT_DIR"), "/wasm_binary.rs"));

impl_opaque_keys! {
	pub struct SessionKeys {
		pub aura: Aura,
		pub block_rewards: BlockRewards,
	}
}

/// Runtime version.
#[sp_version::runtime_version]
pub const VERSION: RuntimeVersion = RuntimeVersion {
	spec_name: create_runtime_str!("altair"),
	impl_name: create_runtime_str!("altair"),
	authoring_version: 1,
	spec_version: 1033,
	impl_version: 1,
	#[cfg(not(feature = "disable-runtime-api"))]
	apis: RUNTIME_API_VERSIONS,
	#[cfg(feature = "disable-runtime-api")]
	apis: version::create_apis_vec![[]],
	transaction_version: 2,
	state_version: 0,
};

/// Native version.
#[cfg(any(feature = "std", test))]
pub fn native_version() -> NativeVersion {
	NativeVersion {
		runtime_version: VERSION,
		can_author_with: Default::default(),
	}
}

parameter_types! {
	// we'll pull the max pov size from the relay chain in the near future
	pub const MaximumBlockWeight: Weight = MAXIMUM_BLOCK_WEIGHT;
	pub const Version: RuntimeVersion = VERSION;
	pub RuntimeBlockLength: BlockLength =
		BlockLength::max_with_normal_ratio(5 * 1024 * 1024, NORMAL_DISPATCH_RATIO);
	pub RuntimeBlockWeights: BlockWeights = BlockWeights::builder()
		.base_block(BlockExecutionWeight::get())
		.for_class(DispatchClass::all(), |weights| {
			weights.base_extrinsic = ExtrinsicBaseWeight::get();
		})
		.for_class(DispatchClass::Normal, |weights| {
			  weights.max_total = Some(NORMAL_DISPATCH_RATIO * MAXIMUM_BLOCK_WEIGHT);
		})
		.for_class(DispatchClass::Operational, |weights| {
			  weights.max_total = Some(MAXIMUM_BLOCK_WEIGHT);
			// Operational transactions have some extra reserved space, so that they
			// are included even if block reached `MAXIMUM_BLOCK_WEIGHT`.
		weights.reserved = Some(
			  MAXIMUM_BLOCK_WEIGHT - NORMAL_DISPATCH_RATIO * MAXIMUM_BLOCK_WEIGHT
		);
		})
		.avg_block_initialization(AVERAGE_ON_INITIALIZE_RATIO)
		.build_or_panic();
	pub const SS58Prefix: u8 = 136;
}

// system support impls
impl frame_system::Config for Runtime {
	/// Data to be associated with an account (other than nonce/transaction
	/// counter, which this module does regardless).
	type AccountData = pallet_balances::AccountData<Balance>;
	/// The identifier used to distinguish between accounts.
	type AccountId = AccountId;
	type BaseCallFilter = BaseCallFilter;
	/// Maximum number of block number to block hash mappings to keep (oldest
	/// pruned first).
	type BlockHashCount = BlockHashCount;
	type BlockLength = RuntimeBlockLength;
	/// The index type for blocks.
	type BlockNumber = BlockNumber;
	type BlockWeights = RuntimeBlockWeights;
	type DbWeight = RocksDbWeight;
	/// The type for hashing blocks and tries.
	type Hash = Hash;
	/// The hashing algorithm used.
	type Hashing = Hashing;
	/// The header type.
	type Header = Header;
	/// The index type for storing how many extrinsics an account has signed.
	type Index = Index;
	/// The lookup mechanism to get account ID from whatever is passed in
	/// dispatchers.
	type Lookup = sp_runtime::traits::AccountIdLookup<AccountId, ()>;
	type MaxConsumers = frame_support::traits::ConstU32<16>;
	/// A function that is invoked when an account has been determined to be
	/// dead. All resources should be cleaned up associated with the given
	/// account.
	type OnKilledAccount = ();
	/// Handler for when a new account has just been created.
	type OnNewAccount = ();
	type OnSetCode = cumulus_pallet_parachain_system::ParachainSetCode<Self>;
	type PalletInfo = PalletInfo;
	/// The aggregated dispatch type that is available for extrinsics.
	type RuntimeCall = RuntimeCall;
	/// The overarching event type.
	type RuntimeEvent = RuntimeEvent;
	/// The ubiquitous origin type.
	type RuntimeOrigin = RuntimeOrigin;
	type SS58Prefix = SS58Prefix;
	type SystemWeightInfo = weights::frame_system::WeightInfo<Runtime>;
	/// Get the chain's current version.
	type Version = Version;
}

/// Base Call Filter
pub struct BaseCallFilter;
impl Contains<RuntimeCall> for BaseCallFilter {
	fn contains(c: &RuntimeCall) -> bool {
		match c {
			RuntimeCall::PolkadotXcm(method) => match method {
				// Block these calls when called by a signed extrinsic.
				// Root will still be able to execute these.
				pallet_xcm::Call::send { .. }
				| pallet_xcm::Call::execute { .. }
				| pallet_xcm::Call::teleport_assets { .. }
				| pallet_xcm::Call::reserve_transfer_assets { .. }
				| pallet_xcm::Call::limited_reserve_transfer_assets { .. }
				| pallet_xcm::Call::limited_teleport_assets { .. } => false,
				pallet_xcm::Call::__Ignore { .. } => {
					unimplemented!()
				}
				pallet_xcm::Call::force_xcm_version { .. }
				| pallet_xcm::Call::force_default_xcm_version { .. }
				| pallet_xcm::Call::force_subscribe_version_notify { .. }
				| pallet_xcm::Call::force_unsubscribe_version_notify { .. } => true,
			},
			// Disable all non-root EVM access
			RuntimeCall::EVM(_) => false,
			// We block this call since it includes Moonbeam trait implementations such
			// as UtilityEncodeCall and XcmTransact that we don't implement and don't want
			// arbitrary users calling it.
			RuntimeCall::XcmTransactor(
				pallet_xcm_transactor::Call::transact_through_derivative { .. },
			) => false,
			_ => true,
		}
	}
}

parameter_types! {
	pub const ReservedXcmpWeight: Weight = MAXIMUM_BLOCK_WEIGHT.saturating_div(4);
	pub const ReservedDmpWeight: Weight = MAXIMUM_BLOCK_WEIGHT.saturating_div(4);
}

impl cumulus_pallet_parachain_system::Config for Runtime {
	type CheckAssociatedRelayNumber = cumulus_pallet_parachain_system::RelayNumberStrictlyIncreases;
	type DmpMessageHandler = DmpQueue;
	type OnSystemEvent = ();
	type OutboundXcmpMessageSource = XcmpQueue;
	type ReservedDmpWeight = ReservedDmpWeight;
	type ReservedXcmpWeight = ReservedXcmpWeight;
	type RuntimeEvent = RuntimeEvent;
	type SelfParaId = parachain_info::Pallet<Runtime>;
	type XcmpMessageHandler = XcmpQueue;
}

impl pallet_randomness_collective_flip::Config for Runtime {}

impl parachain_info::Config for Runtime {}

parameter_types! {
	pub const MinimumPeriod: Moment = SLOT_DURATION / 2;
}
impl pallet_timestamp::Config for Runtime {
	type MinimumPeriod = MinimumPeriod;
	/// A timestamp: milliseconds since the unix epoch.
	type Moment = Moment;
	type OnTimestampSet = Aura;
	type WeightInfo = weights::pallet_timestamp::WeightInfo<Runtime>;
}

// money stuff
parameter_types! {
	/// TransactionByteFee is set to 0.01 MicroAIR
	pub const TransactionByteFee: Balance = 1 * (MICRO_AIR / 100);
	/// This value increases the priority of `Operational` transactions by adding
	/// a "virtual tip" that's equal to the `OperationalFeeMultiplier * final_fee`.
	pub const OperationalFeeMultiplier: u8 = 5;
}

impl pallet_transaction_payment::Config for Runtime {
	type FeeMultiplierUpdate = SlowAdjustingFeeUpdate<Self>;
	type LengthToFee = ConstantMultiplier<Balance, TransactionByteFee>;
	type OnChargeTransaction = CurrencyAdapter<Balances, DealWithFees<Runtime>>;
	type OperationalFeeMultiplier = OperationalFeeMultiplier;
	type RuntimeEvent = RuntimeEvent;
	type WeightToFee = WeightToFee;
}

parameter_types! {
	// the minimum fee for an anchor is 500,000ths of a RAD.
	// This is set to a value so you can still get some return without getting your account removed.
	pub const ExistentialDeposit: Balance = 1 * MICRO_AIR;
	// For weight estimation, we assume that the most locks on an individual account will be 50.
	pub const MaxLocks: u32 = 50;
	pub const MaxReserves: u32 = 50;
}

impl pallet_balances::Config for Runtime {
	/// The means of storing the balances of an account.
	type AccountStore = System;
	/// The type for recording an account's balance.
	type Balance = Balance;
	/// Handler for the unbalanced reduction when removing a dust account.
	type DustRemoval = ();
	/// The minimum amount required to keep an account open.
	type ExistentialDeposit = ExistentialDeposit;
	type MaxLocks = MaxLocks;
	type MaxReserves = MaxReserves;
	type ReserveIdentifier = [u8; 8];
	/// The overarching event type.
	type RuntimeEvent = RuntimeEvent;
	type WeightInfo = weights::pallet_balances::WeightInfo<Runtime>;
}

parameter_types! {
	pub const UncleGenerations: BlockNumber = 5;
}

// We only use find_author to pay in anchor pallet
impl pallet_authorship::Config for Runtime {
	type EventHandler = (CollatorSelection,);
	type FindAuthor = pallet_session::FindAccountFromAuthorIndex<Self, Aura>;
}

parameter_types! {
	pub Period: u32 = prod_or_fast!(6 * HOURS, 1 * MINUTES, "AIR_SESSION_PERIOD");
	pub const Offset: u32 = 0;
}

impl pallet_session::Config for Runtime {
	type Keys = SessionKeys;
	type NextSessionRotation = pallet_session::PeriodicSessions<Period, Offset>;
	type RuntimeEvent = RuntimeEvent;
	// Essentially just Aura, but lets be pedantic.
	type SessionHandler = <SessionKeys as sp_runtime::traits::OpaqueKeys>::KeyTypeIdProviders;
	type SessionManager = CollatorSelection;
	type ShouldEndSession = pallet_session::PeriodicSessions<Period, Offset>;
	type ValidatorId = <Self as frame_system::Config>::AccountId;
	// we don't have stash and controller, thus we don't need the convert as well.
	type ValidatorIdOf = pallet_collator_selection::IdentityCollator;
	type WeightInfo = weights::pallet_session::WeightInfo<Self>;
}

parameter_types! {
	#[derive(scale_info::TypeInfo, Debug, PartialEq, Eq, Clone)]
	pub const MaxAuthorities: u32 = 32;
}

impl pallet_aura::Config for Runtime {
	type AuthorityId = AuraId;
	type DisabledValidators = ();
	type MaxAuthorities = MaxAuthorities;
}

impl cumulus_pallet_aura_ext::Config for Runtime {}

// substrate pallets
parameter_types! {
	// One storage item; value is size 4+4+16+32 bytes = 56 bytes.
	pub const DepositBase: Balance = 30 * CENTI_AIR;
	// Additional storage item size of 32 bytes.
	pub const DepositFactor: Balance = 5 * CENTI_AIR;
	pub const MaxSignatories: u16 = 100;
}

impl pallet_multisig::Config for Runtime {
	type Currency = Balances;
	type DepositBase = DepositBase;
	type DepositFactor = DepositFactor;
	type MaxSignatories = MaxSignatories;
	type RuntimeCall = RuntimeCall;
	type RuntimeEvent = RuntimeEvent;
	type WeightInfo = weights::pallet_multisig::WeightInfo<Runtime>;
}

parameter_types! {
	// One storage item; value is size 4+4+16+32 bytes = 56 bytes.
	pub const ProxyDepositBase: Balance = 30 * CENTI_AIR;
	// Additional storage item size of 32 bytes.
	pub const ProxyDepositFactor: Balance = 5 * CENTI_AIR;
	pub const MaxProxies: u16 = 32;
	pub const AnnouncementDepositBase: Balance = deposit(1, 8);
	pub const AnnouncementDepositFactor: Balance = deposit(0, 66);
	pub const MaxPending: u16 = 32;
}

/// The type used to represent the kinds of proxying allowed.
#[derive(
	Copy,
	Clone,
	Eq,
	PartialEq,
	Ord,
	PartialOrd,
	Encode,
	Decode,
	RuntimeDebug,
	MaxEncodedLen,
	TypeInfo,
)]
pub enum ProxyType {
	Any,
	NonTransfer,
	Governance,
	_Staking, // Deprecated ProxyType, that we are keeping due to the migration
	NonProxy,
	Borrow,
	Invest,
	ProxyManagement,
	KeystoreManagement,
	PodOperation,
	PodAuth,
	PermissionManagement,
}
impl Default for ProxyType {
	fn default() -> Self {
		Self::Any
	}
}

impl InstanceFilter<RuntimeCall> for ProxyType {
	fn filter(&self, c: &RuntimeCall) -> bool {
		match self {
			ProxyType::Any => true,
			ProxyType::NonTransfer => {
				matches!(
					c,
					RuntimeCall::System(..) |
					RuntimeCall::ParachainSystem(..) |
					RuntimeCall::Timestamp(..) |
					// Specifically omitting Balances
					RuntimeCall::CollatorSelection(..) |
					RuntimeCall::Session(..) |
					RuntimeCall::Multisig(..) |
					// The internal logic prevents upgrading
					// this proxy to a `ProxyType::Any` proxy
					// as long as the `is_superset` is correctly
					// configured
					RuntimeCall::Proxy(..) |
					RuntimeCall::Utility(..) |
					RuntimeCall::Scheduler(..) |
					RuntimeCall::Council(..) |
					RuntimeCall::Elections(..) |
					RuntimeCall::Democracy(..) |
					RuntimeCall::Identity(..) |
					RuntimeCall::Vesting(pallet_vesting::Call::vest {..}) |
					RuntimeCall::Vesting(pallet_vesting::Call::vest_other {..}) |
					// Specifically omitting Vesting `vested_transfer`, and `force_vested_transfer`
					RuntimeCall::Treasury(..) |
					RuntimeCall::Uniques(..) |
					RuntimeCall::Preimage(..) |
					RuntimeCall::Fees(..) |
					RuntimeCall::Anchor(..) |
					RuntimeCall::CrowdloanClaim(..) |
					RuntimeCall::CrowdloanReward(..) |
					RuntimeCall::PoolSystem(..) |
					// Specifically omitting Loans `repay` & `borrow` for pallet_loans
					RuntimeCall::Loans(pallet_loans::Call::create{..}) |
					RuntimeCall::Loans(pallet_loans::Call::write_off{..}) |
					RuntimeCall::Loans(pallet_loans::Call::admin_write_off{..}) |
					RuntimeCall::Loans(pallet_loans::Call::propose_loan_mutation{..}) |
					RuntimeCall::Loans(pallet_loans::Call::apply_loan_mutation{..}) |
					RuntimeCall::Loans(pallet_loans::Call::close{..}) |
					RuntimeCall::Loans(pallet_loans::Call::propose_write_off_policy{..}) |
					RuntimeCall::Loans(pallet_loans::Call::apply_write_off_policy{..}) |
					RuntimeCall::Loans(pallet_loans::Call::update_portfolio_valuation{..}) |
					RuntimeCall::Permissions(..) |
					RuntimeCall::CollatorAllowlist(..) |
					// Specifically omitting Tokens
					RuntimeCall::NftSales(pallet_nft_sales::Call::add {..}) |
					RuntimeCall::NftSales(pallet_nft_sales::Call::remove {..}) |
					// Specifically omitting NftSales `buy`
					// Specifically omitting Bridge
					// Specifically omitting Nfts
					RuntimeCall::Investments(pallet_investments::Call::collect_investments_for {..}) |
					RuntimeCall::Investments(pallet_investments::Call::collect_redemptions_for {..}) |
					// Specifically omitting Investments `update_invest_order`, `update_redeem_order`,
					// `collect_investments`, `collect_redemptions`
					// Specifically omitting LiquidityPools
					// Specifically omitting ALL XCM related pallets
					// Specifically omitting OrmlTokens
					// Specifically omitting ChainBridge
					// Specifically omitting Migration
					// Specifically omitting PoolRegistry `register`, `update`, `set_metadata`
					RuntimeCall::PoolRegistry(pallet_pool_registry::Call::execute_update {..}) |
					RuntimeCall::BlockRewards(..)
				)
			}
			ProxyType::Governance => matches!(
				c,
				RuntimeCall::Democracy(..)
					| RuntimeCall::Council(..)
					| RuntimeCall::Elections(..)
					| RuntimeCall::Utility(..)
			),
			ProxyType::_Staking => false,
			ProxyType::NonProxy => {
				matches!(c, RuntimeCall::Proxy(pallet_proxy::Call::proxy { .. }))
					|| !matches!(c, RuntimeCall::Proxy(..))
			}
			ProxyType::Borrow => matches!(
				c,
				RuntimeCall::Loans(pallet_loans::Call::create { .. }) |
                RuntimeCall::Loans(pallet_loans::Call::borrow { .. }) |
                RuntimeCall::Loans(pallet_loans::Call::repay { .. }) |
                RuntimeCall::Loans(pallet_loans::Call::write_off { .. }) |
                RuntimeCall::Loans(pallet_loans::Call::apply_loan_mutation { .. }) |
                RuntimeCall::Loans(pallet_loans::Call::close { .. }) |
                RuntimeCall::Loans(pallet_loans::Call::apply_write_off_policy { .. }) |
                RuntimeCall::Loans(pallet_loans::Call::update_portfolio_valuation { .. }) |
                // Borrowers should be able to close and execute an epoch
                // in order to get liquidity from repayments in previous epochs.
				RuntimeCall::PoolSystem(pallet_pool_system::Call::close_epoch{..}) |
				RuntimeCall::PoolSystem(pallet_pool_system::Call::submit_solution{..}) |
				RuntimeCall::PoolSystem(pallet_pool_system::Call::execute_epoch{..}) |
				RuntimeCall::Utility(pallet_utility::Call::batch_all{..}) |
				RuntimeCall::Utility(pallet_utility::Call::batch{..})
			),
			ProxyType::Invest => matches!(
				c,
				RuntimeCall::Investments(pallet_investments::Call::update_invest_order{..}) |
				RuntimeCall::Investments(pallet_investments::Call::update_redeem_order{..}) |
				RuntimeCall::Investments(pallet_investments::Call::collect_investments{..}) |
				RuntimeCall::Investments(pallet_investments::Call::collect_redemptions{..}) |
				// Investors should be able to close and execute an epoch
				// in order to get their orders fulfilled.
				RuntimeCall::Loans(pallet_loans::Call::update_portfolio_valuation{..}) |
				RuntimeCall::PoolSystem(pallet_pool_system::Call::close_epoch{..}) |
				RuntimeCall::PoolSystem(pallet_pool_system::Call::submit_solution{..}) |
				RuntimeCall::PoolSystem(pallet_pool_system::Call::execute_epoch{..}) |
				RuntimeCall::Utility(pallet_utility::Call::batch_all{..}) |
				RuntimeCall::Utility(pallet_utility::Call::batch{..})
			),
			ProxyType::ProxyManagement => matches!(c, RuntimeCall::Proxy(..)),
			ProxyType::KeystoreManagement => matches!(
				c,
				RuntimeCall::Keystore(pallet_keystore::Call::add_keys { .. })
					| RuntimeCall::Keystore(pallet_keystore::Call::revoke_keys { .. })
			),
			ProxyType::PodOperation => matches!(
				c,
				RuntimeCall::Uniques(..)
					| RuntimeCall::Anchor(..)
					| RuntimeCall::Utility(pallet_utility::Call::batch_all { .. })
			),
			// This type of proxy is used only for authenticating with the centrifuge POD,
			// having it here also allows us to validate authentication with on-chain data.
			ProxyType::PodAuth => false,
			ProxyType::PermissionManagement => matches!(
				c,
				RuntimeCall::Permissions(pallet_permissions::Call::add { .. })
					| RuntimeCall::Permissions(pallet_permissions::Call::remove { .. })
			),
		}
	}

	fn is_superset(&self, o: &Self) -> bool {
		match (self, o) {
			(x, y) if x == y => true,
			(ProxyType::Any, _) => true,
			(_, ProxyType::Any) => false,
			(_, ProxyType::NonProxy) => false,
			(ProxyType::NonTransfer, _) => true,
			_ => false,
		}
	}
}

impl pallet_proxy::Config for Runtime {
	type AnnouncementDepositBase = AnnouncementDepositBase;
	type AnnouncementDepositFactor = AnnouncementDepositFactor;
	type CallHasher = BlakeTwo256;
	type Currency = Balances;
	type MaxPending = MaxPending;
	type MaxProxies = MaxProxies;
	type ProxyDepositBase = ProxyDepositBase;
	type ProxyDepositFactor = ProxyDepositFactor;
	type ProxyType = ProxyType;
	type RuntimeCall = RuntimeCall;
	type RuntimeEvent = RuntimeEvent;
	type WeightInfo = weights::pallet_proxy::WeightInfo<Runtime>;
}

impl pallet_utility::Config for Runtime {
	type PalletsOrigin = OriginCaller;
	type RuntimeCall = RuntimeCall;
	type RuntimeEvent = RuntimeEvent;
	type WeightInfo = weights::pallet_utility::WeightInfo<Runtime>;
}

parameter_types! {
	pub MaximumSchedulerWeight: Weight = Perbill::from_percent(80) * MaximumBlockWeight::get();
	pub const MaxScheduledPerBlock: u32 = 50;
	// Retry a scheduled item every 10 blocks (2 minutes) until the preimage exists.
	pub const NoPreimagePostponement: Option<u32> = Some(10);
}

impl pallet_scheduler::Config for Runtime {
	type MaxScheduledPerBlock = MaxScheduledPerBlock;
	type MaximumWeight = MaximumSchedulerWeight;
	type OriginPrivilegeCmp = EqualPrivilegeOnly;
	type PalletsOrigin = OriginCaller;
	type Preimages = Preimage;
	type RuntimeCall = RuntimeCall;
	type RuntimeEvent = RuntimeEvent;
	type RuntimeOrigin = RuntimeOrigin;
	type ScheduleOrigin = EnsureRoot<AccountId>;
	type WeightInfo = weights::pallet_scheduler::WeightInfo<Runtime>;
}

parameter_types! {
	pub const PreimageMaxSize: u32 = 4096 * 1024;
	pub PreimageBaseDeposit: Balance = deposit(2, 64);
	pub PreimageByteDeposit: Balance = deposit(0, 1);
}

impl pallet_preimage::Config for Runtime {
	type BaseDeposit = PreimageBaseDeposit;
	type ByteDeposit = PreimageByteDeposit;
	type Currency = Balances;
	type ManagerOrigin = EnsureRoot<AccountId>;
	type RuntimeEvent = RuntimeEvent;
	type WeightInfo = weights::pallet_preimage::WeightInfo<Runtime>;
}

parameter_types! {
	pub CouncilMotionDuration: BlockNumber = prod_or_fast!(5 * DAYS, 1 * MINUTES, "AIR_MOTION_DURATION");
	pub const CouncilMaxProposals: u32 = 100;
	pub const CouncilMaxMembers: u32 = 100;
}

impl pallet_collective::Config<CouncilCollective> for Runtime {
	type DefaultVote = pallet_collective::PrimeDefaultVote;
	type MaxMembers = CouncilMaxMembers;
	type MaxProposals = CouncilMaxProposals;
	type MotionDuration = CouncilMotionDuration;
	type Proposal = RuntimeCall;
	type RuntimeEvent = RuntimeEvent;
	type RuntimeOrigin = RuntimeOrigin;
	type WeightInfo = weights::pallet_collective::WeightInfo<Self>;
}

parameter_types! {
	pub const CandidacyBond: Balance = 500 * AIR;
	pub const VotingBond: Balance = 50 * CENTI_AIR;
	pub const VotingBondBase: Balance = 50 * CENTI_AIR;
	pub TermDuration: BlockNumber = prod_or_fast!(7 * DAYS, 1 * MINUTES, "AIR_TERM_DURATION");
	pub const DesiredMembers: u32 = 9;
	pub const DesiredRunnersUp: u32 = 9;
	pub const ElectionsPhragmenModuleId: LockIdentifier = *b"phrelect";
}

// Make sure that there are no more than `MAX_MEMBERS` members elected via
// elections-phragmen.
const_assert!(DesiredMembers::get() <= CouncilMaxMembers::get());

impl pallet_elections_phragmen::Config for Runtime {
	/// How much should be locked up in order to submit one's candidacy.
	type CandidacyBond = CandidacyBond;
	type ChangeMembers = Council;
	type Currency = Balances;
	type CurrencyToVote = U128CurrencyToVote;
	/// Number of members to elect.
	type DesiredMembers = DesiredMembers;
	/// Number of runners_up to keep.
	type DesiredRunnersUp = DesiredRunnersUp;
	type InitializeMembers = Council;
	type KickedMember = Treasury;
	type LoserCandidate = Treasury;
	type MaxCandidates = MaxCandidates;
	type MaxVoters = MaxVoters;
	type PalletId = ElectionsPhragmenModuleId;
	type RuntimeEvent = RuntimeEvent;
	/// How long each seat is kept. This defines the next block number at which
	/// an election round will happen. If set to zero, no elections are ever
	/// triggered and the module will be in passive mode.
	type TermDuration = TermDuration;
	/// Base deposit associated with voting
	type VotingBondBase = VotingBondBase;
	/// How much should be locked up in order to be able to submit votes.
	type VotingBondFactor = VotingBond;
	type WeightInfo = pallet_elections_phragmen::weights::SubstrateWeight<Self>;
}

parameter_types! {
	pub LaunchPeriod: BlockNumber = prod_or_fast!(7 * DAYS, 1 * MINUTES, "AIR_LAUNCH_PERIOD");
	pub VotingPeriod: BlockNumber = prod_or_fast!(7 * DAYS, 1 * MINUTES, "AIR_VOTING_PERIOD");
	pub FastTrackVotingPeriod: BlockNumber = prod_or_fast!(3 * HOURS, 1 * MINUTES, "AIR_FAST_TRACK_VOTING_PERIOD");
	pub const InstantAllowed: bool = false;
	pub const MinimumDeposit: Balance = 500 * AIR;
	pub EnactmentPeriod: BlockNumber = prod_or_fast!(8 * DAYS, 1 * MINUTES, "AIR_ENACTMENT_PERIOD");
	pub CooloffPeriod: BlockNumber = prod_or_fast!(7 * DAYS, 1 * MINUTES, "AIR_COOLOFF_PERIOD");
	pub const MaxProposals: u32 = 100;
	pub const MaxVotes: u32 = 100;
}

impl pallet_democracy::Config for Runtime {
	type BlacklistOrigin = EnsureRoot<AccountId>;
	// To cancel a proposal before it has been passed, must be root.
	type CancelProposalOrigin = EnsureRoot<AccountId>;
	// To cancel a proposal which has been passed, 2/3 of the council must agree to
	// it.
	type CancellationOrigin = EnsureRootOr<TwoThirdOfCouncil>;
	/// Period in blocks where an external proposal may not be re-submitted
	/// after being vetoed.
	type CooloffPeriod = CooloffPeriod;
	type Currency = Balances;
	/// The minimum period of locking and the period between a proposal being
	/// approved and enacted.
	///
	/// It should generally be a little more than the unstake period to ensure
	/// that voting stakers have an opportunity to remove themselves from the
	/// system in the case where they are on the losing side of a vote.
	type EnactmentPeriod = EnactmentPeriod;
	/// A unanimous council can have the next scheduled referendum be a straight
	/// default-carries (NTB) vote.
	type ExternalDefaultOrigin = AllOfCouncil;
	/// A super-majority can have the next scheduled referendum be a straight
	/// majority-carries vote.
	type ExternalMajorityOrigin = HalfOfCouncil;
	/// A straight majority of the council can decide what their next motion is.
	type ExternalOrigin = HalfOfCouncil;
	/// Half of the council can have an ExternalMajority/ExternalDefault vote
	/// be tabled immediately and with a shorter voting/enactment period.
	type FastTrackOrigin = EnsureRootOr<HalfOfCouncil>;
	type FastTrackVotingPeriod = FastTrackVotingPeriod;
	type InstantAllowed = InstantAllowed;
	type InstantOrigin = EnsureRootOr<AllOfCouncil>;
	// Same as EnactmentPeriod
	/// How often (in blocks) new public referenda are launched.
	type LaunchPeriod = LaunchPeriod;
	type MaxBlacklisted = ConstU32<100>;
	type MaxDeposits = ConstU32<100>;
	type MaxProposals = MaxProposals;
	type MaxVotes = MaxVotes;
	/// The minimum amount to be used as a deposit for a public referendum
	/// proposal.
	type MinimumDeposit = MinimumDeposit;
	type PalletsOrigin = OriginCaller;
	type Preimages = Preimage;
	type RuntimeEvent = RuntimeEvent;
	type Scheduler = Scheduler;
	/// Handler for the unbalanced reduction when slashing a preimage deposit.
	type Slash = Treasury;
	// Any single council member may veto a coming council proposal, however they
	// can only do it once and it lasts only for the cooloff period.
	type VetoOrigin = EnsureMember<AccountId, CouncilCollective>;
	type VoteLockingPeriod = EnactmentPeriod;
	/// How often (in blocks) to check for new votes.
	type VotingPeriod = VotingPeriod;
	type WeightInfo = weights::pallet_democracy::WeightInfo<Runtime>;
}

parameter_types! {
	pub const MaxSubAccounts: u32 = 100;
	pub const MaxAdditionalFields: u32 = 100;
	pub const BasicDeposit: Balance = 100 * AIR;
	pub const FieldDeposit: Balance = 25 * AIR;
	pub const SubAccountDeposit: Balance = 20 * AIR;
	pub const MaxRegistrars: u32 = 20;
}

impl pallet_identity::Config for Runtime {
	type BasicDeposit = BasicDeposit;
	type Currency = Balances;
	type FieldDeposit = FieldDeposit;
	type ForceOrigin = EnsureRootOr<EnsureProportionMoreThan<AccountId, CouncilCollective, 1, 2>>;
	type MaxAdditionalFields = MaxAdditionalFields;
	type MaxRegistrars = MaxRegistrars;
	type MaxSubAccounts = MaxSubAccounts;
	type RegistrarOrigin =
		EnsureRootOr<EnsureProportionMoreThan<AccountId, CouncilCollective, 1, 2>>;
	type RuntimeEvent = RuntimeEvent;
	type Slashed = Treasury;
	type SubAccountDeposit = SubAccountDeposit;
	type WeightInfo = weights::pallet_identity::WeightInfo<Runtime>;
}

parameter_types! {
	pub const MinVestedTransfer: Balance = MIN_VESTING * AIR;
	pub UnvestedFundsAllowedWithdrawReasons: WithdrawReasons =
		 WithdrawReasons::except(WithdrawReasons::TRANSFER | WithdrawReasons::RESERVE);
}

impl pallet_vesting::Config for Runtime {
	type BlockNumberToBalance = ConvertInto;
	type Currency = Balances;
	type MinVestedTransfer = MinVestedTransfer;
	type RuntimeEvent = RuntimeEvent;
	type UnvestedFundsAllowedWithdrawReasons = UnvestedFundsAllowedWithdrawReasons;
	type WeightInfo = weights::pallet_vesting::WeightInfo<Runtime>;

	const MAX_VESTING_SCHEDULES: u32 = 28;
}

parameter_types! {
	// 5% of the proposal value need to be bonded. This will be returned
	pub const ProposalBond: Permill = Permill::from_percent(5);

	// Minimum amount to bond per proposal. This will be the least that gets bonded per proposal
	// if the above yields to lower value
	pub const ProposalBondMinimum: Balance = 100 * AIR;

	// Maximum amount to bond per proposal. This will be the most that gets bonded per proposal
	pub const ProposalBondMaximum: Balance = 500 * AIR;

	// periods between treasury spends
	pub const SpendPeriod: BlockNumber = 6 * DAYS;

	// percentage of treasury we burn per Spend period if there is a surplus
	// If the treasury is able to spend on all the approved proposals and didn't miss any
	// then we burn % amount of remaining balance
	// If the treasury couldn't spend on all the approved proposals, then we dont burn any
	pub const Burn: Permill = Permill::from_percent(0);

	// treasury pallet account id
	pub const TreasuryPalletId: PalletId = cfg_types::ids::TREASURY_PALLET_ID;

	// Maximum number of approvals that can be in the spending queue
	pub const MaxApprovals: u32 = 100;
}

impl pallet_treasury::Config for Runtime {
	// either democracy or 66% of council votes
	type ApproveOrigin = EnsureRootOr<TwoThirdOfCouncil>;
	type Burn = Burn;
	// we burn and dont handle the unbalance
	type BurnDestination = ();
	type Currency = Balances;
	type MaxApprovals = MaxApprovals;
	// slashed amount goes to treasury account
	type OnSlash = Treasury;
	type PalletId = TreasuryPalletId;
	type ProposalBond = ProposalBond;
	type ProposalBondMaximum = ProposalBondMaximum;
	type ProposalBondMinimum = ProposalBondMinimum;
	// either democracy or more than 50% council votes
	type RejectOrigin = EnsureRootOr<EnsureProportionMoreThan<AccountId, CouncilCollective, 1, 2>>;
	type RuntimeEvent = RuntimeEvent;
	type SpendFunds = ();
	type SpendOrigin = frame_support::traits::NeverEnsureOrigin<Balance>;
	type SpendPeriod = SpendPeriod;
	type WeightInfo = weights::pallet_treasury::WeightInfo<Runtime>;
}

parameter_types! {
	// per byte deposit is 0.01 AIR
	pub const DepositPerByte: Balance = CENTI_AIR;
	// Base deposit to add attribute is 0.1 AIR
	pub const AttributeDepositBase: Balance = 10 * CENTI_AIR;
	// Base deposit to add metadata is 0.1 AIR
	pub const MetadataDepositBase: Balance = 10 * CENTI_AIR;
	// Deposit to create a class is 1 AIR
	pub const CollectionDeposit: Balance = AIR;
	// Deposit to create a class is 0.1 AIR
	pub const ItemDeposit: Balance = 10 * CENTI_AIR;
	// Maximum limit of bytes for Metadata, Attribute key and Value
	pub const Limit: u32 = 256;
}

impl pallet_uniques::Config for Runtime {
	type AttributeDepositBase = AttributeDepositBase;
	type CollectionDeposit = CollectionDeposit;
	type CollectionId = CollectionId;
	type CreateOrigin = AsEnsureOriginWithArg<EnsureSigned<AccountId>>;
	type Currency = Balances;
	type DepositPerByte = DepositPerByte;
	// a straight majority of council can act as force origin
	type ForceOrigin = EnsureRootOr<HalfOfCouncil>;
	#[cfg(feature = "runtime-benchmarks")]
	type Helper = ();
	type ItemDeposit = ItemDeposit;
	type ItemId = ItemId;
	type KeyLimit = Limit;
	type Locker = ();
	type MetadataDepositBase = MetadataDepositBase;
	type RuntimeEvent = RuntimeEvent;
	type StringLimit = Limit;
	type ValueLimit = Limit;
	type WeightInfo = weights::pallet_uniques::WeightInfo<Self>;
}

// our pallets
parameter_types! {
	pub const DefaultFeeValue: Balance = DEFAULT_FEE_VALUE;
}

impl pallet_fees::Config for Runtime {
	type Currency = Balances;
	type DefaultFeeValue = DefaultFeeValue;
	type FeeChangeOrigin = EnsureRootOr<HalfOfCouncil>;
	type FeeKey = FeeKey;
	type RuntimeEvent = RuntimeEvent;
	type Treasury = pallet_treasury::Pallet<Self>;
	type WeightInfo = weights::pallet_fees::WeightInfo<Self>;
}

parameter_types! {
	pub const CommitAnchorFeeKey: FeeKey = FeeKey::AnchorsCommit;
	pub const PreCommitDepositFeeKey: FeeKey = FeeKey::AnchorsPreCommit;
}

impl pallet_anchors::Config for Runtime {
	type CommitAnchorFeeKey = CommitAnchorFeeKey;
	type Currency = Balances;
	type Fees = Fees;
	type PreCommitDepositFeeKey = PreCommitDepositFeeKey;
	type WeightInfo = weights::pallet_anchors::WeightInfo<Self>;
}

impl pallet_collator_allowlist::Config for Runtime {
	type RuntimeEvent = RuntimeEvent;
	type ValidatorId = AccountId;
	type ValidatorRegistration = Session;
	type WeightInfo = weights::pallet_collator_allowlist::WeightInfo<Self>;
}

parameter_types! {
	pub const MigrationMaxAccounts: u32 = 100;
	pub const MigrationMaxVestings: u32 = 10;
	pub const MigrationMaxProxies: u32 = 10;
}

// Implement the migration manager pallet
// The actual associated type, which executes the migration can be found in the
// migration folder
impl pallet_migration_manager::Config for Runtime {
	type MigrationMaxAccounts = MigrationMaxAccounts;
	type MigrationMaxProxies = MigrationMaxProxies;
	type MigrationMaxVestings = MigrationMaxVestings;
	type RuntimeEvent = RuntimeEvent;
	type WeightInfo = weights::pallet_migration_manager::WeightInfo<Self>;
}

// Parameterize crowdloan reward pallet configuration
parameter_types! {
	pub const CrowdloanRewardPalletId: PalletId = cfg_types::ids::CROWDLOAN_REWARD_PALLET_ID;
}

// Implement crowdloan reward pallet's configuration trait for the runtime
impl pallet_crowdloan_reward::Config for Runtime {
	type AdminOrigin = EnsureRootOr<HalfOfCouncil>;
	type PalletId = CrowdloanRewardPalletId;
	type RuntimeEvent = RuntimeEvent;
	type WeightInfo = weights::pallet_crowdloan_reward::WeightInfo<Self>;
}

// Parameterize crowdloan claim pallet
parameter_types! {
	pub const CrowdloanClaimPalletId: PalletId = cfg_types::ids::CROWDLOAN_CLAIM_PALLET_ID;
	pub const MaxProofLength: u32 = 30;
}

// Implement crowdloan claim pallet configuration trait for the runtime
impl pallet_crowdloan_claim::Config for Runtime {
	type AdminOrigin = EnsureRootOr<HalfOfCouncil>;
	type MaxProofLength = MaxProofLength;
	type PalletId = CrowdloanClaimPalletId;
	type RelayChainAccountId = AccountId;
	type RewardMechanism = CrowdloanReward;
	type RuntimeEvent = RuntimeEvent;
	type WeightInfo = weights::pallet_crowdloan_claim::WeightInfo<Self>;
}

// Parameterize collator selection pallet
parameter_types! {
	pub const PotId: PalletId = cfg_types::ids::STAKE_POT_PALLET_ID;
	#[derive(scale_info::TypeInfo, Debug, PartialEq, Eq, Clone)]
	pub const MaxCandidates: u32 = 100;
	pub const MinCandidates: u32 = 5;
	pub const MaxVoters: u32 = 1000;
	pub const SessionLength: BlockNumber = 6 * HOURS;
	pub const MaxInvulnerables: u32 = 100;
}

// Implement Collator Selection pallet configuration trait for the runtime
impl pallet_collator_selection::Config for Runtime {
	type Currency = Balances;
	// should be a multiple of session or things will get inconsistent
	type KickThreshold = Period;
	type MaxCandidates = MaxCandidates;
	type MaxInvulnerables = MaxInvulnerables;
	type MinCandidates = MinCandidates;
	type PotId = PotId;
	type RuntimeEvent = RuntimeEvent;
	type UpdateOrigin = EnsureRootOr<ThreeFourthOfCouncil>;
	type ValidatorId = <Self as frame_system::Config>::AccountId;
	type ValidatorIdOf = pallet_collator_selection::IdentityCollator;
	type ValidatorRegistration = CollatorAllowlist;
	type WeightInfo = weights::pallet_collator_selection::WeightInfo<Self>;
}

parameter_types! {
	#[derive(Encode, Decode, Debug, Eq, PartialEq, PartialOrd, scale_info::TypeInfo, Clone)]
	#[cfg_attr(feature = "std", derive(frame_support::Serialize, frame_support::Deserialize))]
	pub const MaxTranches: u32 = 5;

	// How much time should lapse before a tranche investor can be removed
	#[derive(Debug, Eq, PartialEq, scale_info::TypeInfo, Clone)]
	pub const MinDelay: Moment = 7 * SECONDS_PER_DAY;

	#[derive(Debug, Eq, PartialEq, scale_info::TypeInfo, Clone)]
	pub const MaxRolesPerPool: u32 = 10_000;
}

impl pallet_permissions::Config for Runtime {
	type AdminOrigin = EnsureRootOr<HalfOfCouncil>;
	type Editors = Editors;
	type MaxRolesPerScope = MaxRolesPerPool;
	type Role = Role<TrancheId, Moment>;
	type RuntimeEvent = RuntimeEvent;
	type Scope = PermissionScope<PoolId, CurrencyId>;
	type Storage =
		PermissionRoles<TimeProvider<Timestamp>, MinDelay, TrancheId, MaxTranches, Moment>;
	type WeightInfo = weights::pallet_permissions::WeightInfo<Self>;
}

pub struct Editors;
impl
	Contains<(
		AccountId,
		Option<Role<TrancheId, Moment>>,
		PermissionScope<PoolId, CurrencyId>,
		Role<TrancheId, Moment>,
	)> for Editors
{
	fn contains(
		t: &(
			AccountId,
			Option<Role<TrancheId, Moment>>,
			PermissionScope<PoolId, CurrencyId>,
			Role<TrancheId, Moment>,
		),
	) -> bool {
		let (_editor, maybe_role, _pool, role) = t;
		if let Some(with_role) = maybe_role {
			match *with_role {
				Role::PoolRole(PoolRole::PoolAdmin) => match *role {
					// PoolAdmins can manage all other admins, but not tranche investors
					Role::PoolRole(PoolRole::TrancheInvestor(_, _)) => false,
					Role::PoolRole(..) => true,
					_ => false,
				},
				Role::PoolRole(PoolRole::InvestorAdmin) => matches!(
					*role,
					Role::PoolRole(PoolRole::TrancheInvestor(_, _))
						| Role::PoolRole(PoolRole::PODReadAccess)
				),
				Role::PermissionedCurrencyRole(PermissionedCurrencyRole::Manager) => matches!(
					*role,
					Role::PermissionedCurrencyRole(PermissionedCurrencyRole::Holder(_))
				),
				_ => false,
			}
		} else {
			false
		}
	}
}

parameter_types! {
	pub const NativeToken: CurrencyId = CurrencyId::Native;
}

impl pallet_restricted_tokens::Config for Runtime {
	type Balance = Balance;
	type CurrencyId = CurrencyId;
	type Fungibles = OrmlTokens;
	type NativeFungible = Balances;
	type NativeToken = NativeToken;
	type PreCurrency = cfg_traits::Always;
	type PreExtrTransfer = cfg_traits::Always;
	type PreFungibleInspect = FungibleInspectPassthrough;
	type PreFungibleInspectHold = cfg_traits::Always;
	type PreFungibleMutate = cfg_traits::Always;
	type PreFungibleMutateHold = cfg_traits::Always;
	type PreFungibleTransfer = cfg_traits::Always;
	type PreFungiblesInspect = FungiblesInspectPassthrough;
	type PreFungiblesInspectHold = cfg_traits::Always;
	type PreFungiblesMutate = cfg_traits::Always;
	type PreFungiblesMutateHold = cfg_traits::Always;
	type PreFungiblesTransfer = cfg_traits::Always;
	type PreReservableCurrency = cfg_traits::Always;
	type RuntimeEvent = RuntimeEvent;
	type WeightInfo = weights::pallet_restricted_tokens::WeightInfo<Self>;
}

parameter_type_with_key! {
	pub ExistentialDeposits: |currency_id: CurrencyId| -> Balance {
		match currency_id {
			CurrencyId::Native => ExistentialDeposit::get(),
			_ => 0,
		}
	};
}

parameter_types! {
	pub TreasuryAccount: AccountId = TreasuryPalletId::get().into_account_truncating();
}

pub struct CurrencyHooks<R>(PhantomData<R>);
impl<C: orml_tokens::Config> MutationHooks<AccountId, CurrencyId, Balance> for CurrencyHooks<C> {
	type OnDust = orml_tokens::TransferDust<Runtime, TreasuryAccount>;
	type OnKilledTokenAccount = ();
	type OnNewTokenAccount = ();
	type OnSlash = ();
	type PostDeposit = ();
	type PostTransfer = ();
	type PreDeposit = ();
	type PreTransfer = ();
}

impl orml_tokens::Config for Runtime {
	type Amount = IBalance;
	type Balance = Balance;
	type CurrencyHooks = CurrencyHooks<Runtime>;
	type CurrencyId = CurrencyId;
	type DustRemovalWhitelist = frame_support::traits::Nothing;
	type ExistentialDeposits = ExistentialDeposits;
	type MaxLocks = MaxLocks;
	type MaxReserves = MaxReserves;
	type ReserveIdentifier = [u8; 8];
	type RuntimeEvent = RuntimeEvent;
	type WeightInfo = ();
}

impl orml_asset_registry::Config for Runtime {
	type AssetId = CurrencyId;
	type AssetProcessor = asset_registry::CustomAssetProcessor;
	type AuthorityOrigin =
		asset_registry::AuthorityOrigin<RuntimeOrigin, EnsureRootOr<HalfOfCouncil>>;
	type Balance = Balance;
	type CustomMetadata = CustomMetadata;
	type RuntimeEvent = RuntimeEvent;
	type WeightInfo = ();
}

parameter_types! {
	pub const NftSalesPalletId: PalletId = cfg_types::ids::NFT_SALES_PALLET_ID;
}

impl pallet_nft_sales::Config for Runtime {
	type CollectionId = CollectionId;
	type Fungibles = Tokens;
	type ItemId = ItemId;
	type NonFungibles = Uniques;
	type PalletId = NftSalesPalletId;
	type RuntimeEvent = RuntimeEvent;
	type WeightInfo = weights::pallet_nft_sales::WeightInfo<Self>;
}

// XCM

/// XCMP Queue is responsible to handle XCM messages coming directly from
/// sibling parachains.
impl cumulus_pallet_xcmp_queue::Config for Runtime {
	type ChannelInfo = ParachainSystem;
	type ControllerOrigin = EnsureRoot<AccountId>;
	type ControllerOriginConverter = XcmOriginToTransactDispatchOrigin;
	type ExecuteOverweightOrigin = EnsureRoot<AccountId>;
	type PriceForSiblingDelivery = ();
	type RuntimeEvent = RuntimeEvent;
	type VersionWrapper = PolkadotXcm;
	type WeightInfo = cumulus_pallet_xcmp_queue::weights::SubstrateWeight<Self>;
	type XcmExecutor = XcmExecutor<XcmConfig>;
}

/// The config for the Downward Message Passing Queue, i.e., how messages coming
/// from the relay-chain are handled.
impl cumulus_pallet_dmp_queue::Config for Runtime {
	type ExecuteOverweightOrigin = EnsureRoot<AccountId>;
	type RuntimeEvent = RuntimeEvent;
	type XcmExecutor = XcmExecutor<XcmConfig>;
}

// Block Rewards

parameter_types! {
	// BlockRewards have exactly one group and currency
	#[derive(scale_info::TypeInfo)]
	pub const SingleCurrencyMovement: u32 = 1;
	#[derive(scale_info::TypeInfo, Debug, PartialEq, Eq, Clone)]
	pub const MaxChangesPerEpoch: u32 = 50;
	pub const BlockRewardsPalletId: PalletId = cfg_types::ids::BLOCK_REWARDS_PALLET_ID;
	pub const RewardCurrency: CurrencyId = CurrencyId::Native;
}

impl pallet_rewards::Config<pallet_rewards::Instance1> for Runtime {
	type Currency = Tokens;
	type CurrencyId = CurrencyId;
	type GroupId = u32;
	type PalletId = BlockRewardsPalletId;
	type RewardCurrency = RewardCurrency;
	// Must not change this to ensure block rewards are minted
	type RewardIssuance =
		pallet_rewards::issuance::MintReward<AccountId, Balance, CurrencyId, Tokens>;
	type RewardMechanism = pallet_rewards::mechanism::base::Mechanism<
		Balance,
		IBalance,
		FixedI128,
		SingleCurrencyMovement,
	>;
	type RuntimeEvent = RuntimeEvent;
}

parameter_types! {
	pub const BlockRewardCurrency: CurrencyId = CurrencyId::Staking(StakingCurrency::BlockRewards);
	pub const StakeAmount: Balance = cfg_types::consts::rewards::DEFAULT_COLLATOR_STAKE;
	pub const CollatorGroupId: u32 = cfg_types::ids::COLLATOR_GROUP_ID;
}

impl pallet_block_rewards::Config for Runtime {
	type AdminOrigin = EnsureRootOr<HalfOfCouncil>;
	type AuthorityId = AuraId;
	type Balance = Balance;
	// Must not set this as long as we don't want to mint the rewards.
	// By setting this to (), the remainder of TotalRewards - CollatorRewards
	// will be dropped. Else it would be transferred to the configured Beneficiary.
	type Beneficiary = ();
	type Currency = Tokens;
	type CurrencyId = CurrencyId;
	type MaxChangesPerSession = MaxChangesPerEpoch;
	type MaxCollators = MaxAuthorities;
	type Rewards = BlockRewardsBase;
	type RuntimeEvent = RuntimeEvent;
	type StakeAmount = StakeAmount;
	type StakeCurrencyId = BlockRewardCurrency;
	type StakeGroupId = CollatorGroupId;
	type Weight = u64;
	type WeightInfo = weights::pallet_block_rewards::WeightInfo<Runtime>;
}

// Liquidity rewards

parameter_types! {
	#[derive(scale_info::TypeInfo)]
	pub const MaxCurrencyMovements: u32 = 50;
	#[derive(scale_info::TypeInfo)]
	pub const MaxGroups: u32 = 20;
	pub const LiquidityRewardsPalletId: PalletId = cfg_types::ids::LIQUIDITY_REWARDS_PALLET_ID;
	pub const InitialEpochDuration: Moment = SECONDS_PER_MINUTE * 1000; // 1 min in milliseconds
}

impl pallet_rewards::mechanism::gap::Config for Runtime {
	type Balance = Balance;
	type DistributionId = u32;
	type IBalance = IBalance;
	type MaxCurrencyMovements = MaxCurrencyMovements;
	type Rate = FixedI128;
}

impl pallet_liquidity_rewards::Config for Runtime {
	type AdminOrigin = EnsureRootOr<HalfOfCouncil>;
	type Balance = Balance;
	type CurrencyId = CurrencyId;
	type GroupId = u32;
	type InitialEpochDuration = InitialEpochDuration;
	type MaxChangesPerEpoch = MaxChangesPerEpoch;
	type MaxGroups = MaxGroups;
	type Rewards = LiquidityRewardsBase;
	type RuntimeEvent = RuntimeEvent;
	type Timer = Timestamp;
	type Weight = u64;
	type WeightInfo = weights::pallet_liquidity_rewards::WeightInfo<Runtime>;
}

impl pallet_rewards::Config<pallet_rewards::Instance2> for Runtime {
	type Currency = Tokens;
	type CurrencyId = CurrencyId;
	type GroupId = u32;
	type PalletId = LiquidityRewardsPalletId;
	type RewardCurrency = RewardCurrency;
	type RewardIssuance =
		pallet_rewards::issuance::MintReward<AccountId, Balance, CurrencyId, Tokens>;
	type RewardMechanism = GapRewardMechanism;
	type RuntimeEvent = RuntimeEvent;
}

// PoolSystem & Loans

parameter_types! {
	pub const MaxActiveLoansPerPool: u32 = 300;
	pub const MaxRateCount: u32 = MaxActiveLoansPerPool::get();
	pub const MaxCollectionSize: u32 = MaxActiveLoansPerPool::get();
	#[derive(Clone, PartialEq, Eq, Debug, TypeInfo, Encode, Decode, MaxEncodedLen)]
	pub const MaxWriteOffPolicySize: u32 = 100;
	pub const MaxPriceOracleMembers: u32 = 5;
	pub const MaxHasDispatchedSize: u32 = production_or_benchmark!(
		MaxPriceOracleMembers::get(),
		// For benchmarking we need a number of members equal to the active loans.
		// The benchmark distintion can be removed once
		// <https://github.com/open-web3-stack/open-runtime-module-library/issues/920> is merged.
		MaxActiveLoansPerPool::get()
	);
	pub const MaxPoolsWithExternalPrices: u32 = 50;
	pub RootOperatorOraclePrice: AccountId = PRICE_ORACLE_PALLET_ID.into_account_truncating();
}

impl pallet_membership::Config for Runtime {
	type AddOrigin = EnsureRootOr<HalfOfCouncil>;
	type MaxMembers = MaxPriceOracleMembers;
	type MembershipChanged = PriceOracle;
	type MembershipInitialized = ();
	type PrimeOrigin = EnsureRootOr<HalfOfCouncil>;
	type RemoveOrigin = EnsureRootOr<HalfOfCouncil>;
	type ResetOrigin = EnsureRootOr<HalfOfCouncil>;
	type RuntimeEvent = RuntimeEvent;
	type SwapOrigin = EnsureRootOr<HalfOfCouncil>;
	type WeightInfo = pallet_membership::weights::SubstrateWeight<Self>;
}

impl orml_oracle::Config for Runtime {
	type CombineData = runtime_common::oracle::LastOracleValue;
	type MaxHasDispatchedSize = MaxHasDispatchedSize;
	#[cfg(not(feature = "runtime-benchmarks"))]
	type Members = PriceOracleMembership;
	// This can be removed once
	// <https://github.com/open-web3-stack/open-runtime-module-library/issues/920> is merged.
	#[cfg(feature = "runtime-benchmarks")]
	type Members = runtime_common::oracle::benchmarks_util::Members;
	type OnNewData = runtime_common::oracle::OnNewPrice<PriceCollector>;
	type OracleKey = OracleKey;
	type OracleValue = Quantity;
	type RootOperatorAccountId = RootOperatorOraclePrice;
	type RuntimeEvent = RuntimeEvent;
	type Time = Timestamp;
	type WeightInfo = ();
}

impl pallet_data_collector::Config for Runtime {
	type CollectionId = PoolId;
	type Data = Balance;
	type DataId = OracleKey;
	type DataProvider =
		runtime_common::oracle::DataProviderBridge<PriceOracle, OrmlAssetRegistry, PoolSystem>;
	type MaxCollectionSize = MaxCollectionSize;
	type MaxCollections = MaxPoolsWithExternalPrices;
	type Moment = Moment;
}

parameter_types! {
	// 1 KSM should be enough to cover for fees opening/accepting HRMP channels
	pub MaxHrmpRelayFee: MultiAsset = (MultiLocation::parent(), 1_000_000_000_000u128).into();
}

/// Xcm Weigher shared between multiple Xcm-related configs.
pub type XcmWeigher = xcm_builder::FixedWeightBounds<UnitWeightCost, RuntimeCall, MaxInstructions>;

impl pallet_xcm_transactor::Config for Runtime {
	type AccountIdToMultiLocation = AccountIdToMultiLocation<AccountId>;
	type AssetTransactor = FungiblesTransactor;
	type Balance = Balance;
	type BaseXcmWeight = BaseXcmWeight;
	type CurrencyId = CurrencyId;
	type CurrencyIdToMultiLocation = CurrencyIdConvert;
	type DerivativeAddressRegistrationOrigin = EnsureRoot<AccountId>;
	type HrmpEncoder = moonbeam_relay_encoder::westend::WestendEncoder;
	type HrmpManipulatorOrigin = EnsureRootOr<HalfOfCouncil>;
	type MaxHrmpFee = xcm_builder::Case<MaxHrmpRelayFee>;
	type ReserveProvider = xcm_primitives::AbsoluteAndRelativeReserve<SelfLocation>;
	type RuntimeEvent = RuntimeEvent;
	type SelfLocation = SelfLocation;
	type SovereignAccountDispatcherOrigin = EnsureRoot<AccountId>;
	type Transactor = xcm_transactor::NullTransactor;
	type UniversalLocation = UniversalLocation;
	type Weigher = XcmWeigher;
	type WeightInfo = ();
	type XcmSender = XcmRouter;
}

parameter_types! {
	pub DefaultTokenSellRate: Ratio = Ratio::one();
}

impl pallet_foreign_investments::Config for Runtime {
	type Balance = Balance;
	type CollectedForeignRedemptionHook =
		pallet_liquidity_pools::hooks::CollectedForeignRedemptionHook<Runtime>;
	type CurrencyConverter =
		runtime_common::foreign_investments::IdentityPoolCurrencyConverter<OrmlAssetRegistry>;
	type CurrencyId = CurrencyId;
	type DecreasedForeignInvestOrderHook =
		pallet_liquidity_pools::hooks::DecreasedForeignInvestOrderHook<Runtime>;
	type DefaultTokenSellRate = DefaultTokenSellRate;
	type Investment = Investments;
	type InvestmentId = TrancheCurrency;
	type PoolId = PoolId;
	type PoolInspect = PoolSystem;
	type Rate = Ratio;
	type RuntimeEvent = RuntimeEvent;
	type TokenSwapOrderId = u64;
	type TokenSwaps = OrderBook;
	type TrancheId = TrancheId;
	type WeightInfo = ();
}

impl pallet_liquidity_pools::Config for Runtime {
	type AdminOrigin = EnsureRoot<AccountId>;
	type AssetRegistry = OrmlAssetRegistry;
	type Balance = Balance;
	type BalanceRatio = Ratio;
	type CurrencyId = CurrencyId;
	type DomainAccountToAccountId = AccountConverter<Runtime, LocationToAccountId>;
	type DomainAddressToAccountId = AccountConverter<Runtime, LocationToAccountId>;
	type ForeignInvestment = ForeignInvestments;
	type GeneralCurrencyPrefix = cfg_primitives::liquidity_pools::GeneralCurrencyPrefix;
	type OutboundQueue = LiquidityPoolsGateway;
	type Permission = Permissions;
	type PoolId = PoolId;
	type PoolInspect = PoolSystem;
	type RuntimeEvent = RuntimeEvent;
	type Time = Timestamp;
	type Tokens = Tokens;
	type TrancheCurrency = TrancheCurrency;
	type TrancheId = TrancheId;
	type TrancheTokenPrice = PoolSystem;
	type TreasuryAccount = TreasuryAccount;
	type WeightInfo = ();
}

parameter_types! {
	pub const MaxIncomingMessageSize: u32 = 1024;
	pub Sender: AccountId = GatewayAccountProvider::<Runtime, LocationToAccountId>::get_gateway_account();
}

<<<<<<< HEAD
=======
/// A stumb inbound queue that does not yet hit the LP logic (before FI we do
/// not want that) but stores an Event.
pub struct StumbInboundQueue;
impl InboundQueue for StumbInboundQueue {
	type Message = pallet_liquidity_pools::Message<Domain, PoolId, TrancheId, Balance, Quantity>;
	type Sender = DomainAddress;

	fn submit(sender: Self::Sender, message: Self::Message) -> DispatchResult {
		let event = {
			let event =
				pallet_liquidity_pools::Event::<Runtime>::IncomingMessage { sender, message };

			// Mirror deposit_event logic here as it is private
			let event = <<Runtime as pallet_liquidity_pools::Config>::RuntimeEvent as From<
				pallet_liquidity_pools::Event<Runtime>,
			>>::from(event);

			<<Runtime as pallet_liquidity_pools::Config>::RuntimeEvent as Into<
				<Runtime as frame_system::Config>::RuntimeEvent,
			>>::into(event)
		};

		// Triggering only the event for error resolution
		System::deposit_event(event);

		Ok(())
	}
}

>>>>>>> 6bafe408
impl pallet_liquidity_pools_gateway::Config for Runtime {
	type AdminOrigin = EnsureRootOr<HalfOfCouncil>;
	#[cfg(not(feature = "testnet-runtime"))]
	type InboundQueue =
		runtime_common::gateway::stump_queue::StumpInboundQueue<Runtime, RuntimeEvent>;
	#[cfg(feature = "testnet-runtime")]
	type InboundQueue = LiquidityPools;
	type LocalEVMOrigin = pallet_liquidity_pools_gateway::EnsureLocal;
	type MaxIncomingMessageSize = MaxIncomingMessageSize;
	type Message = pallet_liquidity_pools::Message<Domain, PoolId, TrancheId, Balance, Quantity>;
	type OriginRecovery = LiquidityPoolsAxelarGateway;
	type Router = liquidity_pools_gateway_routers::DomainRouter<Runtime>;
	type RuntimeEvent = RuntimeEvent;
	type RuntimeOrigin = RuntimeOrigin;
	type Sender = Sender;
	type WeightInfo = ();
}

impl pallet_interest_accrual::Config for Runtime {
	type Balance = Balance;
	// TODO: This is a stopgap value until we can calculate it correctly with
	// updated benchmarks. See #1024
	type MaxRateCount = MaxActiveLoansPerPool;
	type Rate = Rate;
	type RuntimeEvent = RuntimeEvent;
	type Time = Timestamp;
	type Weights = weights::pallet_interest_accrual::WeightInfo<Self>;
}

impl pallet_loans::Config for Runtime {
	type Balance = Balance;
	type ChangeGuard = PoolSystem;
	type CollectionId = CollectionId;
	type CurrencyId = CurrencyId;
	type InterestAccrual = InterestAccrual;
	type ItemId = ItemId;
	type LoanId = LoanId;
	type MaxActiveLoansPerPool = MaxActiveLoansPerPool;
	type MaxWriteOffPolicySize = MaxWriteOffPolicySize;
	type NonFungible = Uniques;
	type PerThing = Perquintill;
	type Permissions = Permissions;
	type Pool = PoolSystem;
	type PoolId = PoolId;
	type PriceId = OracleKey;
	type PriceRegistry = PriceCollector;
	type Quantity = Quantity;
	type Rate = Rate;
	type RuntimeChange = runtime_common::changes::RuntimeChange<Runtime>;
	type RuntimeEvent = RuntimeEvent;
	type Time = Timestamp;
	type WeightInfo = weights::pallet_loans::WeightInfo<Self>;
}

parameter_types! {
	pub const PoolPalletId: frame_support::PalletId = cfg_types::ids::POOLS_PALLET_ID;

	/// The index with which this pallet is instantiated in this runtime.
	pub PoolPalletIndex: u8 = <PoolSystem as PalletInfoAccess>::index() as u8;

	pub const MinUpdateDelay: u64 = if cfg!(feature = "runtime-benchmarks") {
		0
	} else {
		2 * SECONDS_PER_DAY
	};

	pub const ChallengeTime: BlockNumber = if cfg!(feature = "runtime-benchmarks") {
		// Disable challenge time in benchmarks
		0
	} else {
		30 * MINUTES
	};

	// Defaults for pool parameters
	pub const DefaultMinEpochTime: u64 = 23 * SECONDS_PER_HOUR + 50 * SECONDS_PER_MINUTE; // Just under a day
	pub const DefaultMaxNAVAge: u64 = 0;

	// Runtime-defined constraints for pool parameters
	pub const MinEpochTimeLowerBound: u64 = if cfg!(feature = "runtime-benchmarks") {
		// Allow short epoch time in benchmarks
		1
	} else {
		1 * SECONDS_PER_HOUR // 1 hour
	};
	pub const MinEpochTimeUpperBound: u64 = 30 * SECONDS_PER_DAY; // 1 month
	pub const MaxNAVAgeUpperBound: u64 = if cfg!(feature = "runtime-benchmarks") {
		// Allow an aged NAV in benchmarks
		SECONDS_PER_HOUR
	} else {
		0
	};

	// Pool metadata limit
	#[derive(scale_info::TypeInfo, Eq, PartialEq, Debug, Clone, Copy )]
	pub const MaxSizeMetadata: u32 = 46; // length of IPFS hash

	// Deposit to create a pool. This covers pool data, loan data, and permissions data.
	pub const PoolDeposit: Balance = 0;
}

impl pallet_pool_system::Config for Runtime {
	type AssetRegistry = OrmlAssetRegistry;
	type Balance = Balance;
	type BalanceRatio = Quantity;
	type ChallengeTime = ChallengeTime;
	type Currency = Balances;
	type CurrencyId = CurrencyId;
	type DefaultMaxNAVAge = DefaultMaxNAVAge;
	type DefaultMinEpochTime = DefaultMinEpochTime;
	type EpochId = PoolEpochId;
	type Investments = Investments;
	type MaxNAVAgeUpperBound = MaxNAVAgeUpperBound;
	type MaxTokenNameLength = MaxTrancheNameLengthBytes;
	type MaxTokenSymbolLength = MaxTrancheSymbolLengthBytes;
	type MaxTranches = MaxTranches;
	type MinEpochTimeLowerBound = MinEpochTimeLowerBound;
	type MinEpochTimeUpperBound = MinEpochTimeUpperBound;
	type MinUpdateDelay = MinUpdateDelay;
	type NAV = Loans;
	type PalletId = PoolPalletId;
	type PalletIndex = PoolPalletIndex;
	type Permission = Permissions;
	type PoolCreateOrigin = EnsureRoot<AccountId>;
	type PoolCurrency = PoolCurrency;
	type PoolDeposit = PoolDeposit;
	type PoolId = PoolId;
	type Rate = Rate;
	type RuntimeChange = runtime_common::changes::RuntimeChange<Runtime>;
	type RuntimeEvent = RuntimeEvent;
	type Time = Timestamp;
	type Tokens = Tokens;
	type TrancheCurrency = TrancheCurrency;
	type TrancheId = TrancheId;
	type TrancheWeight = TrancheWeight;
	type UpdateGuard = UpdateGuard;
	type WeightInfo = weights::pallet_pool_system::WeightInfo<Runtime>;
}

#[cfg(not(feature = "testnet-runtime"))]
type PoolCreateOrigin = EnsureRoot<AccountId>;

#[cfg(feature = "testnet-runtime")]
type PoolCreateOrigin = EnsureSigned<AccountId>;

impl pallet_pool_registry::Config for Runtime {
	type AssetRegistry = OrmlAssetRegistry;
	type Balance = Balance;
	type CurrencyId = CurrencyId;
	type InterestRate = Rate;
	type MaxSizeMetadata = MaxSizeMetadata;
	type MaxTokenNameLength = MaxTrancheNameLengthBytes;
	type MaxTokenSymbolLength = MaxTrancheSymbolLengthBytes;
	type MaxTranches = MaxTranches;
	type ModifyPool = pallet_pool_system::Pallet<Self>;
	type ModifyWriteOffPolicy = pallet_loans::Pallet<Self>;
	type Permission = Permissions;
	type PoolCreateOrigin = PoolCreateOrigin;
	type PoolId = PoolId;
	type RuntimeEvent = RuntimeEvent;
	type TrancheCurrency = TrancheCurrency;
	type TrancheId = TrancheId;
	type WeightInfo = weights::pallet_pool_registry::WeightInfo<Runtime>;
}

pub struct PoolCurrency;
impl Contains<CurrencyId> for PoolCurrency {
	fn contains(id: &CurrencyId) -> bool {
		match id {
			CurrencyId::Tranche(_, _) | CurrencyId::Native | CurrencyId::Staking(_) => false,
			_ => OrmlAssetRegistry::metadata(&id)
				.map(|m| m.additional.pool_currency)
				.unwrap_or(false),
		}
	}
}

pub struct UpdateGuard;
impl PoolUpdateGuard for UpdateGuard {
	type Moment = Moment;
	type PoolDetails = PoolDetails<
		CurrencyId,
		TrancheCurrency,
		u32,
		Balance,
		Rate,
		TrancheWeight,
		TrancheId,
		PoolId,
		MaxTranches,
	>;
	type ScheduledUpdateDetails = ScheduledUpdateDetails<
		Rate,
		MaxTrancheNameLengthBytes,
		MaxTrancheSymbolLengthBytes,
		MaxTranches,
	>;

	fn released(
		pool: &Self::PoolDetails,
		update: &Self::ScheduledUpdateDetails,
		_now: Self::Moment,
	) -> bool {
		// - We check whether between the submission of the update this call there has
		//   been an epoch close event.
		// - We check for greater equal in order to forbid batching those two in one
		//   block
		if !cfg!(feature = "runtime-benchmarks") && update.submitted_at >= pool.epoch.last_closed {
			return false;
		}

		let pool_id = pool.tranches.of_pool();
		// We do not allow releasing updates during epoch
		// closing.
		//
		// This is needed as:
		// - investment side starts new order round with zero orders at epoch_closing
		// - the pool might only fulfill x < 100% of redemptions -> not all redemptions
		//   would be fulfilled after epoch_execution
		if PoolSystem::epoch_targets(pool_id).is_some() {
			return false;
		}

		// There should be no outstanding redemption orders.
		let acc_outstanding_redemptions = pool
			.tranches
			.ids_non_residual_top()
			.iter()
			.map(|tranche_id| {
				let investment_id = TrancheCurrency::generate(pool_id, *tranche_id);
				Investments::redeem_orders(investment_id).amount
			})
			.fold(Balance::zero(), |acc, redemption| {
				acc.saturating_add(redemption)
			});

		if acc_outstanding_redemptions != 0u128 {
			return false;
		}

		true
	}
}

parameter_types! {
	pub const MaxOutstandingCollects: u32 = 10;
}
impl pallet_investments::Config for Runtime {
	type Accountant = PoolSystem;
	type Amount = Balance;
	type BalanceRatio = Quantity;
	type CollectedInvestmentHook =
		pallet_foreign_investments::hooks::CollectedInvestmentHook<Runtime>;
	type CollectedRedemptionHook =
		pallet_foreign_investments::hooks::CollectedRedemptionHook<Runtime>;
	type InvestmentId = TrancheCurrency;
	type MaxOutstandingCollects = MaxOutstandingCollects;
	type PreConditions = IsTrancheInvestor<Permissions, Timestamp>;
	type RuntimeEvent = RuntimeEvent;
	type Tokens = Tokens;
	type WeightInfo = ();
}

/// Checks whether the given `who` has the role
/// of a `TrancheInvestor` for the given pool.
pub struct IsTrancheInvestor<P, T>(PhantomData<(P, T)>);
impl<
		P: PermissionsT<AccountId, Scope = PermissionScope<PoolId, CurrencyId>, Role = Role>,
		T: UnixTime,
	> PreConditions<OrderType<AccountId, TrancheCurrency, Balance>> for IsTrancheInvestor<P, T>
{
	type Result = DispatchResult;

	fn check(order: OrderType<AccountId, TrancheCurrency, Balance>) -> Self::Result {
		let is_tranche_investor = match order {
			OrderType::Investment {
				who,
				investment_id: tranche,
				..
			} => P::has(
				PermissionScope::Pool(tranche.of_pool()),
				who,
				Role::PoolRole(PoolRole::TrancheInvestor(
					tranche.of_tranche(),
					T::now().as_secs(),
				)),
			),
			OrderType::Redemption {
				who,
				investment_id: tranche,
				..
			} => P::has(
				PermissionScope::Pool(tranche.of_pool()),
				who,
				Role::PoolRole(PoolRole::TrancheInvestor(
					tranche.of_tranche(),
					T::now().as_secs(),
				)),
			),
		};

		if is_tranche_investor {
			Ok(())
		} else {
			// TODO: We should adapt the permissions pallets interface to return an error
			// instead of a boolean. This makes the redundant "does not have role" error,
			// which downstream pallets always need to generate, not needed anymore.
			Err(DispatchError::Other(
				"Account does not have the TrancheInvestor permission.",
			))
		}
	}
}

parameter_types! {
	pub const MaxKeys: u32 = 10;
	pub const DefaultKeyDeposit: Balance = 100 * AIR;
}

impl pallet_keystore::pallet::Config for Runtime {
	type AdminOrigin = EnsureRootOr<AllOfCouncil>;
	type Balance = Balance;
	type Currency = Balances;
	type DefaultKeyDeposit = DefaultKeyDeposit;
	type MaxKeys = MaxKeys;
	type RuntimeEvent = RuntimeEvent;
	type WeightInfo = ();
}

parameter_types! {
	pub const OrderPairVecSize: u32 = 1_000_000u32;
}

impl pallet_order_book::Config for Runtime {
	type AdminOrigin = EnsureRoot<AccountId>;
	type AssetCurrencyId = CurrencyId;
	type AssetRegistry = OrmlAssetRegistry;
	type Balance = Balance;
	type FulfilledOrderHook = pallet_foreign_investments::hooks::FulfilledSwapOrderHook<Runtime>;
	type OrderIdNonce = u64;
	type OrderPairVecSize = OrderPairVecSize;
	type RuntimeEvent = RuntimeEvent;
	type SellRatio = Ratio;
	type TradeableAsset = Tokens;
	type Weights = weights::pallet_order_book::WeightInfo<Runtime>;
}

// Frame Order in this block dictates the index of each one in the metadata
// Any addition should be done at the bottom
// Any deletion affects the following frames during runtime upgrades
construct_runtime!(
	pub enum Runtime where
		Block = Block,
		NodeBlock = cfg_primitives::Block,
		UncheckedExtrinsic = UncheckedExtrinsic
	{
		// basic system stuff
		System: frame_system::{Pallet, Call, Config, Storage, Event<T>} = 0,
		ParachainSystem: cumulus_pallet_parachain_system::{Pallet, Call, Config, Storage, Inherent, Event<T>} = 1,
		RandomnessCollectiveFlip: pallet_randomness_collective_flip::{Pallet, Storage} = 2,
		Timestamp: pallet_timestamp::{Pallet, Call, Storage, Inherent} = 3,
		ParachainInfo: parachain_info::{Pallet, Storage, Config} = 4,

		// money stuff
		Balances: pallet_balances::{Pallet, Call, Storage, Config<T>, Event<T>} = 20,
		TransactionPayment: pallet_transaction_payment::{Event<T>, Pallet, Storage} = 21,

		// authoring stuff
		// collator_selection must go here in order for the storage to be available to pallet_session
		CollatorSelection: pallet_collator_selection::{Pallet, Call, Storage, Event<T>, Config<T>} = 71,
		Authorship: pallet_authorship::{Pallet, Storage} = 30,
		Session: pallet_session::{Pallet, Call, Storage, Event, Config<T>} = 31,
		Aura: pallet_aura::{Pallet, Storage, Config<T>} = 32,
		AuraExt: cumulus_pallet_aura_ext::{Pallet, Storage, Config} = 33,

		// substrate pallets
		Multisig: pallet_multisig::{Pallet, Call, Storage, Event<T>} = 60,
		Proxy: pallet_proxy::{Pallet, Call, Storage, Event<T>} = 61,
		Utility: pallet_utility::{Pallet, Call, Event} = 62,
		Scheduler: pallet_scheduler::{Pallet, Call, Storage, Event<T>} = 63,
		Council: pallet_collective::<Instance1>::{Pallet, Call, Storage, Origin<T>, Event<T>, Config<T>} = 64,
		Elections: pallet_elections_phragmen::{Pallet, Call, Storage, Event<T>, Config<T>} = 65,
		Democracy: pallet_democracy::{Pallet, Call, Storage, Config<T>, Event<T>} = 66,
		Identity: pallet_identity::{Pallet, Call, Storage, Event<T>} = 67,
		Vesting: pallet_vesting::{Pallet, Call, Storage, Event<T>, Config<T>} = 68,
		Treasury: pallet_treasury::{Pallet, Call, Storage, Config, Event<T>} = 69,
		Preimage: pallet_preimage::{Pallet, Call, Storage, Event<T>} = 70,
		Uniques: pallet_uniques::{Pallet, Call, Storage, Event<T>} = 72,

		// our pallets
		Fees: pallet_fees::{Pallet, Call, Storage, Config<T>, Event<T>} = 90,
		Anchor: pallet_anchors::{Pallet, Call, Storage} = 91,
		CrowdloanClaim: pallet_crowdloan_claim::{Pallet, Call, Storage, Event<T>} = 93,
		CrowdloanReward: pallet_crowdloan_reward::{Pallet, Call, Storage, Event<T>} = 94,
		CollatorAllowlist: pallet_collator_allowlist::{Pallet, Call, Storage, Config<T>, Event<T>} = 95,
		Permissions: pallet_permissions::{Pallet, Call, Storage, Event<T>} = 96,
		Tokens: pallet_restricted_tokens::{Pallet, Call, Event<T>} = 97,
		NftSales: pallet_nft_sales::{Pallet, Call, Storage, Event<T>} = 98,
		PoolSystem: pallet_pool_system::{Pallet, Call, Storage, Event<T>} = 99,
		Loans: pallet_loans::{Pallet, Call, Storage, Event<T>} = 100,
		InterestAccrual: pallet_interest_accrual::{Pallet, Storage, Event<T>} = 101,
		Investments: pallet_investments::{Pallet, Call, Storage, Event<T>} = 102,
		PoolRegistry: pallet_pool_registry::{Pallet, Call, Storage, Event<T>} = 103,
		BlockRewardsBase: pallet_rewards::<Instance1>::{Pallet, Storage, Event<T>, Config<T>} = 104,
		BlockRewards: pallet_block_rewards::{Pallet, Call, Storage, Event<T>, Config<T>} = 105,
		Keystore: pallet_keystore::{Pallet, Call, Storage, Event<T>} = 106,
		PriceCollector: pallet_data_collector::{Pallet, Storage} = 107,
		LiquidityPools: pallet_liquidity_pools::{Pallet, Call, Storage, Event<T>} = 108,
		LiquidityPoolsGateway: pallet_liquidity_pools_gateway::{Pallet, Call, Storage, Event<T>, Origin } = 109,
		LiquidityRewardsBase: pallet_rewards::<Instance2>::{Pallet, Storage, Event<T>, Config<T>} = 110,
		LiquidityRewards: pallet_liquidity_rewards::{Pallet, Call, Storage, Event<T>} = 111,
		GapRewardMechanism: pallet_rewards::mechanism::gap = 112,
		OrderBook: pallet_order_book::{Pallet, Call, Storage, Event<T>} = 113,
		ForeignInvestments: pallet_foreign_investments::{Pallet, Storage, Event<T>} = 114,

		// XCM
		XcmpQueue: cumulus_pallet_xcmp_queue::{Pallet, Call, Storage, Event<T>} = 120,
		PolkadotXcm: pallet_xcm::{Pallet, Call, Storage, Config, Event<T>, Origin} = 121,
		CumulusXcm: cumulus_pallet_xcm::{Pallet, Event<T>, Origin} = 122,
		DmpQueue: cumulus_pallet_dmp_queue::{Pallet, Call, Storage, Event<T>} = 123,
		XTokens: orml_xtokens::{Pallet, Storage, Call, Event<T>} = 124,
		XcmTransactor: pallet_xcm_transactor::{Pallet, Call, Storage, Event<T>} = 125,

		// 3rd party pallets
		OrmlTokens: orml_tokens::{Pallet, Storage, Event<T>, Config<T>} = 150,
		OrmlAssetRegistry: orml_asset_registry::{Pallet, Storage, Call, Event<T>, Config<T>} = 151,
		OrmlXcm: orml_xcm::{Pallet, Storage, Call, Event<T>} = 152,
		PriceOracle: orml_oracle::{Pallet, Call, Storage, Event<T>} = 153,
		PriceOracleMembership: pallet_membership::{Pallet, Call, Storage, Event<T>} = 154,

		// EVM pallets
		EVM: pallet_evm::{Pallet, Config, Call, Storage, Event<T>} = 160,
		EVMChainId: pallet_evm_chain_id::{Pallet, Config, Storage} = 161,
		BaseFee: pallet_base_fee::{Pallet, Call, Config<T>, Storage, Event} = 162,
		Ethereum: pallet_ethereum::{Pallet, Config, Call, Storage, Event, Origin} = 163,
		EthereumTransaction: pallet_ethereum_transaction::{Pallet, Storage} = 164,
		LiquidityPoolsAxelarGateway: axelar_gateway_precompile::{Pallet, Call, Storage, Event<T>} = 165,

		// migration pallet
		Migration: pallet_migration_manager::{Pallet, Call, Storage, Event<T>} = 199,

	}
);

/// Block type as expected by this runtime.
pub type Block = generic::Block<Header, UncheckedExtrinsic>;
/// A Block signed with a Justification
pub type SignedBlock = generic::SignedBlock<Block>;
/// BlockId type as expected by this runtime.
pub type BlockId = generic::BlockId<Block>;
/// The SignedExtension to the basic transaction logic.
pub type SignedExtra = (
	frame_system::CheckNonZeroSender<Runtime>,
	frame_system::CheckSpecVersion<Runtime>,
	frame_system::CheckTxVersion<Runtime>,
	frame_system::CheckGenesis<Runtime>,
	frame_system::CheckEra<Runtime>,
	frame_system::CheckNonce<Runtime>,
	frame_system::CheckWeight<Runtime>,
	pallet_transaction_payment::ChargeTransactionPayment<Runtime>,
);

/// Unchecked extrinsic type as expected by this runtime.
pub type UncheckedExtrinsic =
	fp_self_contained::UncheckedExtrinsic<Address, RuntimeCall, Signature, SignedExtra>;
/// Extrinsic type that has already been checked.
pub type CheckedExtrinsic =
	fp_self_contained::CheckedExtrinsic<AccountId, RuntimeCall, SignedExtra, H160>;

/// Executive: handles dispatch to the various modules.
pub type Executive = frame_executive::Executive<
	Runtime,
	Block,
	frame_system::ChainContext<Runtime>,
	Runtime,
	AllPalletsWithSystem,
	migrations::UpgradeAltair1033,
>;

impl fp_self_contained::SelfContainedCall for RuntimeCall {
	type SignedInfo = H160;

	fn is_self_contained(&self) -> bool {
		match self {
			RuntimeCall::Ethereum(call) => call.is_self_contained(),
			_ => false,
		}
	}

	#[cfg(not(feature = "testnet-runtime"))]
	fn check_self_contained(&self) -> Option<Result<Self::SignedInfo, TransactionValidityError>> {
		use pallet_ethereum::TransactionAction;
		use runtime_common::evm::GetTransactionAction;
		use sp_runtime::transaction_validity::InvalidTransaction;

		match self {
			RuntimeCall::Ethereum(call) => match call {
				pallet_ethereum::Call::transact { transaction }
					if transaction.action() == TransactionAction::Create =>
				{
					Some(Err(TransactionValidityError::Invalid(
						InvalidTransaction::Call,
					)))
				}
				_ => call.check_self_contained(),
			},
			_ => None,
		}
	}

	#[cfg(feature = "testnet-runtime")]
	fn check_self_contained(&self) -> Option<Result<Self::SignedInfo, TransactionValidityError>> {
		match self {
			RuntimeCall::Ethereum(call) => call.check_self_contained(),
			_ => None,
		}
	}

	fn validate_self_contained(
		&self,
		info: &Self::SignedInfo,
		dispatch_info: &DispatchInfoOf<RuntimeCall>,
		len: usize,
	) -> Option<TransactionValidity> {
		match self {
			RuntimeCall::Ethereum(call) => call.validate_self_contained(info, dispatch_info, len),
			_ => None,
		}
	}

	fn pre_dispatch_self_contained(
		&self,
		info: &Self::SignedInfo,
		dispatch_info: &DispatchInfoOf<RuntimeCall>,
		len: usize,
	) -> Option<Result<(), TransactionValidityError>> {
		match self {
			RuntimeCall::Ethereum(call) => {
				call.pre_dispatch_self_contained(info, dispatch_info, len)
			}
			_ => None,
		}
	}

	fn apply_self_contained(
		self,
		info: Self::SignedInfo,
	) -> Option<sp_runtime::DispatchResultWithInfo<PostDispatchInfoOf<Self>>> {
		match self {
			call @ RuntimeCall::Ethereum(pallet_ethereum::Call::transact { .. }) => {
				Some(call.dispatch(RuntimeOrigin::from(
					pallet_ethereum::RawOrigin::EthereumTransaction(info),
				)))
			}
			_ => None,
		}
	}
}

pub struct TransactionConverter;

impl fp_rpc::ConvertTransaction<UncheckedExtrinsic> for TransactionConverter {
	fn convert_transaction(&self, transaction: pallet_ethereum::Transaction) -> UncheckedExtrinsic {
		UncheckedExtrinsic::new_unsigned(
			pallet_ethereum::Call::<Runtime>::transact { transaction }.into(),
		)
	}
}

impl fp_rpc::ConvertTransaction<sp_runtime::OpaqueExtrinsic> for TransactionConverter {
	fn convert_transaction(
		&self,
		transaction: pallet_ethereum::Transaction,
	) -> sp_runtime::OpaqueExtrinsic {
		let extrinsic = UncheckedExtrinsic::new_unsigned(
			pallet_ethereum::Call::<Runtime>::transact { transaction }.into(),
		);
		let encoded = extrinsic.encode();
		sp_runtime::OpaqueExtrinsic::decode(&mut &encoded[..])
			.expect("Encoded extrinsic is always valid")
	}
}

#[cfg(not(feature = "disable-runtime-api"))]
mod __runtime_api_use {
	pub use pallet_loans::entities::loans::ActiveLoanInfo;
}

#[cfg(not(feature = "disable-runtime-api"))]
use __runtime_api_use::*;
use cfg_types::domain_address::Domain;
use runtime_common::{account_conversion::AccountConverter, xcm::AccountIdToMultiLocation};

#[cfg(not(feature = "disable-runtime-api"))]
impl_runtime_apis! {
	impl sp_api::Core<Block> for Runtime {
		fn version() -> RuntimeVersion {
			VERSION
		}

		fn execute_block(block: Block) {
			Executive::execute_block(block)
		}

		fn initialize_block(header: &<Block as BlockT>::Header) {
			Executive::initialize_block(header)
		}
	}

	impl sp_api::Metadata<Block> for Runtime {
		fn metadata() -> OpaqueMetadata {
			OpaqueMetadata::new(Runtime::metadata().into())
		}
	}

	impl sp_block_builder::BlockBuilder<Block> for Runtime {
		fn apply_extrinsic(extrinsic: <Block as BlockT>::Extrinsic) -> ApplyExtrinsicResult {
			Executive::apply_extrinsic(extrinsic)
		}

		fn finalize_block() -> <Block as BlockT>::Header {
			Executive::finalize_block()
		}

		fn inherent_extrinsics(data: InherentData) -> Vec<<Block as BlockT>::Extrinsic> {
			data.create_extrinsics()
		}

		fn check_inherents(block: Block, data: InherentData) -> CheckInherentsResult {
			data.check_extrinsics(&block)
		}
	}

	impl sp_transaction_pool::runtime_api::TaggedTransactionQueue<Block> for Runtime {
		fn validate_transaction(
			source: TransactionSource,
			tx: <Block as BlockT>::Extrinsic,
			block_hash: <Block as BlockT>::Hash,
		) -> TransactionValidity {
			Executive::validate_transaction(source, tx, block_hash)
		}
	}

	impl sp_offchain::OffchainWorkerApi<Block> for Runtime {
		fn offchain_worker(header: &<Block as BlockT>::Header) {
			Executive::offchain_worker(header)
		}
	}

	impl sp_session::SessionKeys<Block> for Runtime {
		fn decode_session_keys(
			encoded: Vec<u8>,
		) -> Option<Vec<(Vec<u8>, sp_core::crypto::KeyTypeId)>> {
			SessionKeys::decode_into_raw_public_keys(&encoded)
		}

		fn generate_session_keys(seed: Option<Vec<u8>>) -> Vec<u8> {
			SessionKeys::generate(seed)
		}
	}

	impl sp_consensus_aura::AuraApi<Block, AuraId> for Runtime {
		fn slot_duration() -> sp_consensus_aura::SlotDuration {
			sp_consensus_aura::SlotDuration::from_millis(Aura::slot_duration())
		}

		fn authorities() -> Vec<AuraId> {
			Aura::authorities().into_inner()
		}
	}

	impl frame_system_rpc_runtime_api::AccountNonceApi<Block, AccountId, Index> for Runtime {
		fn account_nonce(account: AccountId) -> Index {
			System::account_nonce(account)
		}
	}

	impl pallet_transaction_payment_rpc_runtime_api::TransactionPaymentApi<
		Block,
		Balance,
	> for Runtime {
		fn query_info(uxt: <Block as BlockT>::Extrinsic, len: u32) -> RuntimeDispatchInfo<Balance> {
			TransactionPayment::query_info(uxt, len)
		}
		fn query_fee_details(uxt: <Block as BlockT>::Extrinsic, len: u32) -> FeeDetails<Balance> {
			TransactionPayment::query_fee_details(uxt, len)
		}
		fn query_weight_to_fee(weight: Weight) -> Balance {
			TransactionPayment::weight_to_fee(weight)
		}
		fn query_length_to_fee(length: u32) -> Balance {
			TransactionPayment::length_to_fee(length)
		}
	}

	impl cumulus_primitives_core::CollectCollationInfo<Block> for Runtime {
		fn collect_collation_info(header: &<Block as BlockT>::Header) -> cumulus_primitives_core::CollationInfo {
			ParachainSystem::collect_collation_info(header)
		}
	}

	impl runtime_common::apis::AnchorApi<Block, Hash, BlockNumber> for Runtime {
		fn get_anchor_by_id(id: Hash) -> Option<AnchorData<Hash, BlockNumber>> {
			Anchor::get_anchor_by_id(id)
		}
	}

	impl runtime_common::apis::PoolsApi<Block, PoolId, TrancheId, Balance, CurrencyId, Quantity, MaxTranches> for Runtime {
		fn currency(pool_id: PoolId) -> Option<CurrencyId>{
			pallet_pool_system::Pool::<Runtime>::get(pool_id).map(|details| details.currency)
		}

		fn inspect_epoch_solution(pool_id: PoolId, solution: Vec<TrancheSolution>) -> Option<EpochSolution<Balance, MaxTranches>>{
			let pool = pallet_pool_system::Pool::<Runtime>::get(pool_id)?;
			let epoch_execution_info = pallet_pool_system::EpochExecution::<Runtime>::get(pool_id)?;
			pallet_pool_system::Pallet::<Runtime>::score_solution(
				&pool,
				&epoch_execution_info,
				&solution
			).ok()
		}

		fn tranche_token_price(pool_id: PoolId, tranche: TrancheLoc<TrancheId>) -> Option<Quantity>{
			let now = <Timestamp as UnixTime>::now().as_secs();
			let mut pool = PoolSystem::pool(pool_id)?;
			let nav = Loans::update_nav(pool_id).ok()?;
			let total_assets = pool.reserve.total.saturating_add(nav);
			let index: usize = pool.tranches.tranche_index(&tranche)?.try_into().ok()?;
			let prices = pool
				.tranches
				.calculate_prices::<_, OrmlTokens, _>(total_assets, now)
				.ok()?;
			prices.get(index).cloned()
		}

		fn tranche_token_prices(pool_id: PoolId) -> Option<Vec<Quantity>>{
			let now = <Timestamp as UnixTime>::now().as_secs();
			let mut pool = PoolSystem::pool(pool_id)?;
			let nav = Loans::update_nav(pool_id).ok()?;
			let total_assets = pool.reserve.total.saturating_add(nav);
			pool
				.tranches
				.calculate_prices::<_, OrmlTokens, AccountId>(total_assets, now)
				.ok()
		}

		fn tranche_ids(pool_id: PoolId) -> Option<Vec<TrancheId>>{
			let pool = pallet_pool_system::Pool::<Runtime>::get(pool_id)?;
			Some(pool.tranches.ids_residual_top())
		}

		fn tranche_id(pool_id: PoolId, tranche_index: TrancheIndex) -> Option<TrancheId>{
			let pool = pallet_pool_system::Pool::<Runtime>::get(pool_id)?;
			let index: usize = tranche_index.try_into().ok()?;
			pool.tranches.ids_residual_top().get(index).cloned()
		}

		fn tranche_currency(pool_id: PoolId, tranche_loc: TrancheLoc<TrancheId>) -> Option<CurrencyId>{
			let pool = pallet_pool_system::Pool::<Runtime>::get(pool_id)?;
			pool.tranches.tranche_currency(tranche_loc).map(Into::into)
		}
	}

	// RewardsApi
	impl runtime_common::apis::RewardsApi<Block, AccountId, Balance, CurrencyId> for Runtime {
		fn list_currencies(domain: runtime_common::apis::RewardDomain, account_id: AccountId) -> Vec<CurrencyId> {
			match domain {
				runtime_common::apis::RewardDomain::Block => pallet_rewards::Pallet::<Runtime, pallet_rewards::Instance1>::list_currencies(&account_id),
				_ => vec![],
			}
		}

		fn compute_reward(domain: runtime_common::apis::RewardDomain, currency_id: CurrencyId, account_id: AccountId) -> Option<Balance> {
			match domain {
				runtime_common::apis::RewardDomain::Block => <pallet_rewards::Pallet::<Runtime, pallet_rewards::Instance1> as cfg_traits::rewards::AccountRewards<AccountId>>::compute_reward(currency_id, &account_id).ok(),
				_ => None,
			}
		}
	}

	impl runtime_common::apis::LoansApi<Block, PoolId, LoanId, ActiveLoanInfo<Runtime>> for Runtime {
		fn portfolio(
			pool_id: PoolId
		) -> Vec<(LoanId, ActiveLoanInfo<Runtime>)> {
			Loans::get_active_loans_info(pool_id).unwrap_or_default()
		}

		fn portfolio_loan(
			pool_id: PoolId,
			loan_id: LoanId
		) -> Option<ActiveLoanInfo<Runtime>> {
			Loans::get_active_loan_info(pool_id, loan_id).ok().flatten()
		}
	}


	// Investment Runtime APIs
	impl runtime_common::apis::InvestmentsApi<Block, AccountId, TrancheCurrency, CurrencyId, PoolId, Balance> for Runtime {
		fn investment_portfolio(account_id: AccountId) -> Option<Vec<(PoolId, CurrencyId, TrancheCurrency, Balance)>> {
			runtime_common::investment_portfolios::get_portfolios::<Runtime, AccountId, TrancheId, Investments, TrancheCurrency, CurrencyId, PoolId, Balance>(account_id)
		}
	}

	impl runtime_common::apis::AccountConversionApi<Block, AccountId> for Runtime {
		fn conversion_of(location: MultiLocation) -> Option<AccountId> {
			AccountConverter::<Runtime, LocationToAccountId>::try_convert(location).ok()
		}
	}

	// Frontier APIs
	impl fp_rpc::EthereumRuntimeRPCApi<Block> for Runtime {
		fn chain_id() -> u64 {
			<Runtime as pallet_evm::Config>::ChainId::get()
		}

		fn account_basic(address: H160) -> EVMAccount {
			let (account, _) = EVM::account_basic(&address);
			account
		}

		fn gas_price() -> U256 {
			let (gas_price, _) = <Runtime as pallet_evm::Config>::FeeCalculator::min_gas_price();
			gas_price
		}

		fn account_code_at(address: H160) -> Vec<u8> {
			EVM::account_codes(address)
		}

		fn author() -> H160 {
			<pallet_evm::Pallet<Runtime>>::find_author()
		}

		fn storage_at(address: H160, index: U256) -> H256 {
			let mut tmp = [0u8; 32];
			index.to_big_endian(&mut tmp);
			EVM::account_storages(address, H256::from_slice(&tmp[..]))
		}

		fn call(
			from: H160,
			to: H160,
			data: Vec<u8>,
			value: U256,
			gas_limit: U256,
			max_fee_per_gas: Option<U256>,
			max_priority_fee_per_gas: Option<U256>,
			nonce: Option<U256>,
			estimate: bool,
			access_list: Option<Vec<(H160, Vec<H256>)>>,
		) -> Result<pallet_evm::CallInfo, sp_runtime::DispatchError> {
			let mut config = <Runtime as pallet_evm::Config>::config().clone();
			config.estimate = estimate;

			let is_transactional = false;
			let validate = true;
			<Runtime as pallet_evm::Config>::Runner::call(
				from,
				to,
				data,
				value,
				gas_limit.unique_saturated_into(),
				max_fee_per_gas,
				max_priority_fee_per_gas,
				nonce,
				access_list.unwrap_or_default(),
				is_transactional,
				validate,
				&config,
			).map_err(|err| err.error.into())
		}

		fn create(
			from: H160,
			data: Vec<u8>,
			value: U256,
			gas_limit: U256,
			max_fee_per_gas: Option<U256>,
			max_priority_fee_per_gas: Option<U256>,
			nonce: Option<U256>,
			estimate: bool,
			access_list: Option<Vec<(H160, Vec<H256>)>>,
		) -> Result<pallet_evm::CreateInfo, sp_runtime::DispatchError> {
			let config = if estimate {
				let mut config = <Runtime as pallet_evm::Config>::config().clone();
				config.estimate = true;
				Some(config)
			} else {
				None
			};

			let is_transactional = false;
			let validate = true;
			let evm_config = config.as_ref().unwrap_or_else(|| <Runtime as pallet_evm::Config>::config());
			<Runtime as pallet_evm::Config>::Runner::create(
				from,
				data,
				value,
				gas_limit.unique_saturated_into(),
				max_fee_per_gas,
				max_priority_fee_per_gas,
				nonce,
				access_list.unwrap_or_default(),
				is_transactional,
				validate,
				evm_config,
			).map_err(|err| err.error.into())
		}

		fn current_transaction_statuses() -> Option<Vec<TransactionStatus>> {
			Ethereum::current_transaction_statuses()
		}

		fn current_block() -> Option<pallet_ethereum::Block> {
			Ethereum::current_block()
		}

		fn current_receipts() -> Option<Vec<pallet_ethereum::Receipt>> {
			Ethereum::current_receipts()
		}

		fn current_all() -> (
			Option<pallet_ethereum::Block>,
			Option<Vec<pallet_ethereum::Receipt>>,
			Option<Vec<TransactionStatus>>
		) {
			(
				Ethereum::current_block(),
				Ethereum::current_receipts(),
				Ethereum::current_transaction_statuses()
			)
		}

		fn extrinsic_filter(
			xts: Vec<<Block as BlockT>::Extrinsic>,
		) -> Vec<pallet_ethereum::Transaction> {
			xts.into_iter().filter_map(|xt| match xt.0.function {
				RuntimeCall::Ethereum(pallet_ethereum::Call::transact { transaction }) => Some(transaction),
				_ => None
			}).collect::<Vec<pallet_ethereum::Transaction>>()
		}

		fn elasticity() -> Option<Permill> {
			Some(BaseFee::elasticity())
		}

		fn gas_limit_multiplier_support() {}
	}

	impl fp_rpc::ConvertTransactionRuntimeApi<Block> for Runtime {
		fn convert_transaction(transaction: pallet_ethereum::Transaction) -> <Block as BlockT>::Extrinsic {
			UncheckedExtrinsic::new_unsigned(
				pallet_ethereum::Call::<Runtime>::transact { transaction }.into(),
			)
		}
	}

	#[cfg(feature = "runtime-benchmarks")]
	impl frame_benchmarking::Benchmark<Block> for Runtime {

		fn benchmark_metadata(extra: bool) -> (
			Vec<frame_benchmarking::BenchmarkList>,
			Vec<frame_support::traits::StorageInfo>,
		) {
			use frame_benchmarking::{list_benchmark, Benchmarking, BenchmarkList};
			use frame_support::traits::StorageInfoTrait;
			use frame_system_benchmarking::Pallet as SystemBench;
			use cumulus_pallet_session_benchmarking::Pallet as SessionBench;

			let mut list = Vec::<BenchmarkList>::new();

			list_benchmark!(list, extra, frame_system, SystemBench::<Runtime>);
			list_benchmark!(list, extra, pallet_timestamp, Timestamp);
			list_benchmark!(list, extra, pallet_balances, Balances);
			// TODO: Not working as benches expect everybody to be whitelisted to register
			//       as collator. But our runtimes restrict this. A PR to the cumulus
			//       benches is needed or benchmarks allow some kind of pre-setup logic
			// list_benchmark!(list, extra, pallet_collator_selection, CollatorSelection);
			// TODO: Not working as benches depend on pallet-staking which we don't use
			//       Not sure how to fix TBH.
			// use pallet_session_benchmarking::Pallet as SessionBench;
			// list_benchmark!(list, extra, pallet_session, SessionBench::<Runtime>);
			list_benchmark!(list, extra, pallet_multisig, Multisig);
			list_benchmark!(list, extra, pallet_proxy, Proxy);
			list_benchmark!(list, extra, pallet_utility, Utility);
			list_benchmark!(list, extra, pallet_scheduler, Scheduler);
			list_benchmark!(list, extra, pallet_collective, Council);
			// TODO: Fails for reason: Error: Input("failed to submit candidacy")
			// list_benchmark!(list, extra, pallet_elections_phragmen, Elections);
			list_benchmark!(list, extra, pallet_democracy, Democracy);
			list_benchmark!(list, extra, pallet_identity, Identity);
			list_benchmark!(list, extra, pallet_vesting, Vesting);
			list_benchmark!(list, extra, pallet_treasury, Treasury);
			list_benchmark!(list, extra, pallet_preimage, Preimage);
			list_benchmark!(list, extra, pallet_uniques, Uniques);
			list_benchmark!(list, extra, pallet_fees, Fees);
			list_benchmark!(list, extra, pallet_anchors, Anchor);
			list_benchmark!(list, extra, pallet_block_rewards, BlockRewards);
			list_benchmark!(list, extra, pallet_crowdloan_claim, CrowdloanClaim);
			list_benchmark!(list, extra, pallet_crowdloan_reward, CrowdloanReward);
			list_benchmark!(list, extra, pallet_collator_allowlist, CollatorAllowlist);
			list_benchmark!(list, extra, pallet_collator_selection, CollatorSelection);
			list_benchmark!(list, extra, pallet_migration_manager, Migration);
			list_benchmark!(list, extra, pallet_permissions, Permissions);
			list_benchmark!(list, extra, pallet_nft_sales, NftSales);
			list_benchmark!(list, extra, pallet_pool_system, PoolSystem);
			list_benchmark!(list, extra, pallet_pool_registry, PoolRegistry);
			list_benchmark!(list, extra, pallet_loans, Loans);
			list_benchmark!(list, extra, pallet_interest_accrual, InterestAccrual);
			list_benchmark!(list, extra, pallet_session, SessionBench::<Runtime>);
			list_benchmark!(list, extra, pallet_restricted_tokens, Tokens);
			list_benchmark!(list, extra, pallet_keystore, Keystore);
			list_benchmark!(list, extra, pallet_order_book, OrderBook);

			let storage_info = AllPalletsWithSystem::storage_info();

			(list, storage_info)
		}

		fn dispatch_benchmark(
				config: frame_benchmarking::BenchmarkConfig
		) -> Result<Vec<frame_benchmarking::BenchmarkBatch>, sp_runtime::RuntimeString> {
			use frame_benchmarking::{Benchmarking, BenchmarkBatch, TrackedStorageKey, add_benchmark};
			use frame_system_benchmarking::Pallet as SystemBench;
			use cumulus_pallet_session_benchmarking::Pallet as SessionBench;

			impl frame_system_benchmarking::Config for Runtime {}
			impl cumulus_pallet_session_benchmarking::Config for Runtime {}

			// you can whitelist any storage keys you do not want to track here
			let whitelist: Vec<TrackedStorageKey> = vec![
				// Block Number
				hex_literal::hex!("26aa394eea5630e07c48ae0c9558cef702a5c1b19ab7a04f536c519aca4983ac").to_vec().into(),
				// Total Issuance
				hex_literal::hex!("c2261276cc9d1f8598ea4b6a74b15c2f57c875e4cff74148e4628f264b974c80").to_vec().into(),
				// Execution Phase
				hex_literal::hex!("26aa394eea5630e07c48ae0c9558cef7ff553b5a9862a516939d82b3d3d8661a").to_vec().into(),
				// Event Count
				hex_literal::hex!("26aa394eea5630e07c48ae0c9558cef70a98fdbe9ce6c55837576c60c7af3850").to_vec().into(),
				// System Events
				hex_literal::hex!("26aa394eea5630e07c48ae0c9558cef780d41e5e16056765bc8461851072c9d7").to_vec().into(),
			];

			let mut batches = Vec::<BenchmarkBatch>::new();
			let params = (&config, &whitelist);

			// It should be called Anchors to make the runtime_benchmarks.sh script works
			type Anchors = Anchor;

			// Note: Only add working benches here. Commenting out will still
			//       result in the runtime_benchmarks.sh script trying to run
			//       the benches for the given pallet.
			add_benchmark!(params, batches, frame_system, SystemBench::<Runtime>);
			add_benchmark!(params, batches, pallet_timestamp, Timestamp);
			add_benchmark!(params, batches, pallet_balances, Balances);
			add_benchmark!(params, batches, pallet_multisig, Multisig);
			add_benchmark!(params, batches, pallet_proxy, Proxy);
			add_benchmark!(params, batches, pallet_utility, Utility);
			add_benchmark!(params, batches, pallet_scheduler, Scheduler);
			add_benchmark!(params, batches, pallet_collective, Council);
			add_benchmark!(params, batches, pallet_democracy, Democracy);
			add_benchmark!(params, batches, pallet_identity, Identity);
			add_benchmark!(params, batches, pallet_vesting, Vesting);
			add_benchmark!(params, batches, pallet_treasury, Treasury);
			add_benchmark!(params, batches, pallet_preimage, Preimage);
			add_benchmark!(params, batches, pallet_uniques, Uniques);
			add_benchmark!(params, batches, pallet_fees, Fees);
			add_benchmark!(params, batches, pallet_anchors, Anchors);
			add_benchmark!(params, batches, pallet_block_rewards, BlockRewards);
			add_benchmark!(params, batches, pallet_crowdloan_claim, CrowdloanClaim);
			add_benchmark!(params, batches, pallet_crowdloan_reward, CrowdloanReward);
			add_benchmark!(params, batches, pallet_collator_allowlist, CollatorAllowlist);
			add_benchmark!(params, batches, pallet_collator_selection, CollatorSelection);
			add_benchmark!(params, batches, pallet_migration_manager, Migration);
			add_benchmark!(params, batches, pallet_permissions, Permissions);
			add_benchmark!(params, batches, pallet_nft_sales, NftSales);
			add_benchmark!(params, batches, pallet_pool_system, PoolSystem);
			add_benchmark!(params, batches, pallet_pool_registry, PoolRegistry);
			add_benchmark!(params, batches, pallet_loans, Loans);
			add_benchmark!(params, batches, pallet_interest_accrual, InterestAccrual);
			add_benchmark!(params, batches, pallet_session, SessionBench::<Runtime>);
			add_benchmark!(params, batches, pallet_restricted_tokens, Tokens);
			add_benchmark!(params, batches, pallet_keystore, Keystore);
			add_benchmark!(params, batches, pallet_order_book, OrderBook);

			if batches.is_empty() { return Err("Benchmark not found for this pallet.".into()) }
			Ok(batches)
		}
	}

	#[cfg(feature = "try-runtime")]
	impl frame_try_runtime::TryRuntime<Block> for Runtime {
		fn on_runtime_upgrade(checks: frame_try_runtime::UpgradeCheckSelect) -> (Weight, Weight) {
			let weight = Executive::try_runtime_upgrade(checks).unwrap();
			(weight, RuntimeBlockWeights::get().max_block)
		}

		fn execute_block(block: Block, state_root_check: bool, signature_check: bool, select: frame_try_runtime::TryStateSelect) -> Weight {
			Executive::try_execute_block(block, state_root_check, signature_check, select).expect("execute-block failed")
		}
	}
}

struct CheckInherents;
impl cumulus_pallet_parachain_system::CheckInherents<Block> for CheckInherents {
	fn check_inherents(
		block: &Block,
		relay_state_proof: &cumulus_pallet_parachain_system::RelayChainStateProof,
	) -> sp_inherents::CheckInherentsResult {
		let relay_chain_slot = relay_state_proof
			.read_slot()
			.expect("Could not read the relay chain slot from the proof");

		let inherent_data =
			cumulus_primitives_timestamp::InherentDataProvider::from_relay_chain_slot_and_duration(
				relay_chain_slot,
				sp_std::time::Duration::from_secs(6),
			)
			.create_inherent_data()
			.expect("Could not create the timestamp inherent data");

		inherent_data.check_extrinsics(block)
	}
}

cumulus_pallet_parachain_system::register_validate_block! {
	Runtime = Runtime,
	BlockExecutor = cumulus_pallet_aura_ext::BlockExecutor::<Runtime, Executive>,
	CheckInherents = CheckInherents,
}<|MERGE_RESOLUTION|>--- conflicted
+++ resolved
@@ -1443,38 +1443,6 @@
 	pub Sender: AccountId = GatewayAccountProvider::<Runtime, LocationToAccountId>::get_gateway_account();
 }
 
-<<<<<<< HEAD
-=======
-/// A stumb inbound queue that does not yet hit the LP logic (before FI we do
-/// not want that) but stores an Event.
-pub struct StumbInboundQueue;
-impl InboundQueue for StumbInboundQueue {
-	type Message = pallet_liquidity_pools::Message<Domain, PoolId, TrancheId, Balance, Quantity>;
-	type Sender = DomainAddress;
-
-	fn submit(sender: Self::Sender, message: Self::Message) -> DispatchResult {
-		let event = {
-			let event =
-				pallet_liquidity_pools::Event::<Runtime>::IncomingMessage { sender, message };
-
-			// Mirror deposit_event logic here as it is private
-			let event = <<Runtime as pallet_liquidity_pools::Config>::RuntimeEvent as From<
-				pallet_liquidity_pools::Event<Runtime>,
-			>>::from(event);
-
-			<<Runtime as pallet_liquidity_pools::Config>::RuntimeEvent as Into<
-				<Runtime as frame_system::Config>::RuntimeEvent,
-			>>::into(event)
-		};
-
-		// Triggering only the event for error resolution
-		System::deposit_event(event);
-
-		Ok(())
-	}
-}
-
->>>>>>> 6bafe408
 impl pallet_liquidity_pools_gateway::Config for Runtime {
 	type AdminOrigin = EnsureRootOr<HalfOfCouncil>;
 	#[cfg(not(feature = "testnet-runtime"))]
