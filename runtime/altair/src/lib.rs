// Copyright 2021 Centrifuge Foundation (centrifuge.io).
//
// This file is part of the Centrifuge chain project.
// Centrifuge is free software: you can redistribute it and/or modify
// it under the terms of the GNU General Public License as published by
// the Free Software Foundation, either version 3 of the License, or
// (at your option) any later version (see http://www.gnu.org/licenses).
// Centrifuge is distributed in the hope that it will be useful,
// but WITHOUT ANY WARRANTY; without even the implied warranty of
// MERCHANTABILITY or FITNESS FOR A PARTICULAR PURPOSE.  See the
// GNU General Public License for more details.

//! The Substrate runtime. This can be compiled with ``#[no_std]`, ready for Wasm.

#![cfg_attr(not(feature = "std"), no_std)]
// `construct_runtime!` does a lot of recursion and requires us to increase the limit to 256.
#![recursion_limit = "256"]

pub use cfg_primitives::{constants::*, types::*};
use cfg_traits::PoolUpdateGuard;
pub use cfg_types::CurrencyId;
use cfg_types::{
	CustomMetadata, FeeKey, PermissionRoles, PermissionScope, PermissionedCurrencyRole, PoolRole,
	Rate, Role, TimeProvider, TrancheToken,
};
use codec::{Decode, Encode, MaxEncodedLen};
/// Constant values used within the runtime.
use constants::currency::*;
use frame_support::{
	construct_runtime, parameter_types,
	traits::{
		AsEnsureOriginWithArg, Contains, EqualPrivilegeOnly, InstanceFilter, LockIdentifier,
		U128CurrencyToVote, UnixTime,
	},
	weights::{
		constants::{BlockExecutionWeight, ExtrinsicBaseWeight, RocksDbWeight},
		ConstantMultiplier, DispatchClass, Weight,
	},
	PalletId, RuntimeDebug,
};
use frame_system::{
	limits::{BlockLength, BlockWeights},
	EnsureRoot, EnsureSigned,
};
use orml_traits::parameter_type_with_key;
use pallet_anchors::AnchorData;
pub use pallet_balances::Call as BalancesCall;
use pallet_collective::{EnsureMember, EnsureProportionMoreThan};
use pallet_pools::{
	EpochSolution, PoolDetails, ScheduledUpdateDetails, TrancheIndex, TrancheLoc, TrancheSolution,
};
use pallet_restricted_tokens::{FungibleInspectPassthrough, FungiblesInspectPassthrough};
pub use pallet_timestamp::Call as TimestampCall;
pub use pallet_transaction_payment::{CurrencyAdapter, Multiplier, TargetedFeeAdjustment};
use pallet_transaction_payment_rpc_runtime_api::{FeeDetails, RuntimeDispatchInfo};
use polkadot_runtime_common::{prod_or_fast, BlockHashCount, SlowAdjustingFeeUpdate};
pub use runtime_common::*;
use scale_info::TypeInfo;
use sp_api::impl_runtime_apis;
use sp_core::OpaqueMetadata;
use sp_inherents::{CheckInherentsResult, InherentData};
#[cfg(any(feature = "std", test))]
pub use sp_runtime::BuildStorage;
use sp_runtime::{
	create_runtime_str, generic, impl_opaque_keys,
	traits::{AccountIdConversion, BlakeTwo256, Block as BlockT, ConvertInto},
	transaction_validity::{TransactionSource, TransactionValidity},
	ApplyExtrinsicResult, Perbill, Permill,
};
use sp_std::prelude::*;
#[cfg(any(feature = "std", test))]
use sp_version::NativeVersion;
use sp_version::RuntimeVersion;
use static_assertions::const_assert;
use xcm_executor::XcmExecutor;

<<<<<<< HEAD
=======
use common_traits::PoolUpdateGuard;
pub use common_types::{CurrencyId, CustomMetadata};
use common_types::{
	FeeKey, PermissionRoles, PermissionScope, PermissionedCurrencyRole, PoolId, PoolRole, Role,
	TimeProvider,
};

use pallet_pools::{
	EpochSolution, PoolDetails, ScheduledUpdateDetails, TrancheIndex, TrancheLoc, TrancheSolution,
};
use pallet_restricted_tokens::{FungibleInspectPassthrough, FungiblesInspectPassthrough};

>>>>>>> 51c0e982
use crate::xcm::{XcmConfig, XcmOriginToTransactDispatchOrigin};

pub mod constants;
mod weights;
pub mod xcm;

pub use crate::xcm::*;

// Make the WASM binary available.
#[cfg(feature = "std")]
include!(concat!(env!("OUT_DIR"), "/wasm_binary.rs"));

impl_opaque_keys! {
	pub struct SessionKeys {
		pub aura: Aura,
	}
}

/// Runtime version.
#[sp_version::runtime_version]
pub const VERSION: RuntimeVersion = RuntimeVersion {
	spec_name: create_runtime_str!("altair"),
	impl_name: create_runtime_str!("altair"),
	authoring_version: 1,
	spec_version: 1019,
	impl_version: 1,
	#[cfg(not(feature = "disable-runtime-api"))]
	apis: RUNTIME_API_VERSIONS,
	#[cfg(feature = "disable-runtime-api")]
	apis: version::create_apis_vec![[]],
	transaction_version: 1,
	state_version: 0,
};

/// Native version.
#[cfg(any(feature = "std", test))]
pub fn native_version() -> NativeVersion {
	NativeVersion {
		runtime_version: VERSION,
		can_author_with: Default::default(),
	}
}

parameter_types! {
	pub const MaximumBlockWeight: Weight = MAXIMUM_BLOCK_WEIGHT;
	pub const Version: RuntimeVersion = VERSION;
	pub RuntimeBlockLength: BlockLength =
		BlockLength::max_with_normal_ratio(5 * 1024 * 1024, NORMAL_DISPATCH_RATIO);
	pub RuntimeBlockWeights: BlockWeights = BlockWeights::builder()
		.base_block(BlockExecutionWeight::get())
		.for_class(DispatchClass::all(), |weights| {
			weights.base_extrinsic = ExtrinsicBaseWeight::get();
		})
		.for_class(DispatchClass::Normal, |weights| {
			weights.max_total = Some(NORMAL_DISPATCH_RATIO * MAXIMUM_BLOCK_WEIGHT);
		})
		.for_class(DispatchClass::Operational, |weights| {
			weights.max_total = Some(MAXIMUM_BLOCK_WEIGHT);
			// Operational transactions have some extra reserved space, so that they
			// are included even if block reached `MAXIMUM_BLOCK_WEIGHT`.
			weights.reserved = Some(
				MAXIMUM_BLOCK_WEIGHT - NORMAL_DISPATCH_RATIO * MAXIMUM_BLOCK_WEIGHT
			);
		})
		.avg_block_initialization(AVERAGE_ON_INITIALIZE_RATIO)
		.build_or_panic();
	pub const SS58Prefix: u8 = 136;
}

// system support impls
impl frame_system::Config for Runtime {
	/// Data to be associated with an account (other than nonce/transaction counter, which this
	/// module does regardless).
	type AccountData = pallet_balances::AccountData<Balance>;
	/// The identifier used to distinguish between accounts.
	type AccountId = AccountId;
	type BaseCallFilter = BaseCallFilter;
	/// Maximum number of block number to block hash mappings to keep (oldest pruned first).
	type BlockHashCount = BlockHashCount;
	type BlockLength = RuntimeBlockLength;
	/// The index type for blocks.
	type BlockNumber = BlockNumber;
	type BlockWeights = RuntimeBlockWeights;
	/// The aggregated dispatch type that is available for extrinsics.
	type Call = Call;
	type DbWeight = RocksDbWeight;
	/// The overarching event type.
	type Event = Event;
	/// The type for hashing blocks and tries.
	type Hash = Hash;
	/// The hashing algorithm used.
	type Hashing = BlakeTwo256;
	/// The header type.
	type Header = Header;
	/// The index type for storing how many extrinsics an account has signed.
	type Index = Index;
	/// The lookup mechanism to get account ID from whatever is passed in dispatchers.
	type Lookup = sp_runtime::traits::AccountIdLookup<AccountId, ()>;
	type MaxConsumers = frame_support::traits::ConstU32<16>;
	/// A function that is invoked when an account has been determined to be dead.
	/// All resources should be cleaned up associated with the given account.
	type OnKilledAccount = ();
	/// Handler for when a new account has just been created.
	type OnNewAccount = ();
	type OnSetCode = cumulus_pallet_parachain_system::ParachainSetCode<Self>;
	/// The ubiquitous origin type.
	type Origin = Origin;
	type PalletInfo = PalletInfo;
	type SS58Prefix = SS58Prefix;
	type SystemWeightInfo = weights::frame_system::SubstrateWeight<Runtime>;
	/// Get the chain's current version.
	type Version = Version;
}

parameter_types! {
	pub const ReservedXcmpWeight: Weight = MAXIMUM_BLOCK_WEIGHT / 4;
	pub const ReservedDmpWeight: Weight = MAXIMUM_BLOCK_WEIGHT / 4;
}

impl cumulus_pallet_parachain_system::Config for Runtime {
	type CheckAssociatedRelayNumber = cumulus_pallet_parachain_system::RelayNumberStrictlyIncreases;
	type DmpMessageHandler = DmpQueue;
	type Event = Event;
	type OnSystemEvent = ();
	type OutboundXcmpMessageSource = XcmpQueue;
	type ReservedDmpWeight = ReservedDmpWeight;
	type ReservedXcmpWeight = ReservedXcmpWeight;
	type SelfParaId = parachain_info::Pallet<Runtime>;
	type XcmpMessageHandler = XcmpQueue;
}

impl pallet_randomness_collective_flip::Config for Runtime {}

impl parachain_info::Config for Runtime {}

parameter_types! {
	pub const MinimumPeriod: Moment = SLOT_DURATION / 2;
}
impl pallet_timestamp::Config for Runtime {
	type MinimumPeriod = MinimumPeriod;
	/// A timestamp: milliseconds since the unix epoch.
	type Moment = Moment;
	type OnTimestampSet = ();
	type WeightInfo = weights::pallet_timestamp::SubstrateWeight<Self>;
}

// money stuff
parameter_types! {
	/// TransactionByteFee is set to 0.01 MicroAIR
	pub const TransactionByteFee: Balance = 1 * (MICRO_AIR / 100);
	/// This value increases the priority of `Operational` transactions by adding
	/// a "virtual tip" that's equal to the `OperationalFeeMultiplier * final_fee`.
	pub const OperationalFeeMultiplier: u8 = 5;
}

impl pallet_transaction_payment::Config for Runtime {
	type Event = Event;
	type FeeMultiplierUpdate = SlowAdjustingFeeUpdate<Self>;
	type LengthToFee = ConstantMultiplier<Balance, TransactionByteFee>;
	type OnChargeTransaction = CurrencyAdapter<Balances, DealWithFees<Runtime>>;
	type OperationalFeeMultiplier = OperationalFeeMultiplier;
	type WeightToFee = WeightToFee;
}

parameter_types! {
	// the minimum fee for an anchor is 500,000ths of a RAD.
	// This is set to a value so you can still get some return without getting your account removed.
	pub const ExistentialDeposit: Balance = 1 * MICRO_AIR;
	// For weight estimation, we assume that the most locks on an individual account will be 50.
	pub const MaxLocks: u32 = 50;
	pub const MaxReserves: u32 = 50;
}

impl pallet_balances::Config for Runtime {
	/// The means of storing the balances of an account.
	type AccountStore = System;
	/// The type for recording an account's balance.
	type Balance = Balance;
	/// Handler for the unbalanced reduction when removing a dust account.
	type DustRemoval = ();
	/// The overarching event type.
	type Event = Event;
	/// The minimum amount required to keep an account open.
	type ExistentialDeposit = ExistentialDeposit;
	type MaxLocks = MaxLocks;
	type MaxReserves = MaxReserves;
	type ReserveIdentifier = [u8; 8];
	type WeightInfo = weights::pallet_balances::SubstrateWeight<Self>;
}

parameter_types! {
	pub const UncleGenerations: BlockNumber = 5;
}

// We only use find_author to pay in anchor pallet
impl pallet_authorship::Config for Runtime {
	type EventHandler = (CollatorSelection,);
	type FilterUncle = ();
	type FindAuthor = pallet_session::FindAccountFromAuthorIndex<Self, Aura>;
	type UncleGenerations = UncleGenerations;
}

parameter_types! {
	pub const Period: u32 = 6 * HOURS;
	pub const Offset: u32 = 0;
}

impl pallet_session::Config for Runtime {
	type Event = Event;
	type Keys = SessionKeys;
	type NextSessionRotation = pallet_session::PeriodicSessions<Period, Offset>;
	// Essentially just Aura, but lets be pedantic.
	type SessionHandler = <SessionKeys as sp_runtime::traits::OpaqueKeys>::KeyTypeIdProviders;
	type SessionManager = CollatorSelection;
	type ShouldEndSession = pallet_session::PeriodicSessions<Period, Offset>;
	type ValidatorId = <Self as frame_system::Config>::AccountId;
	// we don't have stash and controller, thus we don't need the convert as well.
	type ValidatorIdOf = pallet_collator_selection::IdentityCollator;
	type WeightInfo = pallet_session::weights::SubstrateWeight<Self>;
}

parameter_types! {
	pub const MaxAuthorities: u32 = 32;
}

impl pallet_aura::Config for Runtime {
	type AuthorityId = AuraId;
	type DisabledValidators = ();
	type MaxAuthorities = MaxAuthorities;
}

impl cumulus_pallet_aura_ext::Config for Runtime {}

// substrate pallets
parameter_types! {
	// One storage item; value is size 4+4+16+32 bytes = 56 bytes.
	pub const DepositBase: Balance = 30 * CENTI_AIR;
	// Additional storage item size of 32 bytes.
	pub const DepositFactor: Balance = 5 * CENTI_AIR;
	pub const MaxSignatories: u16 = 100;
}

impl pallet_multisig::Config for Runtime {
	type Call = Call;
	type Currency = Balances;
	type DepositBase = DepositBase;
	type DepositFactor = DepositFactor;
	type Event = Event;
	type MaxSignatories = MaxSignatories;
	type WeightInfo = weights::pallet_multisig::SubstrateWeight<Self>;
}

parameter_types! {
	// One storage item; value is size 4+4+16+32 bytes = 56 bytes.
	pub const ProxyDepositBase: Balance = 30 * CENTI_AIR;
	// Additional storage item size of 32 bytes.
	pub const ProxyDepositFactor: Balance = 5 * CENTI_AIR;
	pub const MaxProxies: u16 = 32;
	pub const AnnouncementDepositBase: Balance = deposit(1, 8);
	pub const AnnouncementDepositFactor: Balance = deposit(0, 66);
	pub const MaxPending: u16 = 32;
}

/// The type used to represent the kinds of proxying allowed.
#[derive(
	Copy,
	Clone,
	Eq,
	PartialEq,
	Ord,
	PartialOrd,
	Encode,
	Decode,
	RuntimeDebug,
	MaxEncodedLen,
	TypeInfo,
)]
pub enum ProxyType {
	Any,
	NonTransfer,
	Governance,
	_Staking, // Deprecated ProxyType, that we are keeping due to the migration
	NonProxy,
}
impl Default for ProxyType {
	fn default() -> Self {
		Self::Any
	}
}

impl InstanceFilter<Call> for ProxyType {
	fn filter(&self, c: &Call) -> bool {
		match self {
			ProxyType::Any => true,
			ProxyType::NonTransfer => !matches!(c, Call::Balances(..)),
			ProxyType::Governance => matches!(
				c,
				Call::Democracy(..) | Call::Council(..) | Call::Elections(..) | Call::Utility(..)
			),
			ProxyType::_Staking => false,
			ProxyType::NonProxy => {
				matches!(c, Call::Proxy(pallet_proxy::Call::proxy { .. }))
					|| !matches!(c, Call::Proxy(..))
			}
		}
	}

	fn is_superset(&self, o: &Self) -> bool {
		match (self, o) {
			(x, y) if x == y => true,
			(ProxyType::Any, _) => true,
			(_, ProxyType::Any) => false,
			(_, ProxyType::NonProxy) => false,
			(ProxyType::NonTransfer, _) => true,
			_ => false,
		}
	}
}

impl pallet_proxy::Config for Runtime {
	type AnnouncementDepositBase = AnnouncementDepositBase;
	type AnnouncementDepositFactor = AnnouncementDepositFactor;
	type Call = Call;
	type CallHasher = BlakeTwo256;
	type Currency = Balances;
	type Event = Event;
	type MaxPending = MaxPending;
	type MaxProxies = MaxProxies;
	type ProxyDepositBase = ProxyDepositBase;
	type ProxyDepositFactor = ProxyDepositFactor;
	type ProxyType = ProxyType;
	type WeightInfo = weights::pallet_proxy::SubstrateWeight<Self>;
}

impl pallet_utility::Config for Runtime {
	type Call = Call;
	type Event = Event;
	type PalletsOrigin = OriginCaller;
	type WeightInfo = weights::pallet_utility::SubstrateWeight<Self>;
}

parameter_types! {
	pub MaximumSchedulerWeight: Weight = Perbill::from_percent(80) * MaximumBlockWeight::get();
	pub const MaxScheduledPerBlock: u32 = 50;
	// Retry a scheduled item every 10 blocks (2 minutes) until the preimage exists.
	pub const NoPreimagePostponement: Option<u32> = Some(10);
}

impl pallet_scheduler::Config for Runtime {
	type Call = Call;
	type Event = Event;
	type MaxScheduledPerBlock = MaxScheduledPerBlock;
	type MaximumWeight = MaximumSchedulerWeight;
	type NoPreimagePostponement = NoPreimagePostponement;
	type Origin = Origin;
	type OriginPrivilegeCmp = EqualPrivilegeOnly;
	type PalletsOrigin = OriginCaller;
	type PreimageProvider = Preimage;
	type ScheduleOrigin = EnsureRoot<AccountId>;
	type WeightInfo = weights::pallet_scheduler::SubstrateWeight<Self>;
}

parameter_types! {
	pub const PreimageMaxSize: u32 = 4096 * 1024;
	pub PreimageBaseDeposit: Balance = deposit(2, 64);
	pub PreimageByteDeposit: Balance = deposit(0, 1);
}

impl pallet_preimage::Config for Runtime {
	type BaseDeposit = PreimageBaseDeposit;
	type ByteDeposit = PreimageByteDeposit;
	type Currency = Balances;
	type Event = Event;
	type ManagerOrigin = EnsureRoot<AccountId>;
	type MaxSize = PreimageMaxSize;
	type WeightInfo = weights::pallet_preimage::SubstrateWeight<Self>;
}

parameter_types! {
	pub CouncilMotionDuration: BlockNumber = prod_or_fast!(5 * DAYS, 1 * MINUTES, "AIR_MOTION_DURATION");
	pub const CouncilMaxProposals: u32 = 100;
	pub const CouncilMaxMembers: u32 = 100;
}

impl pallet_collective::Config<CouncilCollective> for Runtime {
	type DefaultVote = pallet_collective::PrimeDefaultVote;
	type Event = Event;
	type MaxMembers = CouncilMaxMembers;
	type MaxProposals = CouncilMaxProposals;
	type MotionDuration = CouncilMotionDuration;
	type Origin = Origin;
	type Proposal = Call;
	type WeightInfo = weights::pallet_collective::SubstrateWeight<Self>;
}

parameter_types! {
	pub const CandidacyBond: Balance = 500 * AIR;
	pub const VotingBond: Balance = 50 * CENTI_AIR;
	pub const VotingBondBase: Balance = 50 * CENTI_AIR;
	pub TermDuration: BlockNumber = prod_or_fast!(7 * DAYS, 1 * MINUTES, "AIR_TERM_DURATION");
	pub const DesiredMembers: u32 = 9;
	pub const DesiredRunnersUp: u32 = 9;
	pub const ElectionsPhragmenModuleId: LockIdentifier = *b"phrelect";
}

// Make sure that there are no more than `MAX_MEMBERS` members elected via elections-phragmen.
const_assert!(DesiredMembers::get() <= CouncilMaxMembers::get());

impl pallet_elections_phragmen::Config for Runtime {
	/// How much should be locked up in order to submit one's candidacy.
	type CandidacyBond = CandidacyBond;
	type ChangeMembers = Council;
	type Currency = Balances;
	type CurrencyToVote = U128CurrencyToVote;
	/// Number of members to elect.
	type DesiredMembers = DesiredMembers;
	/// Number of runners_up to keep.
	type DesiredRunnersUp = DesiredRunnersUp;
	type Event = Event;
	type InitializeMembers = Council;
	type KickedMember = Treasury;
	type LoserCandidate = Treasury;
	type PalletId = ElectionsPhragmenModuleId;
	/// How long each seat is kept. This defines the next block number at which an election
	/// round will happen. If set to zero, no elections are ever triggered and the module will
	/// be in passive mode.
	type TermDuration = TermDuration;
	/// Base deposit associated with voting
	type VotingBondBase = VotingBondBase;
	/// How much should be locked up in order to be able to submit votes.
	type VotingBondFactor = VotingBond;
	type WeightInfo = pallet_elections_phragmen::weights::SubstrateWeight<Self>;
}

parameter_types! {
	pub LaunchPeriod: BlockNumber = prod_or_fast!(7 * DAYS, 1 * MINUTES, "AIR_LAUNCH_PERIOD");
	pub VotingPeriod: BlockNumber = prod_or_fast!(7 * DAYS, 1 * MINUTES, "AIR_VOTING_PERIOD");
	pub FastTrackVotingPeriod: BlockNumber = prod_or_fast!(3 * HOURS, 1 * MINUTES, "AIR_FAST_TRACK_VOTING_PERIOD");
	pub const InstantAllowed: bool = false;
	pub const MinimumDeposit: Balance = 500 * AIR;
	pub EnactmentPeriod: BlockNumber = prod_or_fast!(8 * DAYS, 1 * MINUTES, "AIR_ENACTMENT_PERIOD");
	pub CooloffPeriod: BlockNumber = prod_or_fast!(7 * DAYS, 1 * MINUTES, "AIR_COOLOFF_PERIOD");
	pub const MaxProposals: u32 = 100;
	pub const MaxVotes: u32 = 100;
}

impl pallet_democracy::Config for Runtime {
	type BlacklistOrigin = EnsureRoot<AccountId>;
	// To cancel a proposal before it has been passed, must be root.
	type CancelProposalOrigin = EnsureRoot<AccountId>;
	// To cancel a proposal which has been passed, 2/3 of the council must agree to it.
	type CancellationOrigin = EnsureRootOr<TwoThirdOfCouncil>;
	/// Period in blocks where an external proposal may not be re-submitted after being vetoed.
	type CooloffPeriod = CooloffPeriod;
	type Currency = Balances;
	/// The minimum period of locking and the period between a proposal being approved and enacted.
	///
	/// It should generally be a little more than the unstake period to ensure that
	/// voting stakers have an opportunity to remove themselves from the system in the case where
	/// they are on the losing side of a vote.
	type EnactmentPeriod = EnactmentPeriod;
	type Event = Event;
	/// A unanimous council can have the next scheduled referendum be a straight default-carries
	/// (NTB) vote.
	type ExternalDefaultOrigin = AllOfCouncil;
	/// A super-majority can have the next scheduled referendum be a straight majority-carries vote.
	type ExternalMajorityOrigin = HalfOfCouncil;
	/// A straight majority of the council can decide what their next motion is.
	type ExternalOrigin = HalfOfCouncil;
	/// Half of the council can have an ExternalMajority/ExternalDefault vote
	/// be tabled immediately and with a shorter voting/enactment period.
	type FastTrackOrigin = EnsureRootOr<HalfOfCouncil>;
	type FastTrackVotingPeriod = FastTrackVotingPeriod;
	type InstantAllowed = InstantAllowed;
	type InstantOrigin = EnsureRootOr<AllOfCouncil>;
	// Same as EnactmentPeriod
	/// How often (in blocks) new public referenda are launched.
	type LaunchPeriod = LaunchPeriod;
	type MaxProposals = MaxProposals;
	type MaxVotes = MaxVotes;
	/// The minimum amount to be used as a deposit for a public referendum proposal.
	type MinimumDeposit = MinimumDeposit;
	type OperationalPreimageOrigin = EnsureMember<AccountId, CouncilCollective>;
	type PalletsOrigin = OriginCaller;
	/// The amount of balance that must be deposited per byte of preimage stored.
	type PreimageByteDeposit = PreimageByteDeposit;
	type Proposal = Call;
	type Scheduler = Scheduler;
	/// Handler for the unbalanced reduction when slashing a preimage deposit.
	type Slash = Treasury;
	// Any single council member may veto a coming council proposal, however they can
	// only do it once and it lasts only for the cooloff period.
	type VetoOrigin = EnsureMember<AccountId, CouncilCollective>;
	type VoteLockingPeriod = EnactmentPeriod;
	/// How often (in blocks) to check for new votes.
	type VotingPeriod = VotingPeriod;
	type WeightInfo = weights::pallet_democracy::SubstrateWeight<Self>;
}

parameter_types! {
	pub const MaxSubAccounts: u32 = 100;
	pub const MaxAdditionalFields: u32 = 100;
	pub const BasicDeposit: Balance = 100 * AIR;
	pub const FieldDeposit: Balance = 25 * AIR;
	pub const SubAccountDeposit: Balance = 20 * AIR;
	pub const MaxRegistrars: u32 = 20;
}

impl pallet_identity::Config for Runtime {
	type BasicDeposit = BasicDeposit;
	type Currency = Balances;
	type Event = Event;
	type FieldDeposit = FieldDeposit;
	type ForceOrigin = EnsureRootOr<EnsureProportionMoreThan<AccountId, CouncilCollective, 1, 2>>;
	type MaxAdditionalFields = MaxAdditionalFields;
	type MaxRegistrars = MaxRegistrars;
	type MaxSubAccounts = MaxSubAccounts;
	type RegistrarOrigin =
		EnsureRootOr<EnsureProportionMoreThan<AccountId, CouncilCollective, 1, 2>>;
	type Slashed = Treasury;
	type SubAccountDeposit = SubAccountDeposit;
	type WeightInfo = weights::pallet_identity::SubstrateWeight<Self>;
}

parameter_types! {
	pub const MinVestedTransfer: Balance = MIN_VESTING * AIR;
}

impl pallet_vesting::Config for Runtime {
	type BlockNumberToBalance = ConvertInto;
	type Currency = Balances;
	type Event = Event;
	type MinVestedTransfer = MinVestedTransfer;
	type WeightInfo = weights::pallet_vesting::SubstrateWeight<Self>;

	const MAX_VESTING_SCHEDULES: u32 = 28;
}

parameter_types! {
	// 5% of the proposal value need to be bonded. This will be returned
	pub const ProposalBond: Permill = Permill::from_percent(5);

	// Minimum amount to bond per proposal. This will be the least that gets bonded per proposal
	// if the above yields to lower value
	pub const ProposalBondMinimum: Balance = 100 * AIR;

	// Maximum amount to bond per proposal. This will be the most that gets bonded per proposal
	pub const ProposalBondMaximum: Balance = 500 * AIR;

	// periods between treasury spends
	pub const SpendPeriod: BlockNumber = 6 * DAYS;

	// percentage of treasury we burn per Spend period if there is a surplus
	// If the treasury is able to spend on all the approved proposals and didn't miss any
	// then we burn % amount of remaining balance
	// If the treasury couldn't spend on all the approved proposals, then we dont burn any
	pub const Burn: Permill = Permill::from_percent(0);

	// treasury pallet account id
	pub const TreasuryPalletId: PalletId = cfg_types::ids::TREASURY_PALLET_ID;

	// Maximum number of approvals that can be in the spending queue
	pub const MaxApprovals: u32 = 100;
}

impl pallet_treasury::Config for Runtime {
	// either democracy or 66% of council votes
	type ApproveOrigin = EnsureRootOr<TwoThirdOfCouncil>;
	type Burn = Burn;
	// we burn and dont handle the unbalance
	type BurnDestination = ();
	type Currency = Balances;
	type Event = Event;
	type MaxApprovals = MaxApprovals;
	// slashed amount goes to treasury account
	type OnSlash = Treasury;
	type PalletId = TreasuryPalletId;
	type ProposalBond = ProposalBond;
	type ProposalBondMaximum = ProposalBondMaximum;
	type ProposalBondMinimum = ProposalBondMinimum;
	// either democracy or more than 50% council votes
	type RejectOrigin = EnsureRootOr<EnsureProportionMoreThan<AccountId, CouncilCollective, 1, 2>>;
	type SpendFunds = ();
	type SpendOrigin = frame_support::traits::NeverEnsureOrigin<Balance>;
	type SpendPeriod = SpendPeriod;
	type WeightInfo = weights::pallet_treasury::SubstrateWeight<Self>;
}

parameter_types! {
	// per byte deposit is 0.01 AIR
	pub const DepositPerByte: Balance = CENTI_AIR;
	// Base deposit to add attribute is 0.1 AIR
	pub const AttributeDepositBase: Balance = 10 * CENTI_AIR;
	// Base deposit to add metadata is 0.1 AIR
	pub const MetadataDepositBase: Balance = 10 * CENTI_AIR;
	// Deposit to create a class is 1 AIR
	pub const CollectionDeposit: Balance = AIR;
	// Deposit to create a class is 0.1 AIR
	pub const ItemDeposit: Balance = 10 * CENTI_AIR;
	// Maximum limit of bytes for Metadata, Attribute key and Value
	pub const Limit: u32 = 256;
}

impl pallet_uniques::Config for Runtime {
	type AttributeDepositBase = AttributeDepositBase;
	type CollectionDeposit = CollectionDeposit;
	type CollectionId = CollectionId;
	type CreateOrigin = AsEnsureOriginWithArg<EnsureSigned<AccountId>>;
	type Currency = Balances;
	type DepositPerByte = DepositPerByte;
	type Event = Event;
	// a straight majority of council can act as force origin
	type ForceOrigin = EnsureRootOr<HalfOfCouncil>;
	#[cfg(feature = "runtime-benchmarks")]
	type Helper = ();
	type ItemDeposit = ItemDeposit;
	type ItemId = ItemId;
	type KeyLimit = Limit;
	type Locker = ();
	type MetadataDepositBase = MetadataDepositBase;
	type StringLimit = Limit;
	type ValueLimit = Limit;
	type WeightInfo = weights::pallet_uniques::SubstrateWeight<Self>;
}

// our pallets
parameter_types! {
	pub const DefaultFeeValue: Balance = DEFAULT_FEE_VALUE;
}

impl pallet_fees::Config for Runtime {
	type Currency = Balances;
	type DefaultFeeValue = DefaultFeeValue;
	type Event = Event;
	type FeeChangeOrigin = EnsureRootOr<HalfOfCouncil>;
	type FeeKey = FeeKey;
	type Treasury = pallet_treasury::Pallet<Self>;
	type WeightInfo = weights::pallet_fees::SubstrateWeight<Self>;
}

parameter_types! {
	pub const CommitAnchorFeeKey: FeeKey = FeeKey::AnchorsCommit;
	pub const PreCommitDepositFeeKey: FeeKey = FeeKey::AnchorsPreCommit;
}

impl pallet_anchors::Config for Runtime {
	type CommitAnchorFeeKey = CommitAnchorFeeKey;
	type Currency = Balances;
	type Fees = Fees;
	type PreCommitDepositFeeKey = PreCommitDepositFeeKey;
	type WeightInfo = ();
}

impl pallet_collator_allowlist::Config for Runtime {
	type Event = Event;
	type ValidatorId = AccountId;
	type ValidatorRegistration = Session;
	type WeightInfo = weights::pallet_collator_allowlist::SubstrateWeight<Self>;
}

parameter_types! {
	pub const MigrationMaxAccounts: u32 = 100;
	pub const MigrationMaxVestings: u32 = 10;
	pub const MigrationMaxProxies: u32 = 10;
}

// Implement the migration manager pallet
// The actual associated type, which executes the migration can be found in the migration folder
impl pallet_migration_manager::Config for Runtime {
	type Event = Event;
	type MigrationMaxAccounts = MigrationMaxAccounts;
	type MigrationMaxProxies = MigrationMaxProxies;
	type MigrationMaxVestings = MigrationMaxVestings;
	type WeightInfo = weights::pallet_migration_manager::SubstrateWeight<Self>;
}

// Parameterize crowdloan reward pallet configuration
parameter_types! {
	pub const CrowdloanRewardPalletId: PalletId = cfg_types::ids::CROWDLOAN_REWARD_PALLET_ID;
}

// Implement crowdloan reward pallet's configuration trait for the runtime
impl pallet_crowdloan_reward::Config for Runtime {
	type AdminOrigin = EnsureRootOr<HalfOfCouncil>;
	type Event = Event;
	type PalletId = CrowdloanRewardPalletId;
	type WeightInfo = weights::pallet_crowdloan_reward::SubstrateWeight<Self>;
}

// Parameterize crowdloan claim pallet
parameter_types! {
	pub const CrowdloanClaimPalletId: PalletId = cfg_types::ids::CROWDLOAN_CLAIM_PALLET_ID;
	pub const MaxProofLength: u32 = 30;
}

// Implement crowdloan claim pallet configuration trait for the runtime
impl pallet_crowdloan_claim::Config for Runtime {
	type AdminOrigin = EnsureRootOr<HalfOfCouncil>;
	type Event = Event;
	type MaxProofLength = MaxProofLength;
	type PalletId = CrowdloanClaimPalletId;
	type RelayChainAccountId = AccountId;
	type RewardMechanism = CrowdloanReward;
	type WeightInfo = weights::pallet_crowdloan_claim::SubstrateWeight<Self>;
}

// Parameterize collator selection pallet
parameter_types! {
	pub const PotId: PalletId = cfg_types::ids::STAKE_POT_PALLET_ID;
	pub const MaxCandidates: u32 = 1000;
	pub const MinCandidates: u32 = 5;
	pub const SessionLength: BlockNumber = 6 * HOURS;
	pub const MaxInvulnerables: u32 = 100;
}

// Implement Collator Selection pallet configuration trait for the runtime
impl pallet_collator_selection::Config for Runtime {
	type Currency = Balances;
	type Event = Event;
	// should be a multiple of session or things will get inconsistent
	type KickThreshold = Period;
	type MaxCandidates = MaxCandidates;
	type MaxInvulnerables = MaxInvulnerables;
	type MinCandidates = MinCandidates;
	type PotId = PotId;
	type UpdateOrigin = EnsureRootOr<ThreeFourthOfCouncil>;
	type ValidatorId = <Self as frame_system::Config>::AccountId;
	type ValidatorIdOf = pallet_collator_selection::IdentityCollator;
	type ValidatorRegistration = CollatorAllowlist;
	type WeightInfo = pallet_collator_selection::weights::SubstrateWeight<Runtime>;
}

parameter_types! {
	pub const MaxTranches: u32 = 5;

	// How much time should lapse before a tranche investor can be removed
	#[derive(Debug, Eq, PartialEq, scale_info::TypeInfo, Clone)]
	pub const MinDelay: Moment = 7 * SECONDS_PER_DAY;

	#[derive(Debug, Eq, PartialEq, scale_info::TypeInfo, Clone)]
	pub const MaxRolesPerPool: u32 = 10_000;
}

impl pallet_permissions::Config for Runtime {
	type AdminOrigin = EnsureRootOr<HalfOfCouncil>;
	type Editors = Editors;
	type Event = Event;
	type MaxRolesPerScope = MaxRolesPerPool;
	type Role = Role<TrancheId, Moment>;
	type Scope = PermissionScope<PoolId, CurrencyId>;
	type Storage = PermissionRoles<TimeProvider<Timestamp>, MinDelay, TrancheId, Moment>;
	type WeightInfo = weights::pallet_permissions::SubstrateWeight<Self>;
}

pub struct Editors;
impl
	Contains<(
		AccountId,
		Option<Role<TrancheId, Moment>>,
		PermissionScope<PoolId, CurrencyId>,
		Role<TrancheId, Moment>,
	)> for Editors
{
	fn contains(
		t: &(
			AccountId,
			Option<Role<TrancheId, Moment>>,
			PermissionScope<PoolId, CurrencyId>,
			Role<TrancheId, Moment>,
		),
	) -> bool {
		let (_editor, maybe_role, _pool, role) = t;
		if let Some(with_role) = maybe_role {
			match *with_role {
				Role::PoolRole(PoolRole::PoolAdmin) => match *role {
					// PoolAdmins can manage all other admins, but not tranche investors
					Role::PoolRole(PoolRole::TrancheInvestor(_, _)) => false,
					_ => true,
				},
				Role::PoolRole(PoolRole::MemberListAdmin) => match *role {
					// MemberlistAdmins can manage tranche investors
					Role::PoolRole(PoolRole::TrancheInvestor(_, _)) => true,
					_ => false,
				},
				Role::PermissionedCurrencyRole(PermissionedCurrencyRole::Manager) => match *role {
					Role::PermissionedCurrencyRole(PermissionedCurrencyRole::Holder(_)) => true,
					_ => false,
				},
				_ => false,
			}
		} else {
			false
		}
	}
}

parameter_types! {
	pub const NativeToken: CurrencyId = CurrencyId::Native;
}

impl pallet_restricted_tokens::Config for Runtime {
	type Balance = Balance;
	type CurrencyId = CurrencyId;
	type Event = Event;
	type Fungibles = OrmlTokens;
	type NativeFungible = Balances;
	type NativeToken = NativeToken;
	type PreCurrency = cfg_traits::Always;
	type PreExtrTransfer = cfg_traits::Always;
	type PreFungibleInspect = FungibleInspectPassthrough;
	type PreFungibleInspectHold = cfg_traits::Always;
	type PreFungibleMutate = cfg_traits::Always;
	type PreFungibleMutateHold = cfg_traits::Always;
	type PreFungibleTransfer = cfg_traits::Always;
	type PreFungiblesInspect = FungiblesInspectPassthrough;
	type PreFungiblesInspectHold = cfg_traits::Always;
	type PreFungiblesMutate = cfg_traits::Always;
	type PreFungiblesMutateHold = cfg_traits::Always;
	type PreFungiblesTransfer = cfg_traits::Always;
	type PreReservableCurrency = cfg_traits::Always;
	type WeightInfo = weights::pallet_restricted_tokens::SubstrateWeight<Self>;
}

parameter_type_with_key! {
	pub ExistentialDeposits: |currency_id: CurrencyId| -> Balance {
		match currency_id {
			CurrencyId::Native => ExistentialDeposit::get(),
			_ => 0,
		}
	};
}

parameter_types! {
	pub TreasuryAccount: AccountId = TreasuryPalletId::get().into_account_truncating();
}

impl orml_tokens::Config for Runtime {
	type Amount = IBalance;
	type Balance = Balance;
	type CurrencyId = CurrencyId;
	type DustRemovalWhitelist = frame_support::traits::Nothing;
	type Event = Event;
	type ExistentialDeposits = ExistentialDeposits;
	type MaxLocks = MaxLocks;
	type MaxReserves = MaxReserves;
	type OnDust = orml_tokens::TransferDust<Runtime, TreasuryAccount>;
	type OnKilledTokenAccount = ();
	type OnNewTokenAccount = ();
	type ReserveIdentifier = [u8; 8];
	type WeightInfo = ();
}

impl orml_asset_registry::Config for Runtime {
	type AssetId = CurrencyId;
	type AssetProcessor = asset_registry::CustomAssetProcessor;
	type AuthorityOrigin = asset_registry::AuthorityOrigin<Origin, EnsureRootOr<HalfOfCouncil>>;
	type Balance = Balance;
	type CustomMetadata = CustomMetadata;
	type Event = Event;
	type WeightInfo = ();
}

parameter_types! {
	pub const NftSalesPalletId: PalletId = cfg_types::ids::NFT_SALES_PALLET_ID;
}

impl pallet_nft_sales::Config for Runtime {
	type CollectionId = CollectionId;
	type Event = Event;
	type Fungibles = Tokens;
	type ItemId = ItemId;
	type NonFungibles = Uniques;
	type PalletId = NftSalesPalletId;
	type WeightInfo = weights::pallet_nft_sales::SubstrateWeight<Self>;
}

// XCM

/// XCMP Queue is responsible to handle XCM messages coming directly from sibling parachains.
impl cumulus_pallet_xcmp_queue::Config for Runtime {
	type ChannelInfo = ParachainSystem;
	type ControllerOrigin = EnsureRoot<AccountId>;
	type ControllerOriginConverter = XcmOriginToTransactDispatchOrigin;
	type Event = Event;
	type ExecuteOverweightOrigin = EnsureRoot<AccountId>;
	type VersionWrapper = PolkadotXcm;
	type WeightInfo = cumulus_pallet_xcmp_queue::weights::SubstrateWeight<Self>;
	type XcmExecutor = XcmExecutor<XcmConfig>;
}

/// The config for the Downward Message Passing Queue, i.e., how messages coming from the
/// relay-chain are handled.
impl cumulus_pallet_dmp_queue::Config for Runtime {
	type Event = Event;
	type ExecuteOverweightOrigin = EnsureRoot<AccountId>;
	type XcmExecutor = XcmExecutor<XcmConfig>;
}

// Pools & Loans

parameter_types! {
	pub const LoansPalletId: PalletId = cfg_types::ids::LOANS_PALLET_ID;
	pub const MaxActiveLoansPerPool: u32 = 300;
	pub const MaxWriteOffGroups: u32 = 100;
}

impl pallet_loans::Config for Runtime {
	type Balance = Balance;
	type BlockNumberProvider = System;
	type ClassId = CollectionId;
	type CurrencyId = CurrencyId;
	type Event = Event;
	type InterestAccrual = InterestAccrual;
	type LoanId = ItemId;
	type LoansPalletId = LoansPalletId;
	type MaxActiveLoansPerPool = MaxActiveLoansPerPool;
	type MaxWriteOffGroups = MaxWriteOffGroups;
	type NonFungible = Uniques;
	type Permission = Permissions;
	type Pool = Pools;
	type Rate = Rate;
	type Time = Timestamp;
	type WeightInfo = weights::pallet_loans::SubstrateWeight<Self>;
}

parameter_types! {
	pub const PoolPalletId: frame_support::PalletId = cfg_types::ids::POOLS_PALLET_ID;

	pub const MinUpdateDelay: u64 = if cfg!(feature = "runtime-benchmarks") {
		0
	} else {
		2 * SECONDS_PER_DAY
	};

	pub const ChallengeTime: BlockNumber = if cfg!(feature = "runtime-benchmarks") {
		// Disable challenge time in benchmarks
		0
	} else {
		30 * MINUTES
	};

	// Defaults for pool parameters
	pub const DefaultMinEpochTime: u64 = 23 * SECONDS_PER_HOUR + 50 * SECONDS_PER_MINUTE; // Just under a day
	pub const DefaultMaxNAVAge: u64 = 0;

	// Runtime-defined constraints for pool parameters
	pub const MinEpochTimeLowerBound: u64 = if cfg!(feature = "runtime-benchmarks") {
		// Allow short epoch time in benchmarks
		1
	} else {
		1 * SECONDS_PER_HOUR // 1 hour
	};
	pub const MinEpochTimeUpperBound: u64 = 30 * SECONDS_PER_DAY; // 1 month
	pub const MaxNAVAgeUpperBound: u64 = if cfg!(feature = "runtime-benchmarks") {
		// Allow an aged NAV in benchmarks
		SECONDS_PER_HOUR
	} else {
		0
	};

	// Pool metadata limit
	#[derive(scale_info::TypeInfo, Eq, PartialEq, Debug, Clone, Copy )]
	pub const MaxSizeMetadata: u32 = 46; // length of IPFS hash

	#[derive(scale_info::TypeInfo, Eq, PartialEq, Debug, Clone, Copy )]
	pub const MaxTokenNameLength: u32 = 128;

	#[derive(scale_info::TypeInfo, Eq, PartialEq, Debug, Clone, Copy )]
	pub const MaxTokenSymbolLength: u32 = 128;

	// Deposit to create a pool. This covers pool data, loan data, and permissions data.
	pub const PoolDeposit: Balance = 0;
}

// The pool benchmarks can't handle a required root origin (yet).
// TODO: Fix those benchmarks and remove this
#[cfg(not(feature = "runtime-benchmarks"))]
type PoolCreateOrigin = EnsureRoot<AccountId>;
#[cfg(feature = "runtime-benchmarks")]
type PoolCreateOrigin = EnsureSigned<AccountId>;

impl pallet_pools::Config for Runtime {
	type Balance = Balance;
	type BalanceRatio = Rate;
<<<<<<< HEAD
=======
	type InterestRate = Rate;
	type AssetRegistry = OrmlAssetRegistry;
	type ParachainId = ParachainInfo;
	type PoolId = PoolId;
	type TrancheId = TrancheId;
	type EpochId = u32;
	type CurrencyId = CurrencyId;
	type Currency = Balances;
	type Tokens = Tokens;
	type NAV = Loans;
	type TrancheToken = TrancheToken<Runtime>;
	type Permission = Permissions;
	type Time = Timestamp;
>>>>>>> 51c0e982
	type ChallengeTime = ChallengeTime;
	type Currency = Balances;
	type CurrencyId = CurrencyId;
	type DefaultMaxNAVAge = DefaultMaxNAVAge;
	type DefaultMinEpochTime = DefaultMinEpochTime;
	type EpochId = u32;
	type Event = Event;
	type InterestRate = Rate;
	type MaxNAVAgeUpperBound = MaxNAVAgeUpperBound;
	type MaxSizeMetadata = MaxSizeMetadata;
	type MaxTokenNameLength = MaxTokenNameLength;
	type MaxTokenSymbolLength = MaxTokenSymbolLength;
	type MaxTranches = MaxTranches;
	type MinEpochTimeLowerBound = MinEpochTimeLowerBound;
	type MinEpochTimeUpperBound = MinEpochTimeUpperBound;
	type MinUpdateDelay = MinUpdateDelay;
	type NAV = Loans;
	type PalletId = PoolPalletId;
	type Permission = Permissions;
	type PoolCreateOrigin = PoolCreateOrigin;
	type PoolCurrency = PoolCurrency;
	type PoolDeposit = PoolDeposit;
	type PoolId = PoolId;
	type Time = Timestamp;
	type Tokens = Tokens;
	type TrancheId = TrancheId;
	type TrancheToken = TrancheToken;
	type TrancheWeight = TrancheWeight;
	type UpdateGuard = UpdateGuard;
	type WeightInfo = weights::pallet_pools::SubstrateWeight<Runtime>;
}

pub struct PoolCurrency;
impl Contains<CurrencyId> for PoolCurrency {
	fn contains(id: &CurrencyId) -> bool {
		match id {
			CurrencyId::Tranche(_, _)
			| CurrencyId::Native
			| CurrencyId::KSM
			| CurrencyId::ForeignAsset(_) => false,
			CurrencyId::AUSD => true,
		}
	}
}

pub struct UpdateGuard;
impl PoolUpdateGuard for UpdateGuard {
	type Moment = Moment;
	type PoolDetails = PoolDetails<
		CurrencyId,
		u32,
		Balance,
		Rate,
		MaxSizeMetadata,
		TrancheWeight,
		TrancheId,
		PoolId,
	>;
<<<<<<< HEAD
	type ScheduledUpdateDetails = ScheduledUpdateDetails<Rate>;
=======
	type ScheduledUpdateDetails =
		ScheduledUpdateDetails<Rate, MaxTokenNameLength, MaxTokenSymbolLength>;
	type Moment = Moment;
>>>>>>> 51c0e982

	fn released(
		pool: &Self::PoolDetails,
		update: &Self::ScheduledUpdateDetails,
		now: Self::Moment,
	) -> bool {
		if now < update.scheduled_time {
			return false;
		}

		// The epoch in which the redemptions were fulfilled,
		// should have closed after the scheduled time already,
		// to ensure that investors had the `MinUpdateDelay`
		// to submit their redemption orders.
		if now < pool.epoch.last_closed {
			return false;
		}

		// There should be no outstanding redemption orders.
		let acc_outstanding_redemptions = pool
			.tranches
			.acc_outstanding_redemptions()
			.unwrap_or(Balance::MAX);
		if acc_outstanding_redemptions != 0u128 {
			return false;
		}

		return true;
	}
}

impl pallet_interest_accrual::Config for Runtime {
	type Balance = Balance;
	type Event = Event;
	type InterestRate = Rate;
	type Time = Timestamp;
	type Weights = ();
}

/// Base Call Filter
/// We block any call that could lead for tranche tokens to be transferred through XCM.
pub struct BaseCallFilter;
impl Contains<Call> for BaseCallFilter {
	fn contains(c: &Call) -> bool {
		match c {
			Call::PolkadotXcm(method) => match method {
				// We disable all PolkadotXcm extrinsics that allow users to build XCM messages
				// from scratch, which could have them transferring Tranche tokens.
				// To transfer tokens, use XTokens, for which we have specific filters
				// blocking tranche transfers.
				// To send a raw XCM message, use orml_xcm, which ensures the origin of
				// such call to be root or majority of the collective.
				pallet_xcm::Call::send { .. }
				| pallet_xcm::Call::execute { .. }
				| pallet_xcm::Call::teleport_assets { .. }
				| pallet_xcm::Call::reserve_transfer_assets { .. }
				| pallet_xcm::Call::limited_reserve_transfer_assets { .. }
				| pallet_xcm::Call::limited_teleport_assets { .. } => {
					return false;
				}
				pallet_xcm::Call::force_xcm_version { .. }
				| pallet_xcm::Call::force_default_xcm_version { .. }
				| pallet_xcm::Call::force_subscribe_version_notify { .. }
				| pallet_xcm::Call::force_unsubscribe_version_notify { .. } => {
					return true;
				}
				pallet_xcm::Call::__Ignore { .. } => {
					unimplemented!()
				}
			},
			Call::XTokens(method) => match method {
				orml_xtokens::Call::transfer {
					currency_id: CurrencyId::Tranche(_, _),
					..
				}
				| orml_xtokens::Call::transfer_with_fee {
					currency_id: CurrencyId::Tranche(_, _),
					..
				}
				// We preemptively disable this as we haven't encountered a use case for it.
				// Shall some user or use case require it, we will make it more fine-grained.
				| orml_xtokens::Call::transfer_multiasset { .. }
				| orml_xtokens::Call::transfer_multiasset_with_fee { .. }
				| orml_xtokens::Call::transfer_multiassets { .. }
				| orml_xtokens::Call::transfer_multicurrencies { .. } => false,
				// Any other XTokens call is good to go
				_ => true,
			},
			_ => true,
		}
	}
}

// Frame Order in this block dictates the index of each one in the metadata
// Any addition should be done at the bottom
// Any deletion affects the following frames during runtime upgrades
construct_runtime!(
	pub enum Runtime where
		Block = Block,
		NodeBlock = node_primitives::Block,
		UncheckedExtrinsic = UncheckedExtrinsic
	{
		// basic system stuff
		System: frame_system::{Pallet, Call, Config, Storage, Event<T>} = 0,
		ParachainSystem: cumulus_pallet_parachain_system::{Pallet, Call, Config, Storage, Inherent, Event<T>} = 1,
		RandomnessCollectiveFlip: pallet_randomness_collective_flip::{Pallet, Storage} = 2,
		Timestamp: pallet_timestamp::{Pallet, Call, Storage, Inherent} = 3,
		ParachainInfo: parachain_info::{Pallet, Storage, Config} = 4,

		// money stuff
		Balances: pallet_balances::{Pallet, Call, Storage, Config<T>, Event<T>} = 20,
		TransactionPayment: pallet_transaction_payment::{Event<T>, Pallet, Storage} = 21,

		// authoring stuff
		// collator_selection must go here in order for the storage to be available to pallet_session
		CollatorSelection: pallet_collator_selection::{Pallet, Call, Storage, Event<T>, Config<T>} = 71,
		Authorship: pallet_authorship::{Pallet, Call, Storage} = 30,
		Session: pallet_session::{Pallet, Call, Storage, Event, Config<T>} = 31,
		Aura: pallet_aura::{Pallet, Storage, Config<T>} = 32,
		AuraExt: cumulus_pallet_aura_ext::{Pallet, Storage, Config} = 33,

		// substrate pallets
		Multisig: pallet_multisig::{Pallet, Call, Storage, Event<T>} = 60,
		Proxy: pallet_proxy::{Pallet, Call, Storage, Event<T>} = 61,
		Utility: pallet_utility::{Pallet, Call, Event} = 62,
		Scheduler: pallet_scheduler::{Pallet, Call, Storage, Event<T>} = 63,
		Council: pallet_collective::<Instance1>::{Pallet, Call, Storage, Origin<T>, Event<T>, Config<T>} = 64,
		Elections: pallet_elections_phragmen::{Pallet, Call, Storage, Event<T>, Config<T>} = 65,
		Democracy: pallet_democracy::{Pallet, Call, Storage, Config<T>, Event<T>} = 66,
		Identity: pallet_identity::{Pallet, Call, Storage, Event<T>} = 67,
		Vesting: pallet_vesting::{Pallet, Call, Storage, Event<T>, Config<T>} = 68,
		Treasury: pallet_treasury::{Pallet, Call, Storage, Config, Event<T>} = 69,
		Preimage: pallet_preimage::{Pallet, Call, Storage, Event<T>} = 70,
		Uniques: pallet_uniques::{Pallet, Call, Storage, Event<T>} = 72,

		// our pallets
		Fees: pallet_fees::{Pallet, Call, Storage, Config<T>, Event<T>} = 90,
		Anchor: pallet_anchors::{Pallet, Call, Storage} = 91,
		CrowdloanClaim: pallet_crowdloan_claim::{Pallet, Call, Storage, Event<T>} = 93,
		CrowdloanReward: pallet_crowdloan_reward::{Pallet, Call, Storage, Event<T>} = 94,
		CollatorAllowlist: pallet_collator_allowlist::{Pallet, Call, Storage, Config<T>, Event<T>} = 95,
		Permissions: pallet_permissions::{Pallet, Call, Storage, Event<T>} = 96,
		Tokens: pallet_restricted_tokens::{Pallet, Call, Event<T>} = 97,
		NftSales: pallet_nft_sales::{Pallet, Call, Storage, Event<T>} = 98,
		Pools: pallet_pools::{Pallet, Call, Storage, Event<T>} = 99,
		Loans: pallet_loans::{Pallet, Call, Storage, Event<T>} = 100,
		InterestAccrual: pallet_interest_accrual::{Pallet, Storage, Event<T>, Config<T>} = 101,

		// XCM
		XcmpQueue: cumulus_pallet_xcmp_queue::{Pallet, Call, Storage, Event<T>} = 120,
		PolkadotXcm: pallet_xcm::{Pallet, Call, Event<T>, Origin} = 121,
		CumulusXcm: cumulus_pallet_xcm::{Pallet, Event<T>, Origin} = 122,
		DmpQueue: cumulus_pallet_dmp_queue::{Pallet, Call, Storage, Event<T>} = 123,
		XTokens: orml_xtokens::{Pallet, Storage, Call, Event<T>} = 124,

		// 3rd party pallets
		OrmlTokens: orml_tokens::{Pallet, Storage, Event<T>, Config<T>} = 150,
		OrmlAssetRegistry: orml_asset_registry::{Pallet, Storage, Call, Event<T>, Config<T>} = 151,
		OrmlXcm: orml_xcm::{Pallet, Storage, Call, Event<T>} = 152,

		// migration pallet
		Migration: pallet_migration_manager::{Pallet, Call, Storage, Event<T>} = 199,

	}
);

/// Block type as expected by this runtime.
pub type Block = generic::Block<Header, UncheckedExtrinsic>;
/// A Block signed with a Justification
pub type SignedBlock = generic::SignedBlock<Block>;
/// BlockId type as expected by this runtime.
pub type BlockId = generic::BlockId<Block>;
/// The SignedExtension to the basic transaction logic.
pub type SignedExtra = (
	frame_system::CheckNonZeroSender<Runtime>,
	frame_system::CheckSpecVersion<Runtime>,
	frame_system::CheckTxVersion<Runtime>,
	frame_system::CheckGenesis<Runtime>,
	frame_system::CheckEra<Runtime>,
	frame_system::CheckNonce<Runtime>,
	frame_system::CheckWeight<Runtime>,
	pallet_transaction_payment::ChargeTransactionPayment<Runtime>,
);
/// Unchecked extrinsic type as expected by this runtime.
pub type UncheckedExtrinsic = generic::UncheckedExtrinsic<Address, Call, Signature, SignedExtra>;
/// Extrinsic type that has already been checked.
pub type CheckedExtrinsic = generic::CheckedExtrinsic<AccountId, Call, SignedExtra>;

/// Executive: handles dispatch to the various modules.
pub type Executive = frame_executive::Executive<
	Runtime,
	Block,
	frame_system::ChainContext<Runtime>,
	Runtime,
	AllPalletsWithSystem,
	upgrade::Upgrade,
>;

/// Runtime upgrade logic
mod upgrade {
	use frame_support::{traits::OnRuntimeUpgrade, weights::Weight};

	use super::*;

	pub struct Upgrade;
	impl OnRuntimeUpgrade for Upgrade {
		fn on_runtime_upgrade() -> Weight {
			let mut weight = 0;
			weight += InterestAccrual::upgrade_to_v1();
			weight += Loans::reference_active_rates();
			weight += InterestAccrual::remove_unused_rates();
			weight
		}
	}
}

#[cfg(not(feature = "disable-runtime-api"))]
impl_runtime_apis! {
	impl sp_api::Core<Block> for Runtime {
		fn version() -> RuntimeVersion {
			VERSION
		}

		fn execute_block(block: Block) {
			Executive::execute_block(block)
		}

		fn initialize_block(header: &<Block as BlockT>::Header) {
			Executive::initialize_block(header)
		}
	}

	impl sp_api::Metadata<Block> for Runtime {
		fn metadata() -> OpaqueMetadata {
			OpaqueMetadata::new(Runtime::metadata().into())
		}
	}

	impl sp_block_builder::BlockBuilder<Block> for Runtime {
		fn apply_extrinsic(extrinsic: <Block as BlockT>::Extrinsic) -> ApplyExtrinsicResult {
			Executive::apply_extrinsic(extrinsic)
		}

		fn finalize_block() -> <Block as BlockT>::Header {
			Executive::finalize_block()
		}

		fn inherent_extrinsics(data: InherentData) -> Vec<<Block as BlockT>::Extrinsic> {
			data.create_extrinsics()
		}

		fn check_inherents(block: Block, data: InherentData) -> CheckInherentsResult {
			data.check_extrinsics(&block)
		}
	}

	impl sp_transaction_pool::runtime_api::TaggedTransactionQueue<Block> for Runtime {
		fn validate_transaction(
			source: TransactionSource,
			tx: <Block as BlockT>::Extrinsic,
			block_hash: <Block as BlockT>::Hash,
		) -> TransactionValidity {
			Executive::validate_transaction(source, tx, block_hash)
		}
	}

	impl sp_offchain::OffchainWorkerApi<Block> for Runtime {
		fn offchain_worker(header: &<Block as BlockT>::Header) {
			Executive::offchain_worker(header)
		}
	}

	impl sp_session::SessionKeys<Block> for Runtime {
		fn decode_session_keys(
			encoded: Vec<u8>,
		) -> Option<Vec<(Vec<u8>, sp_core::crypto::KeyTypeId)>> {
			SessionKeys::decode_into_raw_public_keys(&encoded)
		}

		fn generate_session_keys(seed: Option<Vec<u8>>) -> Vec<u8> {
			SessionKeys::generate(seed)
		}
	}

	impl sp_consensus_aura::AuraApi<Block, AuraId> for Runtime {
		fn slot_duration() -> sp_consensus_aura::SlotDuration {
			sp_consensus_aura::SlotDuration::from_millis(Aura::slot_duration())
		}

		fn authorities() -> Vec<AuraId> {
			Aura::authorities().into_inner()
		}
	}

	impl frame_system_rpc_runtime_api::AccountNonceApi<Block, AccountId, Index> for Runtime {
		fn account_nonce(account: AccountId) -> Index {
			System::account_nonce(account)
		}
	}

	impl pallet_transaction_payment_rpc_runtime_api::TransactionPaymentApi<
		Block,
		Balance,
	> for Runtime {
		fn query_info(uxt: <Block as BlockT>::Extrinsic, len: u32) -> RuntimeDispatchInfo<Balance> {
			TransactionPayment::query_info(uxt, len)
		}
		fn query_fee_details(uxt: <Block as BlockT>::Extrinsic, len: u32) -> FeeDetails<Balance> {
			TransactionPayment::query_fee_details(uxt, len)
		}
	}

	impl cumulus_primitives_core::CollectCollationInfo<Block> for Runtime {
		fn collect_collation_info(header: &<Block as BlockT>::Header) -> cumulus_primitives_core::CollationInfo {
			ParachainSystem::collect_collation_info(header)
		}
	}

	impl runtime_common::apis::AnchorApi<Block, Hash, BlockNumber> for Runtime {
		fn get_anchor_by_id(id: Hash) -> Option<AnchorData<Hash, BlockNumber>> {
			Anchor::get_anchor_by_id(id)
		}
	}

	impl runtime_common::apis::PoolsApi<Block, PoolId, TrancheId, Balance, CurrencyId, Rate> for Runtime {
		fn currency(pool_id: PoolId) -> Option<CurrencyId>{
			pallet_pools::Pool::<Runtime>::get(pool_id).map(|details| details.currency)
		}

		fn inspect_epoch_solution(pool_id: PoolId, solution: Vec<TrancheSolution>) -> Option<EpochSolution<Balance>>{
			let pool = pallet_pools::Pool::<Runtime>::get(pool_id)?;
			let epoch_execution_info = pallet_pools::EpochExecution::<Runtime>::get(pool_id)?;
			pallet_pools::Pallet::<Runtime>::score_solution(
				&pool,
				&epoch_execution_info,
				&solution
			).ok()
		}

		fn tranche_token_price(pool_id: PoolId, tranche: TrancheLoc<TrancheId>) -> Option<Rate>{
			let now = <pallet_timestamp::Pallet::<Runtime> as UnixTime>::now().as_secs();
			let mut pool = pallet_pools::Pool::<Runtime>::get(pool_id)?;
			let nav: Balance = pallet_loans::Pallet::<Runtime>::update_nav_of_pool(pool_id)
				.ok()
				.map(|(latest, _)| latest.into())?;
			let total_assets = pool.reserve.total.saturating_add(nav);
			let index: usize = pool.tranches.tranche_index(&tranche)?.try_into().ok()?;
			let prices = pool
				.tranches
				.calculate_prices::<_, OrmlTokens, _>(total_assets, now)
				.ok()?;
			prices.get(index).map(|rate: &Rate| rate.clone())
		}

		fn tranche_token_prices(pool_id: PoolId) -> Option<Vec<Rate>>{
			let now = <pallet_timestamp::Pallet::<Runtime> as UnixTime>::now().as_secs();
			let mut pool = pallet_pools::Pool::<Runtime>::get(pool_id)?;
			let nav: Balance = pallet_loans::Pallet::<Runtime>::update_nav_of_pool(pool_id)
				.ok()
				.map(|(latest, _)| latest.into())?;
			let total_assets = pool.reserve.total.saturating_add(nav);
			pool
				.tranches
				.calculate_prices::<Rate, OrmlTokens, AccountId>(total_assets, now)
				.ok()
		}

		fn tranche_ids(pool_id: PoolId) -> Option<Vec<TrancheId>>{
			let pool = pallet_pools::Pool::<Runtime>::get(pool_id)?;
			Some(pool.tranches.ids_residual_top())
		}

		fn tranche_id(pool_id: PoolId, tranche_index: TrancheIndex) -> Option<TrancheId>{
			let pool = pallet_pools::Pool::<Runtime>::get(pool_id)?;
			let index: usize = tranche_index.try_into().ok()?;
			pool.tranches.ids_residual_top().get(index).map(|id| id.clone())
		}

		fn tranche_currency(pool_id: PoolId, tranche_loc: TrancheLoc<TrancheId>) -> Option<CurrencyId>{
			let pool = pallet_pools::Pool::<Runtime>::get(pool_id)?;
			pool.tranches.tranche_currency(tranche_loc)
		}
	}

	#[cfg(feature = "runtime-benchmarks")]
	impl frame_benchmarking::Benchmark<Block> for Runtime {

		fn benchmark_metadata(extra: bool) -> (
			Vec<frame_benchmarking::BenchmarkList>,
			Vec<frame_support::traits::StorageInfo>,
		) {
			use frame_benchmarking::{list_benchmark, Benchmarking, BenchmarkList};
			use frame_support::traits::StorageInfoTrait;
			use frame_system_benchmarking::Pallet as SystemBench;
			use pallet_loans::benchmarking::Pallet as LoansPallet;

			let mut list = Vec::<BenchmarkList>::new();

			list_benchmark!(list, extra, frame_system, SystemBench::<Runtime>);
			list_benchmark!(list, extra, pallet_timestamp, Timestamp);
			list_benchmark!(list, extra, pallet_balances, Balances);
			// TODO: Not working as benches expect everbody to be whitelisted to register
			//       as collator. But our runtimes restrict this. A PR to the cumulus
			//       benches is needed or benchmarks allow some kind of pre-setup logic
			// list_benchmark!(list, extra, pallet_collator_selection, CollatorSelection);
			// TODO: Not working as benches depend on pallet-staking which we don't use
			//       Not sure how to fix TBH.
			// use pallet_session_benchmarking::Pallet as SessionBench;
			// list_benchmark!(list, extra, pallet_session, SessionBench::<Runtime>);
			list_benchmark!(list, extra, pallet_multisig, Multisig);
			list_benchmark!(list, extra, pallet_proxy, Proxy);
			list_benchmark!(list, extra, pallet_utility, Utility);
			list_benchmark!(list, extra, pallet_scheduler, Scheduler);
			list_benchmark!(list, extra, pallet_collective, Council);
			// TODO: Fails for reason: Error: Input("failed to submit candidacy")
			// list_benchmark!(list, extra, pallet_elections_phragmen, Elections);
			list_benchmark!(list, extra, pallet_democracy, Democracy);
			list_benchmark!(list, extra, pallet_identity, Identity);
			list_benchmark!(list, extra, pallet_vesting, Vesting);
			list_benchmark!(list, extra, pallet_treasury, Treasury);
			list_benchmark!(list, extra, pallet_preimage, Preimage);
			list_benchmark!(list, extra, pallet_uniques, Uniques);
			list_benchmark!(list, extra, pallet_fees, Fees);
			list_benchmark!(list, extra, pallet_anchors, Anchor);
			list_benchmark!(list, extra, pallet_crowdloan_claim, CrowdloanClaim);
			list_benchmark!(list, extra, pallet_crowdloan_reward, CrowdloanReward);
			list_benchmark!(list, extra, pallet_collator_allowlist, CollatorAllowlist);
			list_benchmark!(list, extra, pallet_migration_manager, Migration);
			list_benchmark!(list, extra, pallet_permissions, Permissions);
			// list_benchmark!(list, extra, pallet_restricted_tokens, Tokens);
			list_benchmark!(list, extra, pallet_nft_sales, NftSales);
			list_benchmark!(list, extra, pallet_pools, Pools);
			list_benchmark!(list, extra, pallet_loans, LoansPallet::<Runtime>);
			list_benchmark!(list, extra, pallet_interest_accrual, InterestAccrual);

			let storage_info = AllPalletsWithSystem::storage_info();

			return (list, storage_info)
		}

		fn dispatch_benchmark(
				config: frame_benchmarking::BenchmarkConfig
		) -> Result<Vec<frame_benchmarking::BenchmarkBatch>, sp_runtime::RuntimeString>{
			use frame_benchmarking::{Benchmarking, BenchmarkBatch, TrackedStorageKey, add_benchmark};
			use frame_system_benchmarking::Pallet as SystemBench;

			impl frame_system_benchmarking::Config for Runtime {}

			// you can whitelist any storage keys you do not want to track here
			let whitelist: Vec<TrackedStorageKey> = vec![
				// Block Number
				hex_literal::hex!("26aa394eea5630e07c48ae0c9558cef702a5c1b19ab7a04f536c519aca4983ac").to_vec().into(),
				// Total Issuance
				hex_literal::hex!("c2261276cc9d1f8598ea4b6a74b15c2f57c875e4cff74148e4628f264b974c80").to_vec().into(),
				// Execution Phase
				hex_literal::hex!("26aa394eea5630e07c48ae0c9558cef7ff553b5a9862a516939d82b3d3d8661a").to_vec().into(),
				// Event Count
				hex_literal::hex!("26aa394eea5630e07c48ae0c9558cef70a98fdbe9ce6c55837576c60c7af3850").to_vec().into(),
				// System Events
				hex_literal::hex!("26aa394eea5630e07c48ae0c9558cef780d41e5e16056765bc8461851072c9d7").to_vec().into(),
			];

			let mut batches = Vec::<BenchmarkBatch>::new();
			let params = (&config, &whitelist);

			use pallet_loans::benchmarking::Pallet as LoansPallet;
			impl pallet_loans::benchmarking::Config for Runtime {}

			// It should be called Anchors to make the runtime_benchmarks.sh script works
			type Anchors = Anchor;

			// Note: Only add working benches here. Commenting out will still
			//       result in the runtime_benchmarks.sh script trying to
			//       the benches for the given pallet.
			add_benchmark!(params, batches, frame_system, SystemBench::<Runtime>);
			add_benchmark!(params, batches, pallet_timestamp, Timestamp);
			add_benchmark!(params, batches, pallet_balances, Balances);
			add_benchmark!(params, batches, pallet_multisig, Multisig);
			add_benchmark!(params, batches, pallet_proxy, Proxy);
			add_benchmark!(params, batches, pallet_utility, Utility);
			add_benchmark!(params, batches, pallet_scheduler, Scheduler);
			add_benchmark!(params, batches, pallet_collective, Council);
			add_benchmark!(params, batches, pallet_democracy, Democracy);
			add_benchmark!(params, batches, pallet_identity, Identity);
			add_benchmark!(params, batches, pallet_vesting, Vesting);
			add_benchmark!(params, batches, pallet_treasury, Treasury);
			add_benchmark!(params, batches, pallet_preimage, Preimage);
			add_benchmark!(params, batches, pallet_uniques, Uniques);
			add_benchmark!(params, batches, pallet_fees, Fees);
			add_benchmark!(params, batches, pallet_anchors, Anchors);
			add_benchmark!(params, batches, pallet_crowdloan_claim, CrowdloanClaim);
			add_benchmark!(params, batches, pallet_crowdloan_reward, CrowdloanReward);
			add_benchmark!(params, batches, pallet_collator_allowlist, CollatorAllowlist);
			add_benchmark!(params, batches, pallet_migration_manager, Migration);
			add_benchmark!(params, batches, pallet_permissions, Permissions);
			add_benchmark!(params, batches, pallet_nft_sales, NftSales);
			add_benchmark!(params, batches, pallet_pools, Pools);
			add_benchmark!(params, batches, pallet_loans, LoansPallet::<Runtime>);
			add_benchmark!(params, batches, pallet_interest_accrual, InterestAccrual);

			if batches.is_empty() { return Err("Benchmark not found for this pallet.".into()) }
			Ok(batches)
		}
	}
}

struct CheckInherents;

impl cumulus_pallet_parachain_system::CheckInherents<Block> for CheckInherents {
	fn check_inherents(
		block: &Block,
		relay_state_proof: &cumulus_pallet_parachain_system::RelayChainStateProof,
	) -> sp_inherents::CheckInherentsResult {
		let relay_chain_slot = relay_state_proof
			.read_slot()
			.expect("Could not read the relay chain slot from the proof");

		let inherent_data =
			cumulus_primitives_timestamp::InherentDataProvider::from_relay_chain_slot_and_duration(
				relay_chain_slot,
				sp_std::time::Duration::from_secs(6),
			)
			.create_inherent_data()
			.expect("Could not create the timestamp inherent data");

		inherent_data.check_extrinsics(&block)
	}
}

cumulus_pallet_parachain_system::register_validate_block! {
	Runtime = Runtime,
	BlockExecutor = cumulus_pallet_aura_ext::BlockExecutor::<Runtime, Executive>,
	CheckInherents = CheckInherents,
}<|MERGE_RESOLUTION|>--- conflicted
+++ resolved
@@ -54,6 +54,7 @@
 pub use pallet_transaction_payment::{CurrencyAdapter, Multiplier, TargetedFeeAdjustment};
 use pallet_transaction_payment_rpc_runtime_api::{FeeDetails, RuntimeDispatchInfo};
 use polkadot_runtime_common::{prod_or_fast, BlockHashCount, SlowAdjustingFeeUpdate};
+use runtime_common::fees::{DealWithFees, WeightToFee};
 pub use runtime_common::*;
 use scale_info::TypeInfo;
 use sp_api::impl_runtime_apis;
@@ -74,21 +75,6 @@
 use static_assertions::const_assert;
 use xcm_executor::XcmExecutor;
 
-<<<<<<< HEAD
-=======
-use common_traits::PoolUpdateGuard;
-pub use common_types::{CurrencyId, CustomMetadata};
-use common_types::{
-	FeeKey, PermissionRoles, PermissionScope, PermissionedCurrencyRole, PoolId, PoolRole, Role,
-	TimeProvider,
-};
-
-use pallet_pools::{
-	EpochSolution, PoolDetails, ScheduledUpdateDetails, TrancheIndex, TrancheLoc, TrancheSolution,
-};
-use pallet_restricted_tokens::{FungibleInspectPassthrough, FungiblesInspectPassthrough};
-
->>>>>>> 51c0e982
 use crate::xcm::{XcmConfig, XcmOriginToTransactDispatchOrigin};
 
 pub mod constants;
@@ -1071,24 +1057,9 @@
 type PoolCreateOrigin = EnsureSigned<AccountId>;
 
 impl pallet_pools::Config for Runtime {
+	type AssetRegistry = OrmlAssetRegistry;
 	type Balance = Balance;
 	type BalanceRatio = Rate;
-<<<<<<< HEAD
-=======
-	type InterestRate = Rate;
-	type AssetRegistry = OrmlAssetRegistry;
-	type ParachainId = ParachainInfo;
-	type PoolId = PoolId;
-	type TrancheId = TrancheId;
-	type EpochId = u32;
-	type CurrencyId = CurrencyId;
-	type Currency = Balances;
-	type Tokens = Tokens;
-	type NAV = Loans;
-	type TrancheToken = TrancheToken<Runtime>;
-	type Permission = Permissions;
-	type Time = Timestamp;
->>>>>>> 51c0e982
 	type ChallengeTime = ChallengeTime;
 	type Currency = Balances;
 	type CurrencyId = CurrencyId;
@@ -1107,6 +1078,7 @@
 	type MinUpdateDelay = MinUpdateDelay;
 	type NAV = Loans;
 	type PalletId = PoolPalletId;
+	type ParachainId = ParachainInfo;
 	type Permission = Permissions;
 	type PoolCreateOrigin = PoolCreateOrigin;
 	type PoolCurrency = PoolCurrency;
@@ -1147,13 +1119,8 @@
 		TrancheId,
 		PoolId,
 	>;
-<<<<<<< HEAD
-	type ScheduledUpdateDetails = ScheduledUpdateDetails<Rate>;
-=======
 	type ScheduledUpdateDetails =
 		ScheduledUpdateDetails<Rate, MaxTokenNameLength, MaxTokenSymbolLength>;
-	type Moment = Moment;
->>>>>>> 51c0e982
 
 	fn released(
 		pool: &Self::PoolDetails,
