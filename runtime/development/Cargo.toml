[package]
name = "development-runtime"
version = "0.10.19"
authors = ["Centrifuge <admin@centrifuge.io>"]
edition = "2021"
build = "build.rs"
license = "LGPL-3.0"
homepage = "https://centrifuge.io/"
repository = "https://github.com/centrifuge/centrifuge-chain"

[dependencies]
# third-party dependencies
codec = { package = "parity-scale-codec", version = "3.0", default-features = false, features = ["derive"] }
hex = { version = "0.4.3", default_features = false }
hex-literal = { version = "0.3.4", optional = true }
scale-info = { version = "2.3.0", default-features = false, features = ["derive"] }
serde = { version = "1.0.119", optional = true }
static_assertions = "1.1.0"

# parachain
cumulus-pallet-aura-ext = { git = "https://github.com/paritytech/cumulus", default-features = false, branch = "polkadot-v0.9.37" }
cumulus-pallet-dmp-queue = { git = "https://github.com/paritytech/cumulus", default-features = false, branch = "polkadot-v0.9.37" }
cumulus-pallet-parachain-system = { git = "https://github.com/paritytech/cumulus", default-features = false, branch = "polkadot-v0.9.37" }
cumulus-pallet-session-benchmarking = { git = "https://github.com/paritytech/cumulus", default-features = false, branch = "polkadot-v0.9.37", optional = true }
cumulus-pallet-xcm = { git = "https://github.com/paritytech/cumulus", default-features = false, branch = "polkadot-v0.9.37" }
cumulus-pallet-xcmp-queue = { git = "https://github.com/paritytech/cumulus", default-features = false, branch = "polkadot-v0.9.37" }
cumulus-primitives-core = { git = "https://github.com/paritytech/cumulus", default-features = false, branch = "polkadot-v0.9.37" }
cumulus-primitives-timestamp = { git = "https://github.com/paritytech/cumulus", default-features = false, branch = "polkadot-v0.9.37" }
cumulus-primitives-utility = { git = "https://github.com/paritytech/cumulus", default-features = false, branch = "polkadot-v0.9.37" }
pallet-collator-selection = { git = "https://github.com/paritytech/cumulus", default-features = false, branch = "polkadot-v0.9.37" }
parachain-info = { git = "https://github.com/paritytech/cumulus", default-features = false, branch = "polkadot-v0.9.37" }

# polkadot dependencies
pallet-xcm = { git = "https://github.com/paritytech/polkadot", default-features = false, branch = "release-v0.9.37" }
polkadot-parachain = { git = "https://github.com/paritytech/polkadot", default-features = false, branch = "release-v0.9.37" }
polkadot-runtime-common = { git = "https://github.com/paritytech/polkadot", default-features = false, branch = "release-v0.9.37" }
xcm = { git = "https://github.com/paritytech/polkadot", default-features = false, branch = "release-v0.9.37" }
xcm-builder = { git = "https://github.com/paritytech/polkadot", default-features = false, branch = "release-v0.9.37" }
xcm-executor = { git = "https://github.com/paritytech/polkadot", default-features = false, branch = "release-v0.9.37" }

# primitives
sp-api = { git = "https://github.com/paritytech/substrate", default-features = false, branch = "polkadot-v0.9.37" }
sp-block-builder = { git = "https://github.com/paritytech/substrate", default-features = false, branch = "polkadot-v0.9.37" }
sp-consensus-aura = { git = "https://github.com/paritytech/substrate", default-features = false, branch = "polkadot-v0.9.37" }
sp-core = { git = "https://github.com/paritytech/substrate", default-features = false, branch = "polkadot-v0.9.37" }
sp-inherents = { git = "https://github.com/paritytech/substrate", default-features = false, branch = "polkadot-v0.9.37" }
sp-io = { git = "https://github.com/paritytech/substrate", default-features = false, branch = "polkadot-v0.9.37" }
sp-offchain = { git = "https://github.com/paritytech/substrate", default-features = false, branch = "polkadot-v0.9.37" }
sp-runtime = { git = "https://github.com/paritytech/substrate", default-features = false, branch = "polkadot-v0.9.37" }
sp-session = { git = "https://github.com/paritytech/substrate", default-features = false, branch = "polkadot-v0.9.37" }
sp-std = { git = "https://github.com/paritytech/substrate", default-features = false, branch = "polkadot-v0.9.37" }
sp-transaction-pool = { git = "https://github.com/paritytech/substrate", default-features = false, branch = "polkadot-v0.9.37" }
sp-version = { git = "https://github.com/paritytech/substrate", default-features = false, branch = "polkadot-v0.9.37" }

# frame dependencies
frame-benchmarking = { git = "https://github.com/paritytech/substrate", default-features = false, optional = true, branch = "polkadot-v0.9.37" }
frame-executive = { git = "https://github.com/paritytech/substrate", default-features = false, branch = "polkadot-v0.9.37" }
frame-support = { git = "https://github.com/paritytech/substrate", default-features = false, branch = "polkadot-v0.9.37" }
frame-system = { git = "https://github.com/paritytech/substrate", default-features = false, branch = "polkadot-v0.9.37" }
frame-system-benchmarking = { git = "https://github.com/paritytech/substrate", default-features = false, optional = true, branch = "polkadot-v0.9.37" }
frame-system-rpc-runtime-api = { git = "https://github.com/paritytech/substrate", default-features = false, branch = "polkadot-v0.9.37" }
frame-try-runtime = { git = "https://github.com/paritytech/substrate", default-features = false, optional = true, branch = "polkadot-v0.9.37" }
pallet-aura = { git = "https://github.com/paritytech/substrate", default-features = false, branch = "polkadot-v0.9.37" }
pallet-authorship = { git = "https://github.com/paritytech/substrate", default-features = false, branch = "polkadot-v0.9.37" }
pallet-balances = { git = "https://github.com/paritytech/substrate", default-features = false, branch = "polkadot-v0.9.37" }
pallet-collective = { git = "https://github.com/paritytech/substrate", default-features = false, branch = "polkadot-v0.9.37" }
pallet-democracy = { git = "https://github.com/paritytech/substrate", default-features = false, branch = "polkadot-v0.9.37" }
pallet-elections-phragmen = { git = "https://github.com/paritytech/substrate", default-features = false, branch = "polkadot-v0.9.37" }
pallet-identity = { git = "https://github.com/paritytech/substrate", default-features = false, branch = "polkadot-v0.9.37" }
pallet-multisig = { git = "https://github.com/paritytech/substrate", default-features = false, branch = "polkadot-v0.9.37" }
pallet-preimage = { git = "https://github.com/paritytech/substrate", default-features = false, branch = "polkadot-v0.9.37" }
pallet-proxy = { git = "https://github.com/paritytech/substrate", default-features = false, branch = "polkadot-v0.9.37" }
pallet-randomness-collective-flip = { git = "https://github.com/paritytech/substrate", default-features = false, branch = "polkadot-v0.9.37" }
pallet-scheduler = { git = "https://github.com/paritytech/substrate", default-features = false, branch = "polkadot-v0.9.37" }
pallet-session = { git = "https://github.com/paritytech/substrate", default-features = false, features = ["historical"], branch = "polkadot-v0.9.37" }
pallet-sudo = { git = "https://github.com/paritytech/substrate", default-features = false, branch = "polkadot-v0.9.37" }
pallet-timestamp = { git = "https://github.com/paritytech/substrate", default-features = false, branch = "polkadot-v0.9.37" }
pallet-transaction-payment = { git = "https://github.com/paritytech/substrate", default-features = false, branch = "polkadot-v0.9.37" }
pallet-transaction-payment-rpc-runtime-api = { git = "https://github.com/paritytech/substrate", default-features = false, branch = "polkadot-v0.9.37" }
pallet-treasury = { git = "https://github.com/paritytech/substrate", default-features = false, branch = "polkadot-v0.9.37" }
pallet-uniques = { git = "https://github.com/paritytech/substrate", default-features = false, branch = "polkadot-v0.9.37" }
pallet-utility = { git = "https://github.com/paritytech/substrate", default-features = false, branch = "polkadot-v0.9.37" }
pallet-vesting = { git = "https://github.com/paritytech/substrate", default-features = false, branch = "polkadot-v0.9.37" }

# orml pallets
orml-asset-registry = { git = "https://github.com/open-web3-stack/open-runtime-module-library", default-features = false, branch = "polkadot-v0.9.37" }
orml-tokens = { git = "https://github.com/open-web3-stack/open-runtime-module-library", default-features = false, branch = "polkadot-v0.9.37" }
orml-traits = { git = "https://github.com/open-web3-stack/open-runtime-module-library", default-features = false, branch = "polkadot-v0.9.37" }
orml-xcm = { git = "https://github.com/open-web3-stack/open-runtime-module-library", default-features = false, branch = "polkadot-v0.9.37" }
orml-xcm-support = { git = "https://github.com/open-web3-stack/open-runtime-module-library", default-features = false, branch = "polkadot-v0.9.37" }
orml-xtokens = { git = "https://github.com/open-web3-stack/open-runtime-module-library", default-features = false, branch = "polkadot-v0.9.37" }

# frontier pallets
fp-rpc = { git = "https://github.com/PureStake/frontier", default-features = false, branch = "moonbeam-polkadot-v0.9.37" }
fp-self-contained = { git = "https://github.com/PureStake/frontier", default-features = false, branch = "moonbeam-polkadot-v0.9.37" }
pallet-base-fee = { git = "https://github.com/PureStake/frontier", default-features = false, branch = "moonbeam-polkadot-v0.9.37" }
pallet-ethereum = { git = "https://github.com/PureStake/frontier", default-features = false, branch = "moonbeam-polkadot-v0.9.37" }
pallet-evm = { git = "https://github.com/PureStake/frontier", default-features = false, branch = "moonbeam-polkadot-v0.9.37" }
pallet-evm-chain-id = { git = "https://github.com/PureStake/frontier", default-features = false, branch = "moonbeam-polkadot-v0.9.37" }
pallet-evm-precompile-dispatch = { git = "https://github.com/PureStake/frontier", default-features = false, branch = "moonbeam-polkadot-v0.9.37" }

cfg-primitives = { path = "../../libs/primitives", default-features = false }
cfg-traits = { path = "../../libs/traits", default-features = false }
cfg-types = { path = "../../libs/types", default-features = false }
runtime-common = { path = "../common", default-features = false }

# bridge pallets
chainbridge = { git = "https://github.com/centrifuge/chainbridge-substrate.git", default-features = false, branch = "polkadot-v0.9.37" }

# our custom pallets
pallet-anchors = { path = "../../pallets/anchors", default-features = false }
pallet-block-rewards = { path = "../../pallets/block-rewards", default-features = false }
pallet-bridge = { path = "../../pallets/bridge", default-features = false }
pallet-claims = { path = "../../pallets/claims", default-features = false }
pallet-collator-allowlist = { path = "../../pallets/collator-allowlist", default-features = false }
pallet-connectors = { path = "../../pallets/connectors", default-features = false }
pallet-crowdloan-claim = { path = "../../pallets/crowdloan-claim", default-features = false }
pallet-crowdloan-reward = { path = "../../pallets/crowdloan-reward", default-features = false }
pallet-fees = { path = "../../pallets/fees", default-features = false }
pallet-interest-accrual = { path = "../../pallets/interest-accrual", default-features = false }
pallet-investments = { path = "../../pallets/investments", default-features = false }
pallet-keystore = { path = "../../pallets/keystore", default-features = false }
pallet-liquidity-rewards = { path = "../../pallets/liquidity-rewards", default-features = false }
pallet-loans-ref = { path = "../../pallets/loans-ref", default-features = false }
pallet-migration-manager = { path = "../../pallets/migration", default-features = false }
pallet-nft = { path = "../../pallets/nft", default-features = false }
pallet-nft-sales = { path = "../../pallets/nft-sales", default-features = false }
pallet-permissions = { path = "../../pallets/permissions", default-features = false }
pallet-pool-registry = { path = "../../pallets/pool-registry", default-features = false }
pallet-pool-system = { path = "../../pallets/pool-system", default-features = false }
pallet-restricted-tokens = { path = "../../pallets/restricted-tokens", default-features = false }
pallet-rewards = { path = "../../pallets/rewards", default-features = false }

# Connectors 3rd-party dependencies
moonbeam-relay-encoder = { git = "https://github.com/PureStake/moonbeam", default-features = false, rev = "4c22f7c010573513076b618c09d2824ece6c51eb" }
pallet-xcm-transactor = { git = "https://github.com/PureStake/moonbeam", default-features = false, rev = "4c22f7c010573513076b618c09d2824ece6c51eb" }
xcm-primitives = { git = "https://github.com/PureStake/moonbeam", default-features = false, rev = "4c22f7c010573513076b618c09d2824ece6c51eb" }

[build-dependencies]
substrate-wasm-builder = { git = "https://github.com/paritytech/substrate", branch = "polkadot-v0.9.37" }

[features]
default = ["std"]
fast-runtime = []
std = [
  "cfg-primitives/std",
  "cfg-types/std",
  "chainbridge/std",
  "chainbridge/std",
  "codec/std",
  "cumulus-pallet-aura-ext/std",
  "cumulus-pallet-parachain-system/std",
  "cumulus-pallet-xcm/std",
  "cumulus-pallet-xcmp-queue/std",
  "cumulus-pallet-session-benchmarking?/std",
  "cumulus-primitives-timestamp/std",
  "frame-executive/std",
  "frame-support/std",
  "frame-system-rpc-runtime-api/std",
  "frame-system/std",
  "frame-system-benchmarking?/std",
  "frame-try-runtime/std",
  "hex/std",
  "orml-asset-registry/std",
  "orml-tokens/std",
  "orml-xtokens/std",
  "pallet-anchors/std",
  "pallet-aura/std",
  "pallet-authorship/std",
  "pallet-balances/std",
  "pallet-base-fee/std",
  "pallet-bridge/std",
  "pallet-block-rewards/std",
  "pallet-claims/std",
  "pallet-collator-allowlist/std",
  "pallet-collator-selection/std",
  "pallet-collective/std",
  "pallet-connectors/std",
  "pallet-crowdloan-claim/std",
  "pallet-crowdloan-reward/std",
  "pallet-democracy/std",
  "pallet-elections-phragmen/std",
  "pallet-ethereum/std",
  "pallet-evm/std",
  "pallet-evm-precompile-dispatch/std",
  "pallet-evm-chain-id/std",
  "pallet-fees/std",
  "pallet-identity/std",
  "pallet-interest-accrual/std",
  "pallet-investments/std",
  "pallet-keystore/std",
  "pallet-liquidity-rewards/std",
  "pallet-loans-ref/std",
  "pallet-migration-manager/std",
  "pallet-multisig/std",
  "pallet-nft-sales/std",
  "pallet-nft/std",
  "pallet-permissions/std",
  "pallet-preimage/std",
  "pallet-proxy/std",
  "pallet-pool-registry/std",
  "pallet-randomness-collective-flip/std",
  "pallet-restricted-tokens/std",
  "pallet-rewards/std",
  "pallet-scheduler/std",
  "pallet-session/std",
  "pallet-sudo/std",
  "pallet-timestamp/std",
  "pallet-transaction-payment-rpc-runtime-api/std",
  "pallet-transaction-payment/std",
  "pallet-treasury/std",
  "pallet-uniques/std",
  "pallet-utility/std",
  "pallet-vesting/std",
  "parachain-info/std",
  "polkadot-runtime-common/std",
  "runtime-common/std",
  "serde",
  "sp-api/std",
  "sp-block-builder/std",
  "sp-consensus-aura/std",
  "sp-core/std",
  "sp-inherents/std",
  "sp-io/std",
  "sp-offchain/std",
  "sp-runtime/std",
  "sp-session/std",
  "sp-std/std",
  "sp-transaction-pool/std",
  "sp-version/std",
  "xcm-builder/std",
  "xcm-executor/std",
  "xcm/std",
  "xcm-primitives/std",
  "pallet-xcm-transactor/std",
  "cfg-traits/std",
  "cumulus-pallet-dmp-queue/std",
  "cumulus-primitives-core/std",
  "cumulus-primitives-utility/std",
  "frame-benchmarking/std",
  "orml-traits/std",
  "orml-xcm/std",
  "orml-xcm-support/std",
  "pallet-pool-system/std",
  "polkadot-parachain/std",
  "scale-info/std",
]

runtime-benchmarks = [
  "cfg-types/runtime-benchmarks",
  "chainbridge/runtime-benchmarks",
  "cumulus-pallet-session-benchmarking/runtime-benchmarks",
  "frame-benchmarking/runtime-benchmarks",
  "frame-support/runtime-benchmarks",
  "frame-system-benchmarking/runtime-benchmarks",
  "frame-system/runtime-benchmarks",
  "hex-literal",
  "pallet-anchors/runtime-benchmarks",
  "pallet-balances/runtime-benchmarks",
  "pallet-block-rewards/runtime-benchmarks",
  "pallet-collator-allowlist/runtime-benchmarks",
  "pallet-collator-selection/runtime-benchmarks",
  "pallet-collective/runtime-benchmarks",
  "pallet-crowdloan-claim/runtime-benchmarks",
  "pallet-crowdloan-reward/runtime-benchmarks",
  "pallet-fees/runtime-benchmarks",
  "pallet-interest-accrual/runtime-benchmarks",
  "pallet-investments/runtime-benchmarks",
  "pallet-keystore/runtime-benchmarks",
  "pallet-liquidity-rewards/runtime-benchmarks",
  "pallet-loans-ref/runtime-benchmarks",
  "pallet-migration-manager/runtime-benchmarks",
  "pallet-nft-sales/runtime-benchmarks",
  "pallet-permissions/runtime-benchmarks",
  "pallet-pool-system/runtime-benchmarks",
  "pallet-pool-registry/runtime-benchmarks",
  "pallet-restricted-tokens/runtime-benchmarks",
  "pallet-uniques/runtime-benchmarks",
  "pallet-xcm/runtime-benchmarks",
  "runtime-common/runtime-benchmarks",
  "xcm-builder/runtime-benchmarks",
  "cfg-primitives/runtime-benchmarks",
  "cfg-traits/runtime-benchmarks",
  "cumulus-pallet-parachain-system/runtime-benchmarks",
  "cumulus-pallet-xcmp-queue/runtime-benchmarks",
  "orml-asset-registry/runtime-benchmarks",
  "orml-tokens/runtime-benchmarks",
  "orml-xtokens/runtime-benchmarks",
  "pallet-bridge/runtime-benchmarks",
  "pallet-connectors/runtime-benchmarks",
  "pallet-democracy/runtime-benchmarks",
  "pallet-elections-phragmen/runtime-benchmarks",
  "pallet-identity/runtime-benchmarks",
  "pallet-multisig/runtime-benchmarks",
  "pallet-preimage/runtime-benchmarks",
  "pallet-proxy/runtime-benchmarks",
  "pallet-scheduler/runtime-benchmarks",
  "pallet-timestamp/runtime-benchmarks",
  "pallet-treasury/runtime-benchmarks",
  "pallet-utility/runtime-benchmarks",
  "pallet-vesting/runtime-benchmarks",
  "pallet-xcm-transactor/runtime-benchmarks",
  "polkadot-parachain/runtime-benchmarks",
  "polkadot-runtime-common/runtime-benchmarks",
  "sp-runtime/runtime-benchmarks",
  "xcm-executor/runtime-benchmarks",
  "xcm-primitives/runtime-benchmarks",
  "pallet-evm/runtime-benchmarks",
]

try-runtime = [
  "pallet-connectors/try-runtime",
  "cfg-primitives/try-runtime",
  "cfg-traits/try-runtime",
  "cfg-primitives/try-runtime",
  "cfg-traits/try-runtime",
  "cfg-types/try-runtime",
  "pallet-interest-accrual/try-runtime",
  "pallet-investments/try-runtime",
  "pallet-keystore/try-runtime",
  "pallet-liquidity-rewards/try-runtime",
  "pallet-loans-ref/try-runtime",
  "pallet-nft-sales/try-runtime",
  "pallet-permissions/try-runtime",
  "pallet-pool-registry/try-runtime",
  "pallet-pool-system/try-runtime",
  "pallet-rewards/try-runtime",
  "pallet-sudo/try-runtime",
  "pallet-uniques/try-runtime",
  "pallet-xcm-transactor/try-runtime",
  "polkadot-runtime-common/try-runtime",
  "cumulus-pallet-aura-ext/try-runtime",
  "cumulus-pallet-dmp-queue/try-runtime",
  "cumulus-pallet-parachain-system/try-runtime",
  "cumulus-pallet-xcm/try-runtime",
  "cumulus-pallet-xcmp-queue/try-runtime",
  "frame-executive/try-runtime",
  "frame-support/try-runtime",
  "frame-system/try-runtime",
  "frame-try-runtime",
  "chainbridge/try-runtime",
  "orml-asset-registry/try-runtime",
  "orml-tokens/try-runtime",
  "orml-xcm/try-runtime",
  "orml-xtokens/try-runtime",
  "pallet-anchors/try-runtime",
  "pallet-aura/try-runtime",
  "pallet-authorship/try-runtime",
  "pallet-balances/try-runtime",
  "pallet-bridge/try-runtime",
  "pallet-claims/try-runtime",
  "pallet-collator-allowlist/try-runtime",
  "pallet-collator-selection/try-runtime",
  "pallet-collective/try-runtime",
  "pallet-crowdloan-claim/try-runtime",
  "pallet-crowdloan-reward/try-runtime",
  "pallet-democracy/try-runtime",
  "pallet-elections-phragmen/try-runtime",
  "pallet-fees/try-runtime",
  "pallet-identity/try-runtime",
  "pallet-migration-manager/try-runtime",
  "pallet-multisig/try-runtime",
  "pallet-nft/try-runtime",
  "pallet-preimage/try-runtime",
  "pallet-proxy/try-runtime",
  "pallet-randomness-collective-flip/try-runtime",
  "pallet-restricted-tokens/try-runtime",
  "pallet-scheduler/try-runtime",
  "pallet-session/try-runtime",
  "pallet-timestamp/try-runtime",
  "pallet-transaction-payment/try-runtime",
  "pallet-treasury/try-runtime",
  "pallet-utility/try-runtime",
  "pallet-vesting/try-runtime",
  "pallet-xcm/try-runtime",
  "parachain-info/try-runtime",
  "runtime-common/try-runtime",
<<<<<<< HEAD
  "pallet-block-rewards/try-runtime",

=======
  "pallet-evm/try-runtime",
  "pallet-evm-chain-id/try-runtime",
  "pallet-base-fee/try-runtime",
  "pallet-ethereum/try-runtime",
>>>>>>> b3a240bf
]

# A feature that should be enabled when the runtime should be build for on-chain
# deployment. This will disable stuff that shouldn't be part of the on-chain wasm
# to make it smaller like logging for example.
on-chain-release-build = [
  "sp-api/disable-logging",
]<|MERGE_RESOLUTION|>--- conflicted
+++ resolved
@@ -375,15 +375,11 @@
   "pallet-xcm/try-runtime",
   "parachain-info/try-runtime",
   "runtime-common/try-runtime",
-<<<<<<< HEAD
   "pallet-block-rewards/try-runtime",
-
-=======
   "pallet-evm/try-runtime",
   "pallet-evm-chain-id/try-runtime",
   "pallet-base-fee/try-runtime",
   "pallet-ethereum/try-runtime",
->>>>>>> b3a240bf
 ]
 
 # A feature that should be enabled when the runtime should be build for on-chain
