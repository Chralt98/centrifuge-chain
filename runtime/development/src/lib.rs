//! The Substrate runtime. This can be compiled with ``#[no_std]`, ready for Wasm.

#![cfg_attr(not(feature = "std"), no_std)]
// `construct_runtime!` does a lot of recursion and requires us to increase the limit to 256.
#![recursion_limit = "256"]

use codec::{Decode, Encode, MaxEncodedLen};
use frame_support::sp_std::marker::PhantomData;
use frame_support::{
	construct_runtime, parameter_types,
	traits::{
		AsEnsureOriginWithArg, Contains, EnsureOneOf, EqualPrivilegeOnly, Everything,
		InstanceFilter, LockIdentifier, U128CurrencyToVote, UnixTime,
	},
	weights::{
		constants::{BlockExecutionWeight, ExtrinsicBaseWeight, RocksDbWeight},
		ConstantMultiplier, DispatchClass, Weight,
	},
	PalletId, RuntimeDebug,
};
use frame_system::{
	limits::{BlockLength, BlockWeights},
	EnsureRoot, EnsureSigned,
};
use orml_traits::parameter_type_with_key;
pub use pallet_balances::Call as BalancesCall;
use pallet_collective::{EnsureMember, EnsureProportionAtLeast};
pub use pallet_timestamp::Call as TimestampCall;
pub use pallet_transaction_payment::{CurrencyAdapter, Multiplier, TargetedFeeAdjustment};
use pallet_transaction_payment_rpc_runtime_api::{FeeDetails, RuntimeDispatchInfo};
use polkadot_runtime_common::{BlockHashCount, SlowAdjustingFeeUpdate};
use scale_info::TypeInfo;
use sp_api::impl_runtime_apis;
use sp_core::OpaqueMetadata;
use sp_inherents::{CheckInherentsResult, InherentData};
use sp_runtime::traits::AccountIdConversion;
use sp_runtime::traits::{BlakeTwo256, Block as BlockT, ConvertInto};
use sp_runtime::transaction_validity::{TransactionSource, TransactionValidity};
#[cfg(any(feature = "std", test))]
pub use sp_runtime::BuildStorage;
use sp_runtime::{
	create_runtime_str, generic, impl_opaque_keys, ApplyExtrinsicResult, Perbill, Permill,
};
use sp_std::convert::{TryFrom, TryInto};
use sp_std::prelude::*;
#[cfg(any(feature = "std", test))]
use sp_version::NativeVersion;
use sp_version::RuntimeVersion;
use static_assertions::const_assert;
use xcm_executor::XcmExecutor;

use common_traits::Permissions as PermissionsT;
use common_traits::{PoolUpdateGuard, PreConditions};
pub use common_types::CurrencyId;
use common_types::{
	PermissionRoles, PermissionScope, PermissionedCurrencyRole, PoolId, PoolRole, Role,
	TimeProvider, UNION, PermissionedCurrency,
};
use pallet_anchors::AnchorData;
use pallet_pools::{
	EpochSolution, PoolDetails, ScheduledUpdateDetails, TrancheIndex, TrancheLoc, TrancheSolution,
};
use pallet_restricted_tokens::{
	FungibleInspectPassthrough, FungiblesInspectPassthrough, MutateDetails, TransferDetails,
};
/// common types for the runtime.
pub use runtime_common::{Index, *};

use chainbridge::constants::DEFAULT_RELAYER_VOTE_THRESHOLD;

pub mod xcm;
pub use crate::xcm::*;

mod weights;

// Make the WASM binary available.
#[cfg(feature = "std")]
include!(concat!(env!("OUT_DIR"), "/wasm_binary.rs"));

impl_opaque_keys! {
	pub struct SessionKeys {
		pub aura: Aura,
	}
}

/// Runtime version.
#[sp_version::runtime_version]
pub const VERSION: RuntimeVersion = RuntimeVersion {
	spec_name: create_runtime_str!("centrifuge-devel"),
	impl_name: create_runtime_str!("centrifuge-devel"),
	authoring_version: 1,
	spec_version: 1002,
	impl_version: 1,
	#[cfg(not(feature = "disable-runtime-api"))]
	apis: RUNTIME_API_VERSIONS,
	#[cfg(feature = "disable-runtime-api")]
	apis: version::create_apis_vec![[]],
	transaction_version: 1,
	state_version: 0,
};

/// Native version.
#[cfg(any(feature = "std", test))]
pub fn native_version() -> NativeVersion {
	NativeVersion {
		runtime_version: VERSION,
		can_author_with: Default::default(),
	}
}

parameter_types! {
	pub const MaximumBlockWeight: Weight = MAXIMUM_BLOCK_WEIGHT;
	pub const Version: RuntimeVersion = VERSION;
	pub RuntimeBlockLength: BlockLength =
		BlockLength::max_with_normal_ratio(5 * 1024 * 1024, NORMAL_DISPATCH_RATIO);
	pub RuntimeBlockWeights: BlockWeights = BlockWeights::builder()
		.base_block(BlockExecutionWeight::get())
		.for_class(DispatchClass::all(), |weights| {
			weights.base_extrinsic = ExtrinsicBaseWeight::get();
		})
		.for_class(DispatchClass::Normal, |weights| {
			weights.max_total = Some(NORMAL_DISPATCH_RATIO * MAXIMUM_BLOCK_WEIGHT);
		})
		.for_class(DispatchClass::Operational, |weights| {
			weights.max_total = Some(MAXIMUM_BLOCK_WEIGHT);
			// Operational transactions have some extra reserved space, so that they
			// are included even if block reached `MAXIMUM_BLOCK_WEIGHT`.
			weights.reserved = Some(
				MAXIMUM_BLOCK_WEIGHT - NORMAL_DISPATCH_RATIO * MAXIMUM_BLOCK_WEIGHT
			);
		})
		.avg_block_initialization(AVERAGE_ON_INITIALIZE_RATIO)
		.build_or_panic();
	pub const SS58Prefix: u8 = 136;
}

// system support impls
impl frame_system::Config for Runtime {
	type BaseCallFilter = Everything;
	type BlockWeights = RuntimeBlockWeights;
	type BlockLength = RuntimeBlockLength;
	/// The ubiquitous origin type.
	type Origin = Origin;
	/// The aggregated dispatch type that is available for extrinsics.
	type Call = Call;
	/// The index type for storing how many extrinsics an account has signed.
	type Index = Index;
	/// The index type for blocks.
	type BlockNumber = BlockNumber;
	/// The type for hashing blocks and tries.
	type Hash = Hash;
	/// The hashing algorithm used.
	type Hashing = BlakeTwo256;
	/// The identifier used to distinguish between accounts.
	type AccountId = AccountId;
	/// The lookup mechanism to get account ID from whatever is passed in dispatchers.
	type Lookup = sp_runtime::traits::AccountIdLookup<AccountId, ()>;
	/// The header type.
	type Header = Header;
	/// The overarching event type.
	type Event = Event;
	/// Maximum number of block number to block hash mappings to keep (oldest pruned first).
	type BlockHashCount = BlockHashCount;
	type DbWeight = RocksDbWeight;
	/// Get the chain's current version.
	type Version = Version;
	type PalletInfo = PalletInfo;
	/// Data to be associated with an account (other than nonce/transaction counter, which this
	/// module does regardless).
	type AccountData = pallet_balances::AccountData<Balance>;
	/// Handler for when a new account has just been created.
	type OnNewAccount = ();
	/// A function that is invoked when an account has been determined to be dead.
	/// All resources should be cleaned up associated with the given account.
	type OnKilledAccount = ();
	type SystemWeightInfo = weights::frame_system::SubstrateWeight<Runtime>;
	type SS58Prefix = SS58Prefix;
	type OnSetCode = cumulus_pallet_parachain_system::ParachainSetCode<Self>;
	type MaxConsumers = frame_support::traits::ConstU32<16>;
}

parameter_types! {
	pub const ReservedXcmpWeight: Weight = MAXIMUM_BLOCK_WEIGHT / 4;
	pub const ReservedDmpWeight: Weight = MAXIMUM_BLOCK_WEIGHT / 4;
}

impl cumulus_pallet_parachain_system::Config for Runtime {
	type Event = Event;
	type OnSystemEvent = ();
	type SelfParaId = parachain_info::Pallet<Runtime>;
	type DmpMessageHandler = DmpQueue;
	type ReservedDmpWeight = ReservedDmpWeight;
	type OutboundXcmpMessageSource = XcmpQueue;
	type XcmpMessageHandler = XcmpQueue;
	type ReservedXcmpWeight = ReservedXcmpWeight;
}

impl pallet_randomness_collective_flip::Config for Runtime {}

impl parachain_info::Config for Runtime {}

parameter_types! {
	pub const MinimumPeriod: Moment = SLOT_DURATION / 2;
}
impl pallet_timestamp::Config for Runtime {
	/// A timestamp: milliseconds since the unix epoch.
	type Moment = Moment;
	type OnTimestampSet = ();
	type MinimumPeriod = MinimumPeriod;
	type WeightInfo = pallet_timestamp::weights::SubstrateWeight<Self>;
}

// money stuff
parameter_types! {
	/// TransactionByteFee is set to 0.01 MicroCFG
	pub const TransactionByteFee: Balance = 1 * (MICRO_CFG / 100);
	/// This value increases the priority of `Operational` transactions by adding
	/// a "virtual tip" that's equal to the `OperationalFeeMultiplier * final_fee`.
	pub const OperationalFeeMultiplier: u8 = 5;
}

impl pallet_transaction_payment::Config for Runtime {
	type OnChargeTransaction = CurrencyAdapter<Balances, DealWithFees<Runtime>>;
	type OperationalFeeMultiplier = OperationalFeeMultiplier;
	type WeightToFee = WeightToFee;
	type LengthToFee = ConstantMultiplier<Balance, TransactionByteFee>;
	type FeeMultiplierUpdate = SlowAdjustingFeeUpdate<Self>;
}

parameter_types! {
	// the minimum fee for an anchor is 500,000ths of a CFG.
	// This is set to a value so you can still get some return without getting your account removed.
	pub const ExistentialDeposit: Balance = 1 * MICRO_CFG;
	// For weight estimation, we assume that the most locks on an individual account will be 50.
	pub const MaxLocks: u32 = 50;
	pub const MaxReserves: u32 = 50;
}

impl pallet_balances::Config for Runtime {
	/// The type for recording an account's balance.
	type Balance = Balance;
	/// Handler for the unbalanced reduction when removing a dust account.
	type DustRemoval = ();
	/// The overarching event type.
	type Event = Event;
	/// The minimum amount required to keep an account open.
	type ExistentialDeposit = ExistentialDeposit;
	/// The means of storing the balances of an account.
	type AccountStore = System;
	type WeightInfo = weights::pallet_balances::SubstrateWeight<Self>;
	type MaxLocks = MaxLocks;
	type MaxReserves = MaxReserves;
	type ReserveIdentifier = [u8; 8];
}

parameter_types! {
	pub const UncleGenerations: BlockNumber = 5;
}

// We only use find_author to pay in anchor pallet
impl pallet_authorship::Config for Runtime {
	type FindAuthor = pallet_session::FindAccountFromAuthorIndex<Self, Aura>;
	type UncleGenerations = UncleGenerations;
	type FilterUncle = ();
	type EventHandler = (CollatorSelection,);
}

parameter_types! {
	pub const Period: u32 = 6 * HOURS;
	pub const Offset: u32 = 0;
}

pub struct ValidatorOf;
impl<T> sp_runtime::traits::Convert<T, Option<T>> for ValidatorOf {
	fn convert(t: T) -> Option<T> {
		Some(t)
	}
}

impl pallet_session::Config for Runtime {
	type Event = Event;
	type ValidatorId = <Self as frame_system::Config>::AccountId;
	// we don't have stash and controller, thus we don't need the convert as well.
	type ValidatorIdOf = pallet_collator_selection::IdentityCollator;
	type ShouldEndSession = pallet_session::PeriodicSessions<Period, Offset>;
	type NextSessionRotation = pallet_session::PeriodicSessions<Period, Offset>;
	type SessionManager = CollatorSelection;
	// Essentially just Aura, but lets be pedantic.
	type SessionHandler = <SessionKeys as sp_runtime::traits::OpaqueKeys>::KeyTypeIdProviders;
	type Keys = SessionKeys;
	type WeightInfo = pallet_session::weights::SubstrateWeight<Self>;
}

parameter_types! {
	pub const MaxAuthorities: u32 = 32;
}

impl pallet_aura::Config for Runtime {
	type AuthorityId = AuraId;
	type DisabledValidators = ();
	type MaxAuthorities = MaxAuthorities;
}

impl cumulus_pallet_aura_ext::Config for Runtime {}

// substrate pallets
parameter_types! {
	// One storage item; value is size 4+4+16+32 bytes = 56 bytes.
	pub const DepositBase: Balance = 30 * CENTI_CFG;
	// Additional storage item size of 32 bytes.
	pub const DepositFactor: Balance = 5 * CENTI_CFG;
	pub const MaxSignatories: u16 = 100;
}

impl pallet_multisig::Config for Runtime {
	type Event = Event;
	type Call = Call;
	type Currency = Balances;
	type DepositBase = DepositBase;
	type DepositFactor = DepositFactor;
	type MaxSignatories = MaxSignatories;
	type WeightInfo = pallet_multisig::weights::SubstrateWeight<Self>;
}

parameter_types! {
	// One storage item; value is size 4+4+16+32 bytes = 56 bytes.
	pub const ProxyDepositBase: Balance = 30 * CENTI_CFG;
	// Additional storage item size of 32 bytes.
	pub const ProxyDepositFactor: Balance = 5 * CENTI_CFG;
	pub const MaxProxies: u16 = 32;
	pub const AnnouncementDepositBase: Balance = deposit(1, 8);
	pub const AnnouncementDepositFactor: Balance = deposit(0, 66);
	pub const MaxPending: u16 = 32;
}

/// The type used to represent the kinds of proxying allowed.
#[derive(
	Copy,
	Clone,
	Eq,
	PartialEq,
	Ord,
	PartialOrd,
	Encode,
	Decode,
	RuntimeDebug,
	MaxEncodedLen,
	TypeInfo,
)]
pub enum ProxyType {
	Any,
	NonTransfer,
	Governance,
	_Staking, // Deprecated ProxyType, that we are keeping due to the migration
	NonProxy,
	Borrow,
	Price,
	Invest,
}
impl Default for ProxyType {
	fn default() -> Self {
		Self::Any
	}
}

impl InstanceFilter<Call> for ProxyType {
	fn filter(&self, c: &Call) -> bool {
		match self {
			ProxyType::Any => true,
			ProxyType::NonTransfer => !matches!(c, Call::Tokens(..)),
			ProxyType::Governance => matches!(
				c,
				Call::Democracy(..) | Call::Council(..) | Call::Elections(..) | Call::Utility(..)
			),
			ProxyType::_Staking => false,
			ProxyType::NonProxy => {
				matches!(c, Call::Proxy(pallet_proxy::Call::proxy { .. }))
					|| !matches!(c, Call::Proxy(..))
			}
			ProxyType::Borrow => matches!(
				c,
				Call::Loans(pallet_loans::Call::create{..}) |
				Call::Loans(pallet_loans::Call::borrow{..}) |
				Call::Loans(pallet_loans::Call::repay{..}) |
				Call::Loans(pallet_loans::Call::write_off{..}) |
				Call::Loans(pallet_loans::Call::close{..}) |
				// Borrowers should be able to close and execute an epoch
				// in order to get liquidity from repayments in previous epochs.
				Call::Loans(pallet_loans::Call::update_nav{..}) |
				Call::Pools(pallet_pools::Call::close_epoch{..}) |
				Call::Pools(pallet_pools::Call::submit_solution{..}) |
				Call::Pools(pallet_pools::Call::execute_epoch{..}) |
				Call::Utility(pallet_utility::Call::batch_all{..}) |
				Call::Utility(pallet_utility::Call::batch{..})
			),
			ProxyType::Price => matches!(c, Call::Loans(pallet_loans::Call::price { .. })),
			ProxyType::Invest => matches!(
				c,
				Call::Pools(pallet_pools::Call::update_invest_order{..}) |
				Call::Pools(pallet_pools::Call::update_redeem_order{..}) |
				Call::Pools(pallet_pools::Call::collect{..}) |
				// Investors should be able to close and execute an epoch
				// in order to get their orders fulfilled.
				Call::Loans(pallet_loans::Call::update_nav{..}) |
				Call::Pools(pallet_pools::Call::close_epoch{..}) |
				Call::Pools(pallet_pools::Call::submit_solution{..}) |
				Call::Pools(pallet_pools::Call::execute_epoch{..}) |
				Call::Utility(pallet_utility::Call::batch_all{..}) |
				Call::Utility(pallet_utility::Call::batch{..})
			),
		}
	}

	fn is_superset(&self, o: &Self) -> bool {
		match (self, o) {
			(x, y) if x == y => true,
			(ProxyType::Any, _) => true,
			(_, ProxyType::Any) => false,
			(_, ProxyType::NonProxy) => false,
			(ProxyType::NonTransfer, _) => true,
			_ => false,
		}
	}
}

impl pallet_proxy::Config for Runtime {
	type Event = Event;
	type Call = Call;
	type Currency = Tokens;
	type ProxyType = ProxyType;
	type ProxyDepositBase = ProxyDepositBase;
	type ProxyDepositFactor = ProxyDepositFactor;
	type MaxProxies = MaxProxies;
	type WeightInfo = pallet_proxy::weights::SubstrateWeight<Self>;
	type MaxPending = MaxPending;
	type CallHasher = BlakeTwo256;
	type AnnouncementDepositBase = AnnouncementDepositBase;
	type AnnouncementDepositFactor = AnnouncementDepositFactor;
}

impl pallet_utility::Config for Runtime {
	type Event = Event;
	type Call = Call;
	type PalletsOrigin = OriginCaller;
	type WeightInfo = pallet_utility::weights::SubstrateWeight<Self>;
}

parameter_types! {
	pub MaximumSchedulerWeight: Weight = Perbill::from_percent(80) * MaximumBlockWeight::get();
	pub const MaxScheduledPerBlock: u32 = 50;
	// Retry a scheduled item every 10 blocks (2 minutes) until the preimage exists.
	pub const NoPreimagePostponement: Option<u32> = Some(10);
}

impl pallet_scheduler::Config for Runtime {
	type Event = Event;
	type Origin = Origin;
	type PalletsOrigin = OriginCaller;
	type Call = Call;
	type MaximumWeight = MaximumSchedulerWeight;
	type ScheduleOrigin = EnsureRoot<AccountId>;
	type MaxScheduledPerBlock = MaxScheduledPerBlock;
	type OriginPrivilegeCmp = EqualPrivilegeOnly;
	type WeightInfo = pallet_scheduler::weights::SubstrateWeight<Self>;
	type PreimageProvider = Preimage;
	type NoPreimagePostponement = NoPreimagePostponement;
}

parameter_types! {
	pub const PreimageMaxSize: u32 = 4096 * 1024;
	pub PreimageBaseDeposit: Balance = deposit(2, 64);
	pub PreimageByteDeposit: Balance = deposit(0, 1);
}

impl pallet_preimage::Config for Runtime {
	type WeightInfo = ();
	type Event = Event;
	type Currency = Balances;
	type ManagerOrigin = EnsureRoot<AccountId>;
	type MaxSize = PreimageMaxSize;
	type BaseDeposit = PreimageBaseDeposit;
	type ByteDeposit = PreimageByteDeposit;
}

parameter_types! {
	pub const CouncilMotionDuration: BlockNumber = 5 * DAYS;
	pub const CouncilMaxProposals: u32 = 100;
	pub const CouncilMaxMembers: u32 = 100;
}

/// The council
type CouncilCollective = pallet_collective::Instance1;

/// All council members must vote yes to create this origin.
type AllOfCouncil = EnsureProportionAtLeast<AccountId, CouncilCollective, 1, 1>;

/// 1/2 of all council members must vote yes to create this origin.
type HalfOfCouncil = EnsureProportionAtLeast<AccountId, CouncilCollective, 1, 2>;

/// 2/3 of all council members must vote yes to create this origin.
type TwoThirdOfCouncil = EnsureProportionAtLeast<AccountId, CouncilCollective, 2, 3>;

impl pallet_collective::Config<CouncilCollective> for Runtime {
	type Origin = Origin;
	type Proposal = Call;
	type Event = Event;
	type MotionDuration = CouncilMotionDuration;
	type MaxProposals = CouncilMaxProposals;
	type MaxMembers = CouncilMaxMembers;
	type DefaultVote = pallet_collective::PrimeDefaultVote;
	type WeightInfo = pallet_collective::weights::SubstrateWeight<Self>;
}

parameter_types! {
	pub const CandidacyBond: Balance = 1000 * CFG;
	pub const VotingBond: Balance = 50 * CENTI_CFG;
	pub const VotingBondBase: Balance = 50 * CENTI_CFG;
	pub const TermDuration: BlockNumber = 7 * DAYS;
	pub const DesiredMembers: u32 = 7;
	pub const DesiredRunnersUp: u32 = 3;
	pub const ElectionsPhragmenModuleId: LockIdentifier = *b"phrelect";
}

// Make sure that there are no more than `MAX_MEMBERS` members elected via elections-phragmen.
const_assert!(DesiredMembers::get() <= CouncilMaxMembers::get());

impl pallet_elections_phragmen::Config for Runtime {
	type Event = Event;
	type PalletId = ElectionsPhragmenModuleId;
	type Currency = Tokens;
	type ChangeMembers = Council;
	type InitializeMembers = Council;
	type CurrencyToVote = U128CurrencyToVote;

	/// How much should be locked up in order to submit one's candidacy.
	type CandidacyBond = CandidacyBond;

	/// Base deposit associated with voting
	type VotingBondBase = VotingBondBase;

	/// How much should be locked up in order to be able to submit votes.
	type VotingBondFactor = VotingBond;

	type LoserCandidate = ();
	type KickedMember = ();

	/// Number of members to elect.
	type DesiredMembers = DesiredMembers;

	/// Number of runners_up to keep.
	type DesiredRunnersUp = DesiredRunnersUp;

	/// How long each seat is kept. This defines the next block number at which an election
	/// round will happen. If set to zero, no elections are ever triggered and the module will
	/// be in passive mode.
	type TermDuration = TermDuration;
	type WeightInfo = pallet_elections_phragmen::weights::SubstrateWeight<Self>;
}

parameter_types! {
	pub const LaunchPeriod: BlockNumber = 7 * DAYS;
	pub const VotingPeriod: BlockNumber = 7 * DAYS;
	pub const FastTrackVotingPeriod: BlockNumber = 3 * HOURS;
	pub const InstantAllowed: bool = false;
	pub const MinimumDeposit: Balance = 10 * CFG;
	pub const EnactmentPeriod: BlockNumber = 8 * DAYS;
	pub const CooloffPeriod: BlockNumber = 7 * DAYS;
	pub const MaxProposals: u32 = 100;
	pub const MaxVotes: u32 = 100;
}

impl pallet_democracy::Config for Runtime {
	type Proposal = Call;
	type Event = Event;
	type Currency = Tokens;
	/// The minimum period of locking and the period between a proposal being approved and enacted.
	///
	/// It should generally be a little more than the unstake period to ensure that
	/// voting stakers have an opportunity to remove themselves from the system in the case where
	/// they are on the losing side of a vote.
	type EnactmentPeriod = EnactmentPeriod;
	type VoteLockingPeriod = EnactmentPeriod; // Same as EnactmentPeriod
	/// How often (in blocks) new public referenda are launched.
	type LaunchPeriod = LaunchPeriod;

	/// How often (in blocks) to check for new votes.
	type VotingPeriod = VotingPeriod;

	/// The minimum amount to be used as a deposit for a public referendum proposal.
	type MinimumDeposit = MinimumDeposit;

	/// A straight majority of the council can decide what their next motion is.
	type ExternalOrigin = HalfOfCouncil;

	/// A super-majority can have the next scheduled referendum be a straight majority-carries vote.
	type ExternalMajorityOrigin = TwoThirdOfCouncil;

	/// A unanimous council can have the next scheduled referendum be a straight default-carries
	/// (NTB) vote.
	type ExternalDefaultOrigin = AllOfCouncil;

	/// Two thirds of the council can have an ExternalMajority/ExternalDefault vote
	/// be tabled immediately and with a shorter voting/enactment period.
	type FastTrackOrigin = EnsureRootOr<TwoThirdOfCouncil>;

	type InstantOrigin = EnsureRootOr<AllOfCouncil>;

	type InstantAllowed = InstantAllowed;

	type FastTrackVotingPeriod = FastTrackVotingPeriod;

	// To cancel a proposal which has been passed, 2/3 of the council must agree to it.
	type CancellationOrigin = EnsureRootOr<TwoThirdOfCouncil>;

	type BlacklistOrigin = EnsureRoot<AccountId>;

	// To cancel a proposal before it has been passed, must be root.
	type CancelProposalOrigin = EnsureRoot<AccountId>;
	// Any single council member may veto a coming council proposal, however they can
	// only do it once and it lasts only for the cooloff period.
	type VetoOrigin = EnsureMember<AccountId, CouncilCollective>;
	/// Period in blocks where an external proposal may not be re-submitted after being vetoed.
	type CooloffPeriod = CooloffPeriod;
	/// The amount of balance that must be deposited per byte of preimage stored.
	type PreimageByteDeposit = PreimageByteDeposit;
	type OperationalPreimageOrigin = EnsureMember<AccountId, CouncilCollective>;
	/// Handler for the unbalanced reduction when slashing a preimage deposit.
	type Slash = ();
	type Scheduler = Scheduler;
	type PalletsOrigin = OriginCaller;
	type MaxVotes = MaxVotes;
	type WeightInfo = pallet_democracy::weights::SubstrateWeight<Self>;
	type MaxProposals = MaxProposals;
}

parameter_types! {
	pub const MaxSubAccounts: u32 = 100;
	pub const MaxAdditionalFields: u32 = 100;
	pub const BasicDeposit: Balance = 100 * CFG;
	pub const FieldDeposit: Balance = 25 * CFG;
	pub const SubAccountDeposit: Balance = 20 * CFG;
	pub const MaxRegistrars: u32 = 20;
}

impl pallet_identity::Config for Runtime {
	type Event = Event;
	type Currency = Tokens;
	type BasicDeposit = BasicDeposit;
	type FieldDeposit = FieldDeposit;
	type SubAccountDeposit = SubAccountDeposit;
	type MaxSubAccounts = MaxSubAccounts;
	type MaxAdditionalFields = MaxAdditionalFields;
	type MaxRegistrars = MaxRegistrars;
	type Slashed = ();
	type ForceOrigin = EnsureRootOr<HalfOfCouncil>;
	type RegistrarOrigin = EnsureRootOr<HalfOfCouncil>;
	type WeightInfo = pallet_identity::weights::SubstrateWeight<Self>;
}

parameter_types! {
	pub const MinVestedTransfer: Balance = MIN_VESTING * CFG;
}

impl pallet_vesting::Config for Runtime {
	type Event = Event;
	type Currency = Tokens;
	type BlockNumberToBalance = ConvertInto;
	type MinVestedTransfer = MinVestedTransfer;
	type WeightInfo = pallet_vesting::weights::SubstrateWeight<Self>;
	const MAX_VESTING_SCHEDULES: u32 = 28;
}

parameter_types! {
	// per byte deposit is 0.01 CFG
	pub const DepositPerByte: Balance = CENTI_CFG;
	// Base deposit to add attribute is 0.1 CFG
	pub const AttributeDepositBase: Balance = 10 * CENTI_CFG;
	// Base deposit to add metadata is 0.1 CFG
	pub const MetadataDepositBase: Balance = 10 * CENTI_CFG;
	// Deposit to create a class is 1 CFG
	pub const ClassDeposit: Balance = CFG;
	// Deposit to create a class is 0.1 CFG
	pub const InstanceDeposit: Balance = 10 * CENTI_CFG;
	// Maximum limit of bytes for Metadata, Attribute key and Value
	pub const Limit: u32 = 256;
}

impl pallet_uniques::Config for Runtime {
	type Event = Event;
	type ClassId = ClassId;
	type InstanceId = InstanceId;
	type Currency = Tokens;
	// a straight majority of council can act as force origin
	type ForceOrigin = EnsureRootOr<HalfOfCouncil>;
	type CreateOrigin = AsEnsureOriginWithArg<EnsureSigned<AccountId>>;
	type ClassDeposit = ClassDeposit;
	type InstanceDeposit = InstanceDeposit;
	type MetadataDepositBase = MetadataDepositBase;
	type AttributeDepositBase = AttributeDepositBase;
	type DepositPerByte = DepositPerByte;
	type StringLimit = Limit;
	type KeyLimit = Limit;
	type ValueLimit = Limit;
	type WeightInfo = pallet_uniques::weights::SubstrateWeight<Self>;
	#[cfg(feature = "runtime-benchmarks")]
	type Helper = ();
}

parameter_types! {
	pub const NftSalesPalletId: PalletId = PalletId(*b"pal/nfts");
}

impl pallet_nft_sales::Config for Runtime {
	type Event = Event;
	type WeightInfo = weights::pallet_nft_sales::SubstrateWeight<Self>;
	type Fungibles = Tokens;
	type NonFungibles = Uniques;
	type ClassId = ClassId;
	type InstanceId = InstanceId;
	type PalletId = NftSalesPalletId;
}

parameter_types! {
	// 5% of the proposal value need to be bonded. This will be returned
	pub const ProposalBond: Permill = Permill::from_percent(5);

	// Minimum amount to bond per proposal. This will be the least that gets bonded per proposal
	// if the above yields to lower value
	pub const ProposalBondMinimum: Balance = 100 * CFG;

	// Maximum amount to bond per proposal. This will be the most that gets bonded per proposal
	pub const ProposalBondMaximum: Balance = 500 * CFG;

	// periods between treasury spends
	pub const SpendPeriod: BlockNumber = 30 * DAYS;

	// percentage of treasury we burn per Spend period if there is a surplus
	// If the treasury is able to spend on all the approved proposals and didn't miss any
	// then we burn % amount of remaining balance
	// If the treasury couldn't spend on all the approved proposals, then we dont burn any
	pub const Burn: Permill = Permill::from_percent(1);

	// treasury pallet account id
	pub const TreasuryPalletId: PalletId = PalletId(*b"py/trsry");

	// Maximum number of approvals that can be in the spending queue
	pub const MaxApprovals: u32 = 100;
}

impl pallet_treasury::Config for Runtime {
	type Currency = Tokens;
	// either democracy or 75% of council votes
	type ApproveOrigin = EnsureRootOr<
		pallet_collective::EnsureProportionAtLeast<AccountId, CouncilCollective, 3, 4>,
	>;
	// either democracy or more than 50% council votes
	type RejectOrigin = EnsureRootOr<HalfOfCouncil>;
	type Event = Event;
	// slashed amount goes to treasury account
	type OnSlash = Treasury;
	type ProposalBond = ProposalBond;
	type ProposalBondMinimum = ProposalBondMinimum;
	type ProposalBondMaximum = ProposalBondMaximum;
	type SpendPeriod = SpendPeriod;
	type Burn = Burn;
	type PalletId = TreasuryPalletId;
	// we burn and dont handle the unbalance
	type BurnDestination = ();
	type WeightInfo = pallet_treasury::weights::SubstrateWeight<Self>;
	type SpendFunds = ();
	type MaxApprovals = MaxApprovals;
}

// our pallets
impl pallet_fees::Config for Runtime {
	type Currency = Tokens;
	type Event = Event;
	/// A straight majority of the council can change the fees.
	type FeeChangeOrigin = EnsureRootOr<HalfOfCouncil>;
	type WeightInfo = weights::pallet_fees::SubstrateWeight<Self>;
}

impl pallet_anchors::Config for Runtime {
	type WeightInfo = ();
}

impl pallet_collator_allowlist::Config for Runtime {
	type Event = Event;
	type WeightInfo = weights::pallet_collator_allowlist::SubstrateWeight<Self>;
	type ValidatorId = AccountId;
	type ValidatorRegistration = Session;
}

// Parameterize claims pallet
parameter_types! {
	pub const ClaimsPalletId: PalletId = PalletId(*b"p/claims");
	pub const MinimalPayoutAmount: Balance = 5 * CFG;
}

// Implement claims pallet configuration trait for the centrifuge runtime
impl pallet_claims::Config for Runtime {
	type AdminOrigin = EnsureRootOr<HalfOfCouncil>;
	type Currency = Tokens;
	type Event = Event;
	type MinimalPayoutAmount = MinimalPayoutAmount;
	type PalletId = ClaimsPalletId;
	type WeightInfo = ();
}

// Pool config parameters
parameter_types! {
	pub const PoolPalletId: frame_support::PalletId = frame_support::PalletId(*b"roc/pool");

	pub const MinUpdateDelay: u64 = 0; // no delay
	pub const ChallengeTime: BlockNumber = if cfg!(feature = "runtime-benchmarks") {
		// Disable challenge time in benchmarks
		0
	} else {
		2 * MINUTES
	};

	// Defaults for pool parameters
	pub const DefaultMinEpochTime: u64 = 5 * SECONDS_PER_MINUTE; // 5 minutes
	pub const DefaultMaxNAVAge: u64 = 1 * SECONDS_PER_MINUTE; // 1 minute

	// Runtime-defined constraints for pool parameters
	pub const MinEpochTimeLowerBound: u64 = 1; // at least 1 second (i.e. do not allow multiple epochs closed in 1 block)
	pub const MinEpochTimeUpperBound: u64 = 30 * SECONDS_PER_DAY; // 1 month
	pub const MaxNAVAgeUpperBound: u64 = SECONDS_PER_HOUR; // 1 hour

	// Pool metadata limit
	#[derive(scale_info::TypeInfo, Eq, PartialEq, Debug, Clone, Copy )]
	pub const MaxSizeMetadata: u32 = 46; // length of IPFS hash

	// Deposit to create a pool. This covers pool data, loan data, and permissions data.
	pub const PoolDeposit: Balance = 100 * CFG;
}

impl pallet_pools::Config for Runtime {
	type Event = Event;
	type Balance = Balance;
	type BalanceRatio = Rate;
	type InterestRate = Rate;
	type PoolId = PoolId;
	type TrancheId = TrancheId;
	type EpochId = u32;
	type CurrencyId = CurrencyId;
	type Currency = Balances;
	type Tokens = Tokens;
	type LoanAmount = Amount;
	type NAV = Loans;
	type TrancheToken = TrancheToken<Runtime>;
	type Permission = Permissions;
	type Time = Timestamp;
	type ChallengeTime = ChallengeTime;
	type MinUpdateDelay = MinUpdateDelay;
	type DefaultMinEpochTime = DefaultMinEpochTime;
	type DefaultMaxNAVAge = DefaultMaxNAVAge;
	type MinEpochTimeLowerBound = MinEpochTimeLowerBound;
	type MinEpochTimeUpperBound = MinEpochTimeUpperBound;
	type MaxNAVAgeUpperBound = MaxNAVAgeUpperBound;
	type PalletId = PoolPalletId;
	type MaxSizeMetadata = MaxSizeMetadata;
	type MaxTranches = MaxTranches;
	type PoolDeposit = PoolDeposit;
	type PoolCreateOrigin = EnsureSigned<AccountId>;
	type WeightInfo = weights::pallet_pools::SubstrateWeight<Runtime>;
	type TrancheWeight = TrancheWeight;
	type PoolCurrency = PoolCurrency;
	type UpdateGuard = UpdateGuard;
}

pub struct PoolCurrency;
impl Contains<CurrencyId> for PoolCurrency {
	fn contains(id: &CurrencyId) -> bool {
		match id {
			CurrencyId::Usd
			| CurrencyId::KUSD
			| CurrencyId::Permissioned(PermissionedCurrency::PermissionedEur) => true,
			CurrencyId::Tranche(_, _)
			| CurrencyId::Native
			| CurrencyId::KSM
			| CurrencyId::Permissioned(_) => false,
<<<<<<< HEAD
=======
			CurrencyId::AUSD | CurrencyId::KUSD => true,
>>>>>>> 3bf28436
		}
	}
}

pub struct UpdateGuard;
impl PoolUpdateGuard for UpdateGuard {
	type PoolDetails = PoolDetails<
		CurrencyId,
		u32,
		Balance,
		Rate,
		MaxSizeMetadata,
		TrancheWeight,
		TrancheId,
		PoolId,
	>;
	type ScheduledUpdateDetails = ScheduledUpdateDetails<Rate>;
	type Moment = Moment;

	fn released(
		pool: &Self::PoolDetails,
		update: &Self::ScheduledUpdateDetails,
		now: Self::Moment,
	) -> bool {
		if now < update.scheduled_time {
			return false;
		}

		// The epoch in which the redemptions were fulfilled,
		// should have closed after the scheduled time already,
		// to ensure that investors had the `MinUpdateDelay`
		// to submit their redemption orders.
		if now < pool.epoch.last_closed {
			return false;
		}

		// There should be no outstanding redemption orders.
		let acc_outstanding_redemptions = pool
			.tranches
			.acc_outstanding_redemptions()
			.unwrap_or(Balance::MAX);
		if acc_outstanding_redemptions != 0u128 {
			return false;
		}

		return true;
	}
}

parameter_types! {
	pub const MigrationMaxAccounts: u32 = 100;
	pub const MigrationMaxVestings: u32 = 10;
	pub const MigrationMaxProxies: u32 = 10;
}

// Implement the migration manager pallet
// The actual associated type, which executes the migration can be found in the migration folder
impl pallet_migration_manager::Config for Runtime {
	type MigrationMaxAccounts = MigrationMaxAccounts;
	type MigrationMaxVestings = MigrationMaxVestings;
	type MigrationMaxProxies = MigrationMaxProxies;
	type Event = Event;
	type WeightInfo = weights::pallet_migration_manager::SubstrateWeight<Self>;
}

// our base filter
// allow base system calls needed for block production and runtime upgrade
// other calls will be disallowed
pub struct BaseFilter;

impl Contains<Call> for BaseFilter {
	fn contains(c: &Call) -> bool {
		matches!(
			c,
			// Calls from Sudo
			Call::Sudo(..)
			// Calls for runtime upgrade
			| Call::System(frame_system::Call::set_code{..})
			| Call::System(frame_system::Call::set_code_without_checks{..})
			// Calls that are present in each block
			| Call::ParachainSystem(
				cumulus_pallet_parachain_system::Call::set_validation_data{..}
			)
			| Call::Timestamp(pallet_timestamp::Call::set{..})
			// Claiming logic is also enabled
			| Call::CrowdloanClaim(pallet_crowdloan_claim::Call::claim_reward{..})
		)
	}
}

// Parameterize crowdloan reward pallet configuration
parameter_types! {
	pub const CrowdloanRewardPalletId: PalletId = PalletId(*b"cc/rewrd");
}

// Implement crowdloan reward pallet's configuration trait for the runtime
impl pallet_crowdloan_reward::Config for Runtime {
	type Event = Event;
	type PalletId = CrowdloanRewardPalletId;
	type AdminOrigin = EnsureRootOr<HalfOfCouncil>;
	type WeightInfo = weights::pallet_crowdloan_reward::SubstrateWeight<Self>;
}

// Parameterize crowdloan claim pallet
parameter_types! {
	pub const CrowdloanClaimPalletId: PalletId = PalletId(*b"cc/claim");
	pub const MaxProofLength: u32 = 30;
}

// Implement crowdloan claim pallet configuration trait for the runtime
impl pallet_crowdloan_claim::Config for Runtime {
	type Event = Event;
	type PalletId = CrowdloanClaimPalletId;
	type WeightInfo = weights::pallet_crowdloan_claim::SubstrateWeight<Self>;
	type AdminOrigin = EnsureRootOr<HalfOfCouncil>;
	type RelayChainAccountId = AccountId;
	type MaxProofLength = MaxProofLength;
	type RewardMechanism = CrowdloanReward;
}

// Parameterize collator selection pallet
parameter_types! {
	pub const PotId: PalletId = PalletId(*b"PotStake");
	pub const MaxCandidates: u32 = 1000;
	pub const MinCandidates: u32 = 5;
	pub const SessionLength: BlockNumber = 6 * HOURS;
	pub const MaxInvulnerables: u32 = 100;
}

type CollatorSelectionUpdateOrigin = EnsureOneOf<
	EnsureRoot<AccountId>,
	pallet_collective::EnsureProportionAtLeast<AccountId, CouncilCollective, 3, 4>,
>;

// Implement Collator Selection pallet configuration trait for the runtime
impl pallet_collator_selection::Config for Runtime {
	type Event = Event;
	type Currency = Tokens;
	type UpdateOrigin = CollatorSelectionUpdateOrigin;
	type PotId = PotId;
	type MaxCandidates = MaxCandidates;
	type MinCandidates = MinCandidates;
	type MaxInvulnerables = MaxInvulnerables;
	// should be a multiple of session or things will get inconsistent
	type KickThreshold = Period;
	type ValidatorId = <Self as frame_system::Config>::AccountId;
	type ValidatorIdOf = pallet_collator_selection::IdentityCollator;
	type ValidatorRegistration = Session;
	type WeightInfo = pallet_collator_selection::weights::SubstrateWeight<Runtime>;
}

parameter_types! {
	pub const LoansPalletId: PalletId = PalletId(*b"roc/loan");
	pub const MaxLoansPerPool: u64 = 50;
	pub const MaxWriteOffGroups: u32 = 10;
}

impl pallet_loans::Config for Runtime {
	type Event = Event;
	type ClassId = ClassId;
	type LoanId = InstanceId;
	type Rate = Rate;
	type Amount = Amount;
	type NonFungible = Uniques;
	type Time = Timestamp;
	type LoansPalletId = LoansPalletId;
	type Pool = Pools;
	type CurrencyId = CurrencyId;
	type Permission = Permissions;
	type WeightInfo = weights::pallet_loans::SubstrateWeight<Self>;
	type MaxLoansPerPool = MaxLoansPerPool;
	type MaxWriteOffGroups = MaxWriteOffGroups;
}

parameter_types! {
	pub const MaxTranches: u32 = 5;

	// How much time should lapse before a tranche investor can be removed
	#[derive(Debug, Eq, PartialEq, scale_info::TypeInfo, Clone)]
	pub const MinDelay: Moment = 7 * SECONDS_PER_DAY;

	#[derive(Debug, Eq, PartialEq, scale_info::TypeInfo, Clone)]
	pub const MaxRolesPerPool: u32 = 1_000;
}

impl pallet_permissions::Config for Runtime {
	type Event = Event;
	type Scope = PermissionScope<PoolId, CurrencyId>;
	type Role = Role<TrancheId, Moment>;
	type Storage = PermissionRoles<TimeProvider<Timestamp>, MinDelay, TrancheId, Moment>;
	type Editors = Editors;
	type AdminOrigin = EnsureRootOr<HalfOfCouncil>;
	type MaxRolesPerScope = MaxRolesPerPool;
	type WeightInfo = weights::pallet_permissions::SubstrateWeight<Runtime>;
}

pub struct Editors;
impl
	Contains<(
		AccountId,
		Option<Role<TrancheId, Moment>>,
		PermissionScope<PoolId, CurrencyId>,
		Role<TrancheId, Moment>,
	)> for Editors
{
	fn contains(
		t: &(
			AccountId,
			Option<Role<TrancheId, Moment>>,
			PermissionScope<PoolId, CurrencyId>,
			Role<TrancheId, Moment>,
		),
	) -> bool {
		let (_editor, maybe_role, _scope, role) = t;
		if let Some(with_role) = maybe_role {
			match *with_role {
				Role::PoolRole(PoolRole::PoolAdmin) => true,
				Role::PoolRole(PoolRole::MemberListAdmin) => match *role {
					Role::PoolRole(PoolRole::TrancheInvestor(_, _)) => true,
					_ => false,
				},
				Role::PermissionedCurrencyRole(PermissionedCurrencyRole::Manager) => match *role {
					Role::PermissionedCurrencyRole(PermissionedCurrencyRole::Holder(_)) => true,
					_ => false,
				},
				_ => false,
			}
		} else {
			false
		}
	}
}

pub struct RestrictedTokens<P>(PhantomData<P>);
impl<P> PreConditions<TransferDetails<AccountId, CurrencyId, Balance>> for RestrictedTokens<P>
where
	P: PermissionsT<AccountId, Scope = PermissionScope<PoolId, CurrencyId>, Role = Role>,
{
	type Result = bool;

	fn check(details: TransferDetails<AccountId, CurrencyId, Balance>) -> bool {
		let TransferDetails {
			send,
			recv,
			id,
			amount: _amount,
		} = details.clone();

		match id {
			CurrencyId::Native | CurrencyId::KUSD | CurrencyId::AUSD | CurrencyId::KSM => true,
			CurrencyId::Tranche(pool_id, tranche_id) => {
				P::has(
					PermissionScope::Pool(pool_id),
					send,
					Role::PoolRole(PoolRole::TrancheInvestor(tranche_id, UNION)),
				) && P::has(
					PermissionScope::Pool(pool_id),
					recv,
					Role::PoolRole(PoolRole::TrancheInvestor(tranche_id, UNION)),
				)
			}
			CurrencyId::Permissioned(_) => {
				P::has(
					PermissionScope::Currency(id),
					send,
					Role::PermissionedCurrencyRole(PermissionedCurrencyRole::Holder(UNION)),
				) && P::has(
					PermissionScope::Currency(id),
					recv,
					Role::PermissionedCurrencyRole(PermissionedCurrencyRole::Holder(UNION)),
				)
			}
		}
	}
}

impl<P> PreConditions<MutateDetails<AccountId, CurrencyId, Balance>> for RestrictedTokens<P>
where
	P: PermissionsT<AccountId, Scope = PermissionScope<PoolId, CurrencyId>, Role = Role>,
{
	type Result = bool;

	fn check(details: MutateDetails<AccountId, CurrencyId, Balance>) -> bool {
		let MutateDetails {
			send,
			who,
			id,
			amount: _amount,
		} = details.clone();

		match id {
			// Check that the sender has the Issuer role and
			// the receiver has the Holder role.
			CurrencyId::Permissioned(id) => {
				P::has(
					PermissionScope::Currency(CurrencyId::Permissioned(id)),
					send,
					Role::PermissionedCurrencyRole(PermissionedCurrencyRole::Issuer),
				) && P::has(
					PermissionScope::Currency(CurrencyId::Permissioned(id)),
					who,
					Role::PermissionedCurrencyRole(PermissionedCurrencyRole::Holder(UNION)),
				)
			}
			_ => false,
		}
	}
}

parameter_types! {
	pub const NativeToken: CurrencyId = CurrencyId::Native;
}

impl pallet_restricted_tokens::Config for Runtime {
	type Event = Event;
	type Balance = Balance;
	type CurrencyId = CurrencyId;
	type PreExtrTransfer = RestrictedTokens<Permissions>;
	type PreExtrMutate = RestrictedTokens<Permissions>;
	type PreFungiblesInspect = FungiblesInspectPassthrough;
	type PreFungiblesInspectHold = common_traits::Always;
	type PreFungiblesMutate = common_traits::Always;
	type PreFungiblesMutateHold = common_traits::Always;
	type PreFungiblesTransfer = common_traits::Always;
	type Fungibles = OrmlTokens;
	type PreCurrency = common_traits::Always;
	type PreReservableCurrency = common_traits::Always;
	type PreFungibleInspect = FungibleInspectPassthrough;
	type PreFungibleInspectHold = common_traits::Always;
	type PreFungibleMutate = common_traits::Always;
	type PreFungibleMutateHold = common_traits::Always;
	type PreFungibleTransfer = common_traits::Always;
	type NativeFungible = Balances;
	type NativeToken = NativeToken;
	type WeightInfo = weights::pallet_restricted_tokens::SubstrateWeight<Self>;
}

parameter_type_with_key! {
	pub ExistentialDeposits: |currency_id: CurrencyId| -> Balance {
		// every currency has a zero existential deposit
		match currency_id {
			_ => 0,
		}
	};
}

parameter_types! {
	pub TreasuryAccount: AccountId = TreasuryPalletId::get().into_account();
}

impl orml_tokens::Config for Runtime {
	type Event = Event;
	type Balance = Balance;
	type Amount = IBalance;
	type CurrencyId = CurrencyId;
	type WeightInfo = ();
	type ExistentialDeposits = ExistentialDeposits;
	type OnDust = orml_tokens::TransferDust<Runtime, TreasuryAccount>;
	type MaxLocks = MaxLocks;
	type MaxReserves = MaxReserves;
	type ReserveIdentifier = [u8; 8];
	type DustRemovalWhitelist = frame_support::traits::Nothing;
}

parameter_types! {
	pub const BridgePalletId: PalletId = PalletId(*b"c/bridge");
	pub HashId: chainbridge::ResourceId = chainbridge::derive_resource_id(1, &sp_io::hashing::blake2_128(b"cent_nft_hash"));
	//TODO rename xRAD to xCFG and create new mapping
	pub NativeTokenId: chainbridge::ResourceId = chainbridge::derive_resource_id(1, &sp_io::hashing::blake2_128(b"xRAD"));
	pub const NativeTokenTransferFee: u128 = NATIVE_TOKEN_TRANSFER_FEE;
	pub const NftTransferFee: u128 = NFT_TOKEN_TRANSFER_FEE;
}

impl pallet_bridge::Config for Runtime {
	type BridgePalletId = BridgePalletId;
	type BridgeOrigin = chainbridge::EnsureBridge<Runtime>;
	type AdminOrigin =
		pallet_collective::EnsureProportionAtLeast<AccountId, CouncilCollective, 2, 3>;
	type Currency = Balances;
	type Event = Event;
	type NativeTokenId = NativeTokenId;
	type NativeTokenTransferFee = NativeTokenTransferFee;
	type NftTokenTransferFee = NftTransferFee;
	type WeightInfo = ();
}

parameter_types! {
	pub const ChainId: chainbridge::ChainId = 1;
	pub const ProposalLifetime: u32 = 500;
	pub const ChainBridgePalletId: PalletId = PalletId(*b"chnbrdge");
	pub const RelayerVoteThreshold: u32 = DEFAULT_RELAYER_VOTE_THRESHOLD;
}

impl chainbridge::Config for Runtime {
	type Event = Event;
	/// A 75% majority of the council can update bridge settings.
	type AdminOrigin =
		pallet_collective::EnsureProportionAtLeast<AccountId, CouncilCollective, 3, 4>;
	type Proposal = Call;
	type ChainId = ChainId;
	type PalletId = ChainBridgePalletId;
	type ProposalLifetime = ProposalLifetime;
	type RelayerVoteThreshold = RelayerVoteThreshold;
	type WeightInfo = ();
}

parameter_types! {
	pub const NftProofValidationFee: u128 = NFT_PROOF_VALIDATION_FEE;
}

impl pallet_nft::Config for Runtime {
	type Event = Event;
	type ChainId = chainbridge::ChainId;
	type ResourceId = chainbridge::ResourceId;
	type HashId = HashId;
	type NftProofValidationFee = NftProofValidationFee;
	type WeightInfo = ();
}

// admin stuff
impl pallet_sudo::Config for Runtime {
	type Event = Event;
	type Call = Call;
}

// Frame Order in this block dictates the index of each one in the metadata
// Any addition should be done at the bottom
// Any deletion affects the following frames during runtime upgrades
construct_runtime!(
	pub enum Runtime where
		Block = Block,
		NodeBlock = node_primitives::Block,
		UncheckedExtrinsic = UncheckedExtrinsic
	{
		// basic system stuff
		System: frame_system::{Pallet, Call, Config, Storage, Event<T>} = 0,
		ParachainSystem: cumulus_pallet_parachain_system::{Pallet, Call, Config, Storage, Inherent, Event<T>} = 1,
		RandomnessCollectiveFlip: pallet_randomness_collective_flip::{Pallet, Storage} = 2,
		Timestamp: pallet_timestamp::{Pallet, Call, Storage, Inherent} = 3,
		ParachainInfo: parachain_info::{Pallet, Storage, Config} = 4,

		// money stuff
		Balances: pallet_balances::{Pallet, Call, Storage, Config<T>, Event<T>} = 20,
		TransactionPayment: pallet_transaction_payment::{Pallet, Storage} = 21,

		// authoring stuff
		// collator_selection must go here in order for the storage to be available to pallet_session
		CollatorSelection: pallet_collator_selection::{Pallet, Call, Storage, Event<T>, Config<T>} = 71,
		Authorship: pallet_authorship::{Pallet, Call, Storage} = 30,
		Session: pallet_session::{Pallet, Call, Storage, Event, Config<T>} = 31,
		Aura: pallet_aura::{Pallet, Storage, Config<T>} = 32,
		AuraExt: cumulus_pallet_aura_ext::{Pallet, Storage, Config} = 33,

		// substrate pallets
		Multisig: pallet_multisig::{Pallet, Call, Storage, Event<T>} = 60,
		Proxy: pallet_proxy::{Pallet, Call, Storage, Event<T>} = 61,
		Utility: pallet_utility::{Pallet, Call, Event} = 62,
		Scheduler: pallet_scheduler::{Pallet, Call, Storage, Event<T>} = 63,
		Council: pallet_collective::<Instance1>::{Pallet, Call, Storage, Origin<T>, Event<T>, Config<T>} = 64,
		Elections: pallet_elections_phragmen::{Pallet, Call, Storage, Event<T>, Config<T>} = 65,
		Democracy: pallet_democracy::{Pallet, Call, Storage, Config<T>, Event<T>} = 66,
		Identity: pallet_identity::{Pallet, Call, Storage, Event<T>} = 67,
		Vesting: pallet_vesting::{Pallet, Call, Storage, Event<T>, Config<T>} = 68,
		Treasury: pallet_treasury::{Pallet, Call, Storage, Config, Event<T>} = 69,
		Uniques: pallet_uniques::{Pallet, Call, Storage, Event<T>} = 70,
		Preimage: pallet_preimage::{Pallet, Call, Storage, Event<T>} = 72,

		// our pallets
		Fees: pallet_fees::{Pallet, Call, Storage, Config<T>, Event<T>} = 90,
		Anchor: pallet_anchors::{Pallet, Call, Storage} = 91,
		Claims: pallet_claims::{Pallet, Call, Storage, Event<T>} = 92,
		CrowdloanClaim: pallet_crowdloan_claim::{Pallet, Call, Storage, Event<T>} = 93,
		CrowdloanReward: pallet_crowdloan_reward::{Pallet, Call, Storage, Event<T>} = 94,
		Pools: pallet_pools::{Pallet, Call, Storage, Event<T>} = 95,
		Loans: pallet_loans::{Pallet, Call, Storage, Event<T>} = 96,
		Permissions: pallet_permissions::{Pallet, Call, Storage, Event<T>} = 97,
		CollatorAllowlist: pallet_collator_allowlist::{Pallet, Call, Storage, Config<T>, Event<T>} = 98,
		Tokens: pallet_restricted_tokens::{Pallet, Call, Event<T>} = 99,
		NftSales: pallet_nft_sales::{Pallet, Call, Storage, Event<T>} = 100,
		Nfts: pallet_nft::{Pallet, Call, Event<T>} = 103,
		Bridge: pallet_bridge::{Pallet, Call, Storage, Config<T>, Event<T>} = 101,

		// XCM
		XcmpQueue: cumulus_pallet_xcmp_queue::{Pallet, Call, Storage, Event<T>} = 120,
		PolkadotXcm: pallet_xcm::{Pallet, Call, Event<T>, Origin} = 121,
		CumulusXcm: cumulus_pallet_xcm::{Pallet, Event<T>, Origin} = 122,
		DmpQueue: cumulus_pallet_dmp_queue::{Pallet, Call, Storage, Event<T>} = 123,
		XTokens: orml_xtokens::{Pallet, Storage, Call, Event<T>} = 124,

		// 3rd party pallets
		OrmlTokens: orml_tokens::{Pallet, Storage, Event<T>, Config<T>} = 150,
		ChainBridge: chainbridge::{Pallet, Call, Storage, Event<T>} = 151,

		// migration pallet
		Migration: pallet_migration_manager::{Pallet, Call, Storage, Event<T>} = 199,
		// admin stuff
		Sudo: pallet_sudo::{Pallet, Call, Config<T>, Storage, Event<T>} = 200,
	}
);

/// The config for the Downward Message Passing Queue, i.e., how messages coming from the
/// relay-chain are handled.
impl cumulus_pallet_dmp_queue::Config for Runtime {
	type Event = Event;
	type XcmExecutor = XcmExecutor<XcmConfig>;
	type ExecuteOverweightOrigin = EnsureRoot<AccountId>;
}

parameter_types! {
	pub UnitWeightCost: Weight = 100_000_000;
	pub const MaxInstructions: u32 = 100;
}

/// XCMP Queue is responsible to handle XCM messages coming directly from sibling parachains.
impl cumulus_pallet_xcmp_queue::Config for Runtime {
	type Event = Event;
	type XcmExecutor = XcmExecutor<XcmConfig>;
	type ChannelInfo = ParachainSystem;
	type VersionWrapper = PolkadotXcm;
	type ExecuteOverweightOrigin = EnsureRoot<AccountId>;
	type ControllerOrigin = EnsureRoot<AccountId>;
	type ControllerOriginConverter = XcmOriginToTransactDispatchOrigin;
	type WeightInfo = cumulus_pallet_xcmp_queue::weights::SubstrateWeight<Self>;
}

/// Block type as expected by this runtime.
pub type Block = generic::Block<Header, UncheckedExtrinsic>;
/// A Block signed with a Justification
pub type SignedBlock = generic::SignedBlock<Block>;
/// BlockId type as expected by this runtime.
pub type BlockId = generic::BlockId<Block>;
/// The SignedExtension to the basic transaction logic.
pub type SignedExtra = (
	frame_system::CheckNonZeroSender<Runtime>,
	frame_system::CheckSpecVersion<Runtime>,
	frame_system::CheckTxVersion<Runtime>,
	frame_system::CheckGenesis<Runtime>,
	frame_system::CheckEra<Runtime>,
	frame_system::CheckNonce<Runtime>,
	frame_system::CheckWeight<Runtime>,
	pallet_transaction_payment::ChargeTransactionPayment<Runtime>,
);
/// Unchecked extrinsic type as expected by this runtime.
pub type UncheckedExtrinsic = generic::UncheckedExtrinsic<Address, Call, Signature, SignedExtra>;
/// Extrinsic type that has already been checked.
pub type CheckedExtrinsic = generic::CheckedExtrinsic<AccountId, Call, SignedExtra>;

/// Executive: handles dispatch to the various modules.
pub type Executive = frame_executive::Executive<
	Runtime,
	Block,
	frame_system::ChainContext<Runtime>,
	Runtime,
	AllPalletsWithSystem,
	SchedulerMigrationV3,
>;

// Migration for scheduler pallet to move from a plain Call to a CallOrHash.
pub struct SchedulerMigrationV3;
impl frame_support::traits::OnRuntimeUpgrade for SchedulerMigrationV3 {
	fn on_runtime_upgrade() -> frame_support::weights::Weight {
		Scheduler::migrate_v2_to_v3()
	}

	#[cfg(feature = "try-runtime")]
	fn pre_upgrade() -> Result<(), &'static str> {
		Scheduler::pre_migrate_to_v3()
	}

	#[cfg(feature = "try-runtime")]
	fn post_upgrade() -> Result<(), &'static str> {
		Scheduler::post_migrate_to_v3()
	}
}

#[cfg(not(feature = "disable-runtime-api"))]
impl_runtime_apis! {
	impl sp_api::Core<Block> for Runtime {
		fn version() -> RuntimeVersion {
			VERSION
		}

		fn execute_block(block: Block) {
			Executive::execute_block(block)
		}

		fn initialize_block(header: &<Block as BlockT>::Header) {
			Executive::initialize_block(header)
		}
	}

	impl sp_api::Metadata<Block> for Runtime {
		fn metadata() -> OpaqueMetadata {
			OpaqueMetadata::new(Runtime::metadata().into())
		}
	}

	impl sp_block_builder::BlockBuilder<Block> for Runtime {
		fn apply_extrinsic(extrinsic: <Block as BlockT>::Extrinsic) -> ApplyExtrinsicResult {
			Executive::apply_extrinsic(extrinsic)
		}

		fn finalize_block() -> <Block as BlockT>::Header {
			Executive::finalize_block()
		}

		fn inherent_extrinsics(data: InherentData) -> Vec<<Block as BlockT>::Extrinsic> {
			data.create_extrinsics()
		}

		fn check_inherents(block: Block, data: InherentData) -> CheckInherentsResult {
			data.check_extrinsics(&block)
		}
	}

	impl sp_transaction_pool::runtime_api::TaggedTransactionQueue<Block> for Runtime {
		fn validate_transaction(
			source: TransactionSource,
			tx: <Block as BlockT>::Extrinsic,
			block_hash: <Block as BlockT>::Hash,
		) -> TransactionValidity {
			Executive::validate_transaction(source, tx, block_hash)
		}
	}

	impl sp_offchain::OffchainWorkerApi<Block> for Runtime {
		fn offchain_worker(header: &<Block as BlockT>::Header) {
			Executive::offchain_worker(header)
		}
	}

	impl sp_session::SessionKeys<Block> for Runtime {
		fn decode_session_keys(
			encoded: Vec<u8>,
		) -> Option<Vec<(Vec<u8>, sp_core::crypto::KeyTypeId)>> {
			SessionKeys::decode_into_raw_public_keys(&encoded)
		}

		fn generate_session_keys(seed: Option<Vec<u8>>) -> Vec<u8> {
			SessionKeys::generate(seed)
		}
	}

	impl sp_consensus_aura::AuraApi<Block, AuraId> for Runtime {
		fn slot_duration() -> sp_consensus_aura::SlotDuration {
			sp_consensus_aura::SlotDuration::from_millis(Aura::slot_duration())
		}

		fn authorities() -> Vec<AuraId> {
			Aura::authorities().into_inner()
		}
	}

	impl frame_system_rpc_runtime_api::AccountNonceApi<Block, AccountId, Index> for Runtime {
		fn account_nonce(account: AccountId) -> Index {
			System::account_nonce(account)
		}
	}

	impl pallet_transaction_payment_rpc_runtime_api::TransactionPaymentApi<
		Block,
		Balance,
	> for Runtime {
		fn query_info(uxt: <Block as BlockT>::Extrinsic, len: u32) -> RuntimeDispatchInfo<Balance> {
			TransactionPayment::query_info(uxt, len)
		}
		fn query_fee_details(uxt: <Block as BlockT>::Extrinsic, len: u32) -> FeeDetails<Balance> {
			TransactionPayment::query_fee_details(uxt, len)
		}
	}

	impl cumulus_primitives_core::CollectCollationInfo<Block> for Runtime {
		fn collect_collation_info(header: &<Block as BlockT>::Header) -> cumulus_primitives_core::CollationInfo {
			ParachainSystem::collect_collation_info(header)
		}
	}

	impl runtime_common::apis::AnchorApi<Block, Hash, BlockNumber> for Runtime {
		fn get_anchor_by_id(id: Hash) -> Option<AnchorData<Hash, BlockNumber>> {
			Anchor::get_anchor_by_id(id)
		}
	}

	impl runtime_common::apis::PoolsApi<Block, PoolId, TrancheId, Balance, CurrencyId, Rate> for Runtime {
		fn currency(pool_id: PoolId) -> Option<CurrencyId>{
			pallet_pools::Pool::<Runtime>::get(pool_id).map(|details| details.currency)
		}

		fn inspect_epoch_solution(pool_id: PoolId, solution: Vec<TrancheSolution>) -> Option<EpochSolution<Balance>>{
			let pool = pallet_pools::Pool::<Runtime>::get(pool_id)?;
			let epoch_execution_info = pallet_pools::EpochExecution::<Runtime>::get(pool_id)?;
			pallet_pools::Pallet::<Runtime>::score_solution(
				&pool,
				&epoch_execution_info,
				&solution
			).ok()
		}

		fn tranche_token_price(pool_id: PoolId, tranche: TrancheLoc<TrancheId>) -> Option<Rate>{
			let now = <pallet_timestamp::Pallet::<Runtime> as UnixTime>::now().as_secs();
			let mut pool = pallet_pools::Pool::<Runtime>::get(pool_id)?;
			let nav: Balance = pallet_loans::Pallet::<Runtime>::update_nav_of_pool(pool_id)
				.ok()
				.map(|(latest, _)| latest.into())?;
			let total_assets = pool.reserve.total.saturating_add(nav);
			let index: usize = pool.tranches.tranche_index(&tranche)?.try_into().ok()?;
			let prices = pool
				.tranches
				.calculate_prices::<_, OrmlTokens, _>(total_assets, now)
				.ok()?;
			prices.get(index).map(|rate: &Rate| rate.clone())
		}

		fn tranche_token_prices(pool_id: PoolId) -> Option<Vec<Rate>>{
			let now = <pallet_timestamp::Pallet::<Runtime> as UnixTime>::now().as_secs();
			let mut pool = pallet_pools::Pool::<Runtime>::get(pool_id)?;
			let nav: Balance = pallet_loans::Pallet::<Runtime>::update_nav_of_pool(pool_id)
				.ok()
				.map(|(latest, _)| latest.into())?;
			let total_assets = pool.reserve.total.saturating_add(nav);
			pool
				.tranches
				.calculate_prices::<Rate, OrmlTokens, AccountId>(total_assets, now)
				.ok()
		}

		fn tranche_ids(pool_id: PoolId) -> Option<Vec<TrancheId>>{
			let pool = pallet_pools::Pool::<Runtime>::get(pool_id)?;
			Some(pool.tranches.ids_residual_top())
		}

		fn tranche_id(pool_id: PoolId, tranche_index: TrancheIndex) -> Option<TrancheId>{
			let pool = pallet_pools::Pool::<Runtime>::get(pool_id)?;
			let index: usize = tranche_index.try_into().ok()?;
			pool.tranches.ids_residual_top().get(index).map(|id| id.clone())
		}

		fn tranche_currency(pool_id: PoolId, tranche_loc: TrancheLoc<TrancheId>) -> Option<CurrencyId>{
			let pool = pallet_pools::Pool::<Runtime>::get(pool_id)?;
			pool.tranches.tranche_currency(tranche_loc)
		}
	}

	#[cfg(feature = "runtime-benchmarks")]
	impl frame_benchmarking::Benchmark<Block> for Runtime {
		fn dispatch_benchmark(
				config: frame_benchmarking::BenchmarkConfig
		) -> Result<Vec<frame_benchmarking::BenchmarkBatch>, sp_runtime::RuntimeString>{
			use frame_benchmarking::{Benchmarking, BenchmarkBatch, TrackedStorageKey, add_benchmark};
			use frame_system_benchmarking::Pallet as SystemBench;

			impl frame_system_benchmarking::Config for Runtime {}

			// you can whitelist any storage keys you do not want to track here
			let whitelist: Vec<TrackedStorageKey> = vec![
				// Block Number
				hex_literal::hex!("26aa394eea5630e07c48ae0c9558cef702a5c1b19ab7a04f536c519aca4983ac").to_vec().into(),
				// Total Issuance
				hex_literal::hex!("c2261276cc9d1f8598ea4b6a74b15c2f57c875e4cff74148e4628f264b974c80").to_vec().into(),
				// Execution Phase
				hex_literal::hex!("26aa394eea5630e07c48ae0c9558cef7ff553b5a9862a516939d82b3d3d8661a").to_vec().into(),
				// Event Count
				hex_literal::hex!("26aa394eea5630e07c48ae0c9558cef70a98fdbe9ce6c55837576c60c7af3850").to_vec().into(),
				// System Events
				hex_literal::hex!("26aa394eea5630e07c48ae0c9558cef780d41e5e16056765bc8461851072c9d7").to_vec().into(),
			];

			let mut batches = Vec::<BenchmarkBatch>::new();
			let params = (&config, &whitelist);

			use pallet_loans::benchmarking::Pallet as LoansPallet;
			impl pallet_loans::benchmarking::Config for Runtime {}

			add_benchmark!(params, batches, pallet_fees, Fees);
			add_benchmark!(params, batches, pallet_migration_manager, Migration);
			add_benchmark!(params, batches, pallet_crowdloan_claim, CrowdloanClaim);
			add_benchmark!(params, batches, pallet_crowdloan_reward, CrowdloanReward);
			add_benchmark!(params, batches, pallet_collator_allowlist, CollatorAllowlist);
			add_benchmark!(params, batches, pallet_permissions, Permissions);
			add_benchmark!(params, batches, pallet_restricted_tokens, Tokens);
			add_benchmark!(params, batches, pallet_nft_sales, NftSales);
			add_benchmark!(params, batches, pallet_balances, Balances);
			add_benchmark!(params, batches, frame_system, SystemBench::<Runtime>);
			add_benchmark!(params, batches, pallet_pools, Pools);
			add_benchmark!(params, batches, pallet_loans, LoansPallet::<Runtime>);

			if batches.is_empty() { return Err("Benchmark not found for this pallet.".into()) }
			Ok(batches)
		}

		fn benchmark_metadata(extra: bool) -> (
			Vec<frame_benchmarking::BenchmarkList>,
			Vec<frame_support::traits::StorageInfo>,
		) {
			use frame_benchmarking::{list_benchmark, Benchmarking, BenchmarkList};
			use frame_support::traits::StorageInfoTrait;
			use frame_system_benchmarking::Pallet as SystemBench;
			use pallet_loans::benchmarking::Pallet as LoansPallet;

			let mut list = Vec::<BenchmarkList>::new();

			list_benchmark!(list, extra, pallet_fees, Fees);
			list_benchmark!(list, extra, pallet_migration_manager, Migration);
			list_benchmark!(list, extra, pallet_crowdloan_claim, CrowdloanClaim);
			list_benchmark!(list, extra, pallet_crowdloan_reward, CrowdloanReward);
			list_benchmark!(list, extra, pallet_collator_allowlist, CollatorAllowlist);
			list_benchmark!(list, extra, pallet_permissions, Permissions);
			list_benchmark!(list, extra, pallet_restricted_tokens, Tokens);
			list_benchmark!(list, extra, pallet_nft_sales, NftSales);
			list_benchmark!(list, extra, pallet_balances, Balances);
			list_benchmark!(list, extra, frame_system, SystemBench::<Runtime>);
			list_benchmark!(list, extra, pallet_pools, Pools);
			list_benchmark!(list, extra, pallet_loans, LoansPallet::<Runtime>);

			let storage_info = AllPalletsWithSystem::storage_info();

			return (list, storage_info)
		}
	}
}
struct CheckInherents;

impl cumulus_pallet_parachain_system::CheckInherents<Block> for CheckInherents {
	fn check_inherents(
		block: &Block,
		relay_state_proof: &cumulus_pallet_parachain_system::RelayChainStateProof,
	) -> sp_inherents::CheckInherentsResult {
		let relay_chain_slot = relay_state_proof
			.read_slot()
			.expect("Could not read the relay chain slot from the proof");

		let inherent_data =
			cumulus_primitives_timestamp::InherentDataProvider::from_relay_chain_slot_and_duration(
				relay_chain_slot,
				sp_std::time::Duration::from_secs(6),
			)
			.create_inherent_data()
			.expect("Could not create the timestamp inherent data");

		inherent_data.check_extrinsics(&block)
	}
}

cumulus_pallet_parachain_system::register_validate_block! {
	Runtime = Runtime,
	BlockExecutor = cumulus_pallet_aura_ext::BlockExecutor::<Runtime, Executive>,
	CheckInherents = CheckInherents,
}<|MERGE_RESOLUTION|>--- conflicted
+++ resolved
@@ -53,8 +53,8 @@
 use common_traits::{PoolUpdateGuard, PreConditions};
 pub use common_types::CurrencyId;
 use common_types::{
-	PermissionRoles, PermissionScope, PermissionedCurrencyRole, PoolId, PoolRole, Role,
-	TimeProvider, UNION, PermissionedCurrency,
+	PermissionRoles, PermissionScope, PermissionedCurrency, PermissionedCurrencyRole, PoolId,
+	PoolRole, Role, TimeProvider, UNION,
 };
 use pallet_anchors::AnchorData;
 use pallet_pools::{
@@ -875,16 +875,13 @@
 	fn contains(id: &CurrencyId) -> bool {
 		match id {
 			CurrencyId::Usd
+			| CurrencyId::AUSD
 			| CurrencyId::KUSD
 			| CurrencyId::Permissioned(PermissionedCurrency::PermissionedEur) => true,
 			CurrencyId::Tranche(_, _)
 			| CurrencyId::Native
 			| CurrencyId::KSM
 			| CurrencyId::Permissioned(_) => false,
-<<<<<<< HEAD
-=======
-			CurrencyId::AUSD | CurrencyId::KUSD => true,
->>>>>>> 3bf28436
 		}
 	}
 }
