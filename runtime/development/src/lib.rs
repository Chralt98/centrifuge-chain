// Copyright 2021 Centrifuge Foundation (centrifuge.io).
//
// This file is part of the Centrifuge chain project.
// Centrifuge is free software: you can redistribute it and/or modify
// it under the terms of the GNU General Public License as published by
// the Free Software Foundation, either version 3 of the License, or
// (at your option) any later version (see http://www.gnu.org/licenses).
// Centrifuge is distributed in the hope that it will be useful,
// but WITHOUT ANY WARRANTY; without even the implied warranty of
// MERCHANTABILITY or FITNESS FOR A PARTICULAR PURPOSE.  See the
// GNU General Public License for more details.

//! The Substrate runtime. This can be compiled with `#[no_std]`, ready for Wasm.

#![cfg_attr(not(feature = "std"), no_std)]
// `construct_runtime!` does a lot of recursion and requires us to increase the limit to 256.
#![recursion_limit = "256"]
// Allow things like `1 * CFG`
#![allow(clippy::identity_op)]

use ::xcm::v2::{MultiAsset, MultiLocation};
pub use cfg_primitives::{
	constants::*,
	types::{PoolId, *},
};
use cfg_traits::{
	rewards::AccountRewards, CurrencyPrice, OrderManager, Permissions as PermissionsT, PoolInspect,
	PoolNAV, PoolUpdateGuard, PreConditions, PriceValue, TrancheCurrency as _,
};
use cfg_types::{
	consts::pools::*,
	fee_keys::FeeKey,
	fixed_point::Rate,
	permissions::{
		PermissionRoles, PermissionScope, PermissionedCurrencyRole, PoolRole, Role, UNION,
	},
	time::TimeProvider,
	tokens::{
		CurrencyId, CustomMetadata, StakingCurrency::BlockRewards as BlockRewardsCurrency,
		TrancheCurrency,
	},
};
use chainbridge::constants::DEFAULT_RELAYER_VOTE_THRESHOLD;
use codec::{Decode, Encode, MaxEncodedLen};
use frame_support::{
	construct_runtime,
	dispatch::DispatchClass,
	pallet_prelude::{DispatchError, DispatchResult},
	parameter_types,
	sp_std::marker::PhantomData,
	traits::{
		AsEnsureOriginWithArg, ConstU32, Contains, EitherOfDiverse, EqualPrivilegeOnly,
		InstanceFilter, LockIdentifier, PalletInfoAccess, U128CurrencyToVote, UnixTime,
		WithdrawReasons,
	},
	weights::{
		constants::{BlockExecutionWeight, ExtrinsicBaseWeight, RocksDbWeight},
		ConstantMultiplier, Weight,
	},
	PalletId, RuntimeDebug,
};
use frame_system::{
	limits::{BlockLength, BlockWeights},
	EnsureRoot, EnsureSigned,
};
use orml_traits::{currency::MutationHooks, parameter_type_with_key};
use pallet_anchors::AnchorData;
pub use pallet_balances::Call as BalancesCall;
use pallet_collective::EnsureMember;
use pallet_investments::OrderType;
use pallet_pool_system::{
	pool_types::{PoolDetails, ScheduledUpdateDetails},
	tranches::{TrancheIndex, TrancheLoc, TrancheSolution},
	EpochSolution,
};
use pallet_restricted_tokens::{
	FungibleInspectPassthrough, FungiblesInspectPassthrough, TransferDetails,
};
pub use pallet_timestamp::Call as TimestampCall;
pub use pallet_transaction_payment::{CurrencyAdapter, Multiplier, TargetedFeeAdjustment};
use pallet_transaction_payment_rpc_runtime_api::{FeeDetails, RuntimeDispatchInfo};
use polkadot_runtime_common::{BlockHashCount, SlowAdjustingFeeUpdate};
use runtime_common::fees::{DealWithFees, WeightToFee};
pub use runtime_common::*;
use scale_info::TypeInfo;
#[cfg(feature = "std")]
use serde::{Deserialize, Serialize};
use sp_api::impl_runtime_apis;
use sp_core::OpaqueMetadata;
use sp_inherents::{CheckInherentsResult, InherentData};
#[cfg(any(feature = "std", test))]
pub use sp_runtime::BuildStorage;
use sp_runtime::{
	create_runtime_str, generic, impl_opaque_keys,
	traits::{AccountIdConversion, BlakeTwo256, Block as BlockT, ConvertInto, Zero},
	transaction_validity::{TransactionSource, TransactionValidity},
	ApplyExtrinsicResult, FixedI128, Perbill, Permill,
};
use sp_std::prelude::*;
#[cfg(any(feature = "std", test))]
use sp_version::NativeVersion;
use sp_version::RuntimeVersion;
use static_assertions::const_assert;
use xcm_executor::XcmExecutor;
use xcm_primitives::{UtilityAvailableCalls, UtilityEncodeCall};

pub mod xcm;
pub use crate::xcm::*;

mod weights;

// Make the WASM binary available.
#[cfg(feature = "std")]
include!(concat!(env!("OUT_DIR"), "/wasm_binary.rs"));

impl_opaque_keys! {
	pub struct SessionKeys {
		pub aura: Aura,
		pub block_rewards: BlockRewards,
	}
}

/// Runtime version.
#[sp_version::runtime_version]
pub const VERSION: RuntimeVersion = RuntimeVersion {
	spec_name: create_runtime_str!("centrifuge-devel"),
	impl_name: create_runtime_str!("centrifuge-devel"),
	authoring_version: 1,
	spec_version: 1019,
	impl_version: 1,
	#[cfg(not(feature = "disable-runtime-api"))]
	apis: RUNTIME_API_VERSIONS,
	#[cfg(feature = "disable-runtime-api")]
	apis: version::create_apis_vec![[]],
	transaction_version: 1,
	state_version: 0,
};

/// Native version.
#[cfg(any(feature = "std", test))]
pub fn native_version() -> NativeVersion {
	NativeVersion {
		runtime_version: VERSION,
		can_author_with: Default::default(),
	}
}

parameter_types! {
  // we'll pull the max pov size from the relay chain in the near future
  pub const MaximumBlockWeight: Weight = MAXIMUM_BLOCK_WEIGHT;
	pub const Version: RuntimeVersion = VERSION;
	pub RuntimeBlockLength: BlockLength =
		BlockLength::max_with_normal_ratio(5 * 1024 * 1024, NORMAL_DISPATCH_RATIO);
	pub RuntimeBlockWeights: BlockWeights = BlockWeights::builder()
		.base_block(BlockExecutionWeight::get())
		.for_class(DispatchClass::all(), |weights| {
			weights.base_extrinsic = ExtrinsicBaseWeight::get();
		})
		.for_class(DispatchClass::Normal, |weights| {
			  weights.max_total = Some(NORMAL_DISPATCH_RATIO * MAXIMUM_BLOCK_WEIGHT);
		})
		.for_class(DispatchClass::Operational, |weights| {
			  weights.max_total = Some(MAXIMUM_BLOCK_WEIGHT);
			// Operational transactions have some extra reserved space, so that they
			// are included even if block reached `MAXIMUM_BLOCK_WEIGHT`.
			weights.reserved = Some(
				  MAXIMUM_BLOCK_WEIGHT - NORMAL_DISPATCH_RATIO * MAXIMUM_BLOCK_WEIGHT
			);
		})
		.avg_block_initialization(AVERAGE_ON_INITIALIZE_RATIO)
		.build_or_panic();
	pub const SS58Prefix: u8 = 136;
}

// system support impls
impl frame_system::Config for Runtime {
	/// Data to be associated with an account (other than nonce/transaction counter, which this
	/// module does regardless).
	type AccountData = pallet_balances::AccountData<Balance>;
	/// The identifier used to distinguish between accounts.
	type AccountId = AccountId;
	type BaseCallFilter = BaseCallFilter;
	/// Maximum number of block number to block hash mappings to keep (oldest pruned first).
	type BlockHashCount = BlockHashCount;
	type BlockLength = RuntimeBlockLength;
	/// The index type for blocks.
	type BlockNumber = BlockNumber;
	type BlockWeights = RuntimeBlockWeights;
	type DbWeight = RocksDbWeight;
	/// The type for hashing blocks and tries.
	type Hash = Hash;
	/// The hashing algorithm used.
	type Hashing = Hashing;
	/// The header type.
	type Header = Header;
	/// The index type for storing how many extrinsics an account has signed.
	type Index = Index;
	/// The lookup mechanism to get account ID from whatever is passed in dispatchers.
	type Lookup = sp_runtime::traits::AccountIdLookup<AccountId, ()>;
	type MaxConsumers = frame_support::traits::ConstU32<16>;
	/// A function that is invoked when an account has been determined to be dead.
	/// All resources should be cleaned up associated with the given account.
	type OnKilledAccount = ();
	/// Handler for when a new account has just been created.
	type OnNewAccount = ();
	type OnSetCode = cumulus_pallet_parachain_system::ParachainSetCode<Self>;
	type PalletInfo = PalletInfo;
	/// The aggregated dispatch type that is available for extrinsics.
	type RuntimeCall = RuntimeCall;
	/// The overarching event type.
	type RuntimeEvent = RuntimeEvent;
	/// The ubiquitous origin type.
	type RuntimeOrigin = RuntimeOrigin;
	type SS58Prefix = SS58Prefix;
	type SystemWeightInfo = weights::frame_system::WeightInfo<Runtime>;
	/// Get the chain's current version.
	type Version = Version;
}

/// Base Call Filter
pub struct BaseCallFilter;
impl Contains<RuntimeCall> for BaseCallFilter {
	fn contains(c: &RuntimeCall) -> bool {
		match c {
			RuntimeCall::PolkadotXcm(method) => match method {
				// Block these calls when called by a signed extrinsic.
				// Root will still be able to execute these.
				pallet_xcm::Call::send { .. }
				| pallet_xcm::Call::execute { .. }
				| pallet_xcm::Call::teleport_assets { .. }
				| pallet_xcm::Call::reserve_transfer_assets { .. }
				| pallet_xcm::Call::limited_reserve_transfer_assets { .. }
				| pallet_xcm::Call::limited_teleport_assets { .. } => false,
				pallet_xcm::Call::__Ignore { .. } => {
					unimplemented!()
				}
				pallet_xcm::Call::force_xcm_version { .. }
				| pallet_xcm::Call::force_default_xcm_version { .. }
				| pallet_xcm::Call::force_subscribe_version_notify { .. }
				| pallet_xcm::Call::force_unsubscribe_version_notify { .. } => true,
			},
			_ => true,
		}
	}
}

parameter_types! {
	pub const ReservedXcmpWeight: Weight = MAXIMUM_BLOCK_WEIGHT.saturating_div(4);
	pub const ReservedDmpWeight: Weight = MAXIMUM_BLOCK_WEIGHT.saturating_div(4);
}

impl cumulus_pallet_parachain_system::Config for Runtime {
	// Using AnyRelayNumber only for the development & demo environments,
	// to be able to recover quickly from a relay chains issue
	type CheckAssociatedRelayNumber = cumulus_pallet_parachain_system::AnyRelayNumber;
	type DmpMessageHandler = DmpQueue;
	type OnSystemEvent = ();
	type OutboundXcmpMessageSource = XcmpQueue;
	type ReservedDmpWeight = ReservedDmpWeight;
	type ReservedXcmpWeight = ReservedXcmpWeight;
	type RuntimeEvent = RuntimeEvent;
	type SelfParaId = parachain_info::Pallet<Runtime>;
	type XcmpMessageHandler = XcmpQueue;
}

impl pallet_randomness_collective_flip::Config for Runtime {}

impl parachain_info::Config for Runtime {}

parameter_types! {
	pub const MinimumPeriod: Moment = SLOT_DURATION / 2;
}
impl pallet_timestamp::Config for Runtime {
	type MinimumPeriod = MinimumPeriod;
	/// A timestamp: milliseconds since the unix epoch.
	type Moment = Moment;
	type OnTimestampSet = Aura;
	type WeightInfo = pallet_timestamp::weights::SubstrateWeight<Self>;
}

// money stuff
parameter_types! {
	/// TransactionByteFee is set to 0.01 MicroCFG
	pub const TransactionByteFee: Balance = 1 * (MICRO_CFG / 100);
	/// This value increases the priority of `Operational` transactions by adding
	/// a "virtual tip" that's equal to the `OperationalFeeMultiplier * final_fee`.
	pub const OperationalFeeMultiplier: u8 = 5;
}

impl pallet_transaction_payment::Config for Runtime {
	type FeeMultiplierUpdate = SlowAdjustingFeeUpdate<Self>;
	type LengthToFee = ConstantMultiplier<Balance, TransactionByteFee>;
	type OnChargeTransaction = CurrencyAdapter<Balances, DealWithFees<Runtime>>;
	type OperationalFeeMultiplier = OperationalFeeMultiplier;
	type RuntimeEvent = RuntimeEvent;
	type WeightToFee = WeightToFee;
}

parameter_types! {
	// the minimum fee for an anchor is 500,000ths of a CFG.
	// This is set to a value so you can still get some return without getting your account removed.
	pub const ExistentialDeposit: Balance = 1 * MICRO_CFG;
	// For weight estimation, we assume that the most locks on an individual account will be 50.
	pub const MaxLocks: u32 = 50;
	pub const MaxReserves: u32 = 50;
}

impl pallet_balances::Config for Runtime {
	/// The means of storing the balances of an account.
	type AccountStore = System;
	/// The type for recording an account's balance.
	type Balance = Balance;
	/// Handler for the unbalanced reduction when removing a dust account.
	type DustRemoval = ();
	/// The minimum amount required to keep an account open.
	type ExistentialDeposit = ExistentialDeposit;
	type MaxLocks = MaxLocks;
	type MaxReserves = MaxReserves;
	type ReserveIdentifier = [u8; 8];
	/// The overarching event type.
	type RuntimeEvent = RuntimeEvent;
	type WeightInfo = weights::pallet_balances::WeightInfo<Self>;
}

parameter_types! {
	pub const UncleGenerations: BlockNumber = 5;
}

// We only use find_author to pay in anchor pallet
impl pallet_authorship::Config for Runtime {
	type EventHandler = (CollatorSelection,);
	type FilterUncle = ();
	type FindAuthor = pallet_session::FindAccountFromAuthorIndex<Self, Aura>;
	type UncleGenerations = UncleGenerations;
}

parameter_types! {
	pub Period: u32 = polkadot_runtime_common::prod_or_fast!(6 * HOURS, 1 * MINUTES, "DEV_SESSION_PERIOD");
	pub const Offset: u32 = 0;
}

impl pallet_session::Config for Runtime {
	type Keys = SessionKeys;
	type NextSessionRotation = pallet_session::PeriodicSessions<Period, Offset>;
	type RuntimeEvent = RuntimeEvent;
	type SessionHandler = <SessionKeys as sp_runtime::traits::OpaqueKeys>::KeyTypeIdProviders;
	type SessionManager = CollatorSelection;
	type ShouldEndSession = pallet_session::PeriodicSessions<Period, Offset>;
	type ValidatorId = <Self as frame_system::Config>::AccountId;
	// we don't have stash and controller, thus we don't need the convert as well.
	type ValidatorIdOf = pallet_collator_selection::IdentityCollator;
	type WeightInfo = weights::pallet_session::WeightInfo<Self>;
}

parameter_types! {
	#[derive(scale_info::TypeInfo, Debug, PartialEq, Eq, Clone)]
	pub const MaxAuthorities: u32 = 32;
}

impl pallet_aura::Config for Runtime {
	type AuthorityId = AuraId;
	type DisabledValidators = ();
	type MaxAuthorities = MaxAuthorities;
}

impl cumulus_pallet_aura_ext::Config for Runtime {}

// substrate pallets
parameter_types! {
	// One storage item; value is size 4+4+16+32 bytes = 56 bytes.
	pub const DepositBase: Balance = 30 * CENTI_CFG;
	// Additional storage item size of 32 bytes.
	pub const DepositFactor: Balance = 5 * CENTI_CFG;
	pub const MaxSignatories: u16 = 100;
}

impl pallet_multisig::Config for Runtime {
	type Currency = Balances;
	type DepositBase = DepositBase;
	type DepositFactor = DepositFactor;
	type MaxSignatories = MaxSignatories;
	type RuntimeCall = RuntimeCall;
	type RuntimeEvent = RuntimeEvent;
	type WeightInfo = pallet_multisig::weights::SubstrateWeight<Self>;
}

parameter_types! {
	// One storage item; value is size 4+4+16+32 bytes = 56 bytes.
	pub const ProxyDepositBase: Balance = 30 * CENTI_CFG;
	// Additional storage item size of 32 bytes.
	pub const ProxyDepositFactor: Balance = 5 * CENTI_CFG;
	pub const MaxProxies: u16 = 32;
	pub const AnnouncementDepositBase: Balance = deposit(1, 8);
	pub const AnnouncementDepositFactor: Balance = deposit(0, 66);
	pub const MaxPending: u16 = 32;
}

/// The type used to represent the kinds of proxying allowed.
#[derive(
	Copy,
	Clone,
	Eq,
	PartialEq,
	Ord,
	PartialOrd,
	Encode,
	Decode,
	RuntimeDebug,
	MaxEncodedLen,
	TypeInfo,
)]
pub enum ProxyType {
	Any,
	NonTransfer,
	Governance,
	_Staking, // Deprecated ProxyType, that we are keeping due to the migration
	NonProxy,
	Borrow,
	Invest,
	ProxyManagement,
	KeystoreManagement,
	PodOperation,
	PodAuth,
	PermissionManagement,
}
impl Default for ProxyType {
	fn default() -> Self {
		Self::Any
	}
}

impl InstanceFilter<RuntimeCall> for ProxyType {
	fn filter(&self, c: &RuntimeCall) -> bool {
		match self {
			ProxyType::Any => true,
			ProxyType::NonTransfer => {
				matches!(
					c,
					RuntimeCall::System(..) |
					RuntimeCall::ParachainSystem(..) |
					RuntimeCall::Timestamp(..) |
					// Specifically omitting Balances
					RuntimeCall::CollatorSelection(..) |
					RuntimeCall::Authorship(..) |
					RuntimeCall::Session(..) |
					RuntimeCall::Multisig(..) |
					// The internal logic prevents upgrading
					// this proxy to a `ProxyType::Any` proxy
					// as long as the `is_superset` is correctly
					// configured
					RuntimeCall::Proxy(..) |
					RuntimeCall::Utility(..) |
					RuntimeCall::Scheduler(..) |
					RuntimeCall::Council(..) |
					RuntimeCall::Elections(..) |
					RuntimeCall::Democracy(..) |
					RuntimeCall::Identity(..) |
					RuntimeCall::Vesting(pallet_vesting::Call::vest {..}) |
					RuntimeCall::Vesting(pallet_vesting::Call::vest_other {..}) |
					// Specifically omitting Vesting `vested_transfer`, and `force_vested_transfer`
					RuntimeCall::Treasury(..) |
					RuntimeCall::Uniques(..) |
					RuntimeCall::Preimage(..) |
					RuntimeCall::Fees(..) |
					RuntimeCall::Anchor(..) |
					RuntimeCall::Claims(..) |
					RuntimeCall::CrowdloanClaim(..) |
					RuntimeCall::CrowdloanReward(..) |
					RuntimeCall::PoolSystem(..) |
					RuntimeCall::Loans(pallet_loans_ref::Call::create{..}) |
					RuntimeCall::Loans(pallet_loans_ref::Call::write_off{..}) |
					RuntimeCall::Loans(pallet_loans_ref::Call::close{..}) |
					RuntimeCall::Loans(pallet_loans_ref::Call::update_portfolio_valuation{..}) |
					// Specifically omitting Loans `repay` & `borrow`
					RuntimeCall::Permissions(..) |
					RuntimeCall::CollatorAllowlist(..) |
					// Specifically omitting Tokens
					RuntimeCall::NftSales(pallet_nft_sales::Call::add {..}) |
					RuntimeCall::NftSales(pallet_nft_sales::Call::remove {..}) |
					// Specifically omitting NftSales `buy`
					// Specifically omitting Bridge
					// Specifically omitting Nfts
					RuntimeCall::Keystore(..) |
					RuntimeCall::Investments(pallet_investments::Call::collect_investments_for {..}) |
					RuntimeCall::Investments(pallet_investments::Call::collect_redemptions_for {..}) |
					// Specifically omitting Investments `update_invest_order`, `update_redeem_order`,
					// `collect_investments`, `collect_redemptions`
					RuntimeCall::LiquidityRewards(..) |
					RuntimeCall::BlockRewards(..) |
					// Specifically omitting Connectors
					// Specifically omitting ALL XCM related pallets
					// Specifically omitting OrmlTokens
					// Specifically omitting ChainBridge
					// Specifically omitting Migration
					// Specifically omitting PoolRegistry `register`, `update`, `set_metadata`
					RuntimeCall::PoolRegistry(pallet_pool_registry::Call::execute_update {..})
				)
			}
			ProxyType::Governance => matches!(
				c,
				RuntimeCall::Democracy(..)
					| RuntimeCall::Council(..)
					| RuntimeCall::Elections(..)
					| RuntimeCall::Utility(..)
			),
			// TODO: Should be no change when adding BlockRewards, right?
			ProxyType::_Staking => false,
			ProxyType::NonProxy => {
				matches!(c, RuntimeCall::Proxy(pallet_proxy::Call::proxy { .. }))
					|| !matches!(c, RuntimeCall::Proxy(..))
			}
			ProxyType::Borrow => matches!(
				c,
				RuntimeCall::Loans(pallet_loans_ref::Call::create{..}) |
				RuntimeCall::Loans(pallet_loans_ref::Call::borrow{..}) |
				RuntimeCall::Loans(pallet_loans_ref::Call::repay{..}) |
				RuntimeCall::Loans(pallet_loans_ref::Call::write_off{..}) |
				RuntimeCall::Loans(pallet_loans_ref::Call::close{..}) |
				// Borrowers should be able to close and execute an epoch
				// in order to get liquidity from repayments in previous epochs.
				RuntimeCall::Loans(pallet_loans_ref::Call::update_portfolio_valuation{..}) |
				RuntimeCall::PoolSystem(pallet_pool_system::Call::close_epoch{..}) |
				RuntimeCall::PoolSystem(pallet_pool_system::Call::submit_solution{..}) |
				RuntimeCall::PoolSystem(pallet_pool_system::Call::execute_epoch{..}) |
				RuntimeCall::Utility(pallet_utility::Call::batch_all{..}) |
				RuntimeCall::Utility(pallet_utility::Call::batch{..})
			),
			ProxyType::Invest => matches!(
				c,
				RuntimeCall::Investments(pallet_investments::Call::update_invest_order{..}) |
				RuntimeCall::Investments(pallet_investments::Call::update_redeem_order{..}) |
				RuntimeCall::Investments(pallet_investments::Call::collect_investments{..}) |
				RuntimeCall::Investments(pallet_investments::Call::collect_redemptions{..}) |
				// Investors should be able to close and execute an epoch
				// in order to get their orders fulfilled.
				RuntimeCall::Loans(pallet_loans_ref::Call::update_portfolio_valuation{..}) |
				RuntimeCall::PoolSystem(pallet_pool_system::Call::close_epoch{..}) |
				RuntimeCall::PoolSystem(pallet_pool_system::Call::submit_solution{..}) |
				RuntimeCall::PoolSystem(pallet_pool_system::Call::execute_epoch{..}) |
				RuntimeCall::Utility(pallet_utility::Call::batch_all{..}) |
				RuntimeCall::Utility(pallet_utility::Call::batch{..})
			),
			ProxyType::ProxyManagement => matches!(c, RuntimeCall::Proxy(..)),
			ProxyType::KeystoreManagement => matches!(
				c,
				RuntimeCall::Keystore(pallet_keystore::Call::add_keys { .. })
					| RuntimeCall::Keystore(pallet_keystore::Call::revoke_keys { .. })
			),
			ProxyType::PodOperation => matches!(
				c,
				RuntimeCall::Uniques(..)
					| RuntimeCall::Anchor(..)
					| RuntimeCall::Utility(pallet_utility::Call::batch_all { .. })
			),
			// This type of proxy is used only for authenticating with the centrifuge POD,
			// having it here also allows us to validate authentication with on-chain data.
			ProxyType::PodAuth => false,
			ProxyType::PermissionManagement => matches!(
				c,
				RuntimeCall::Permissions(pallet_permissions::Call::add { .. })
					| RuntimeCall::Permissions(pallet_permissions::Call::remove { .. })
			),
		}
	}

	fn is_superset(&self, o: &Self) -> bool {
		match (self, o) {
			(x, y) if x == y => true,
			(ProxyType::Any, _) => true,
			(_, ProxyType::Any) => false,
			(_, ProxyType::NonProxy) => false,
			(ProxyType::NonTransfer, _) => true,
			_ => false,
		}
	}
}

impl pallet_proxy::Config for Runtime {
	type AnnouncementDepositBase = AnnouncementDepositBase;
	type AnnouncementDepositFactor = AnnouncementDepositFactor;
	type CallHasher = BlakeTwo256;
	type Currency = Tokens;
	type MaxPending = MaxPending;
	type MaxProxies = MaxProxies;
	type ProxyDepositBase = ProxyDepositBase;
	type ProxyDepositFactor = ProxyDepositFactor;
	type ProxyType = ProxyType;
	type RuntimeCall = RuntimeCall;
	type RuntimeEvent = RuntimeEvent;
	type WeightInfo = pallet_proxy::weights::SubstrateWeight<Self>;
}

impl pallet_utility::Config for Runtime {
	type PalletsOrigin = OriginCaller;
	type RuntimeCall = RuntimeCall;
	type RuntimeEvent = RuntimeEvent;
	type WeightInfo = pallet_utility::weights::SubstrateWeight<Self>;
}

parameter_types! {
	pub MaximumSchedulerWeight: Weight = Perbill::from_percent(80) * MaximumBlockWeight::get();
	pub const MaxScheduledPerBlock: u32 = 50;
	// Retry a scheduled item every 10 blocks (2 minutes) until the preimage exists.
	pub const NoPreimagePostponement: Option<u32> = Some(10);
}

impl pallet_scheduler::Config for Runtime {
	type MaxScheduledPerBlock = MaxScheduledPerBlock;
	type MaximumWeight = MaximumSchedulerWeight;
	type OriginPrivilegeCmp = EqualPrivilegeOnly;
	type PalletsOrigin = OriginCaller;
	type Preimages = Preimage;
	type RuntimeCall = RuntimeCall;
	type RuntimeEvent = RuntimeEvent;
	type RuntimeOrigin = RuntimeOrigin;
	type ScheduleOrigin = EnsureRoot<AccountId>;
	type WeightInfo = pallet_scheduler::weights::SubstrateWeight<Self>;
}

parameter_types! {
	pub const PreimageMaxSize: u32 = 4096 * 1024;
	pub PreimageBaseDeposit: Balance = deposit(2, 64);
	pub PreimageByteDeposit: Balance = deposit(0, 1);
}

impl pallet_preimage::Config for Runtime {
	type BaseDeposit = PreimageBaseDeposit;
	type ByteDeposit = PreimageByteDeposit;
	type Currency = Balances;
	type ManagerOrigin = EnsureRoot<AccountId>;
	type RuntimeEvent = RuntimeEvent;
	type WeightInfo = ();
}

parameter_types! {
	pub const CouncilMotionDuration: BlockNumber = 5 * DAYS;
	pub const CouncilMaxProposals: u32 = 100;
	pub const CouncilMaxMembers: u32 = 100;
}

impl pallet_collective::Config<CouncilCollective> for Runtime {
	type DefaultVote = pallet_collective::PrimeDefaultVote;
	type MaxMembers = CouncilMaxMembers;
	type MaxProposals = CouncilMaxProposals;
	type MotionDuration = CouncilMotionDuration;
	type Proposal = RuntimeCall;
	type RuntimeEvent = RuntimeEvent;
	type RuntimeOrigin = RuntimeOrigin;
	type WeightInfo = pallet_collective::weights::SubstrateWeight<Self>;
}

parameter_types! {
	pub const CandidacyBond: Balance = 1000 * CFG;
	pub const VotingBond: Balance = 50 * CENTI_CFG;
	pub const VotingBondBase: Balance = 50 * CENTI_CFG;
	pub const TermDuration: BlockNumber = 7 * DAYS;
	pub const DesiredMembers: u32 = 7;
	pub const DesiredRunnersUp: u32 = 3;
	pub const ElectionsPhragmenModuleId: LockIdentifier = *b"phrelect";
}

// Make sure that there are no more than `MAX_MEMBERS` members elected via elections-phragmen.
const_assert!(DesiredMembers::get() <= CouncilMaxMembers::get());

impl pallet_elections_phragmen::Config for Runtime {
	/// How much should be locked up in order to submit one's candidacy.
	type CandidacyBond = CandidacyBond;
	type ChangeMembers = Council;
	type Currency = Tokens;
	type CurrencyToVote = U128CurrencyToVote;
	/// Number of members to elect.
	type DesiredMembers = DesiredMembers;
	/// Number of runners_up to keep.
	type DesiredRunnersUp = DesiredRunnersUp;
	type InitializeMembers = Council;
	type KickedMember = ();
	type LoserCandidate = ();
	type MaxCandidates = MaxCandidates;
	type MaxVoters = MaxVoters;
	type PalletId = ElectionsPhragmenModuleId;
	type RuntimeEvent = RuntimeEvent;
	/// How long each seat is kept. This defines the next block number at which an election
	/// round will happen. If set to zero, no elections are ever triggered and the module will
	/// be in passive mode.
	type TermDuration = TermDuration;
	/// Base deposit associated with voting
	type VotingBondBase = VotingBondBase;
	/// How much should be locked up in order to be able to submit votes.
	type VotingBondFactor = VotingBond;
	type WeightInfo = pallet_elections_phragmen::weights::SubstrateWeight<Self>;
}

parameter_types! {
	pub const LaunchPeriod: BlockNumber = 7 * DAYS;
	pub const VotingPeriod: BlockNumber = 7 * DAYS;
	pub const FastTrackVotingPeriod: BlockNumber = 3 * HOURS;
	pub const InstantAllowed: bool = false;
	pub const MinimumDeposit: Balance = 10 * CFG;
	pub const EnactmentPeriod: BlockNumber = 8 * DAYS;
	pub const CooloffPeriod: BlockNumber = 7 * DAYS;
	pub const MaxProposals: u32 = 100;
	pub const MaxVotes: u32 = 100;
}

impl pallet_democracy::Config for Runtime {
	type BlacklistOrigin = EnsureRoot<AccountId>;
	// To cancel a proposal before it has been passed, must be root.
	type CancelProposalOrigin = EnsureRoot<AccountId>;
	// To cancel a proposal which has been passed, 2/3 of the council must agree to it.
	type CancellationOrigin = EnsureRootOr<TwoThirdOfCouncil>;
	/// Period in blocks where an external proposal may not be re-submitted after being vetoed.
	type CooloffPeriod = CooloffPeriod;
	type Currency = Tokens;
	/// The minimum period of locking and the period between a proposal being approved and enacted.
	///
	/// It should generally be a little more than the unstake period to ensure that
	/// voting stakers have an opportunity to remove themselves from the system in the case where
	/// they are on the losing side of a vote.
	type EnactmentPeriod = EnactmentPeriod;
	/// A unanimous council can have the next scheduled referendum be a straight default-carries
	/// (NTB) vote.
	type ExternalDefaultOrigin = AllOfCouncil;
	/// A super-majority can have the next scheduled referendum be a straight majority-carries vote.
	type ExternalMajorityOrigin = TwoThirdOfCouncil;
	/// A straight majority of the council can decide what their next motion is.
	type ExternalOrigin = HalfOfCouncil;
	/// Two thirds of the council can have an ExternalMajority/ExternalDefault vote
	/// be tabled immediately and with a shorter voting/enactment period.
	type FastTrackOrigin = EnsureRootOr<TwoThirdOfCouncil>;
	type FastTrackVotingPeriod = FastTrackVotingPeriod;
	type InstantAllowed = InstantAllowed;
	type InstantOrigin = EnsureRootOr<AllOfCouncil>;
	// Same as EnactmentPeriod
	/// How often (in blocks) new public referenda are launched.
	type LaunchPeriod = LaunchPeriod;
	type MaxBlacklisted = ConstU32<100>;
	type MaxDeposits = ConstU32<100>;
	type MaxProposals = MaxProposals;
	type MaxVotes = MaxVotes;
	/// The minimum amount to be used as a deposit for a public referendum proposal.
	type MinimumDeposit = MinimumDeposit;
	type PalletsOrigin = OriginCaller;
	type Preimages = Preimage;
	type RuntimeEvent = RuntimeEvent;
	type Scheduler = Scheduler;
	/// Handler for the unbalanced reduction when slashing a preimage deposit.
	type Slash = ();
	// Any single council member may veto a coming council proposal, however they can
	// only do it once and it lasts only for the cooloff period.
	type VetoOrigin = EnsureMember<AccountId, CouncilCollective>;
	type VoteLockingPeriod = EnactmentPeriod;
	/// How often (in blocks) to check for new votes.
	type VotingPeriod = VotingPeriod;
	type WeightInfo = pallet_democracy::weights::SubstrateWeight<Self>;
}

parameter_types! {
	pub const MaxSubAccounts: u32 = 100;
	pub const MaxAdditionalFields: u32 = 100;
	pub const BasicDeposit: Balance = 100 * CFG;
	pub const FieldDeposit: Balance = 25 * CFG;
	pub const SubAccountDeposit: Balance = 20 * CFG;
	pub const MaxRegistrars: u32 = 20;
}

impl pallet_identity::Config for Runtime {
	type BasicDeposit = BasicDeposit;
	type Currency = Tokens;
	type FieldDeposit = FieldDeposit;
	type ForceOrigin = EnsureRootOr<HalfOfCouncil>;
	type MaxAdditionalFields = MaxAdditionalFields;
	type MaxRegistrars = MaxRegistrars;
	type MaxSubAccounts = MaxSubAccounts;
	type RegistrarOrigin = EnsureRootOr<HalfOfCouncil>;
	type RuntimeEvent = RuntimeEvent;
	type Slashed = ();
	type SubAccountDeposit = SubAccountDeposit;
	type WeightInfo = pallet_identity::weights::SubstrateWeight<Self>;
}

parameter_types! {
	pub const MinVestedTransfer: Balance = MIN_VESTING * CFG;
	pub UnvestedFundsAllowedWithdrawReasons: WithdrawReasons =
		WithdrawReasons::except(WithdrawReasons::TRANSFER | WithdrawReasons::RESERVE);
}

impl pallet_vesting::Config for Runtime {
	type BlockNumberToBalance = ConvertInto;
	type Currency = Tokens;
	type MinVestedTransfer = MinVestedTransfer;
	type RuntimeEvent = RuntimeEvent;
	type UnvestedFundsAllowedWithdrawReasons = UnvestedFundsAllowedWithdrawReasons;
	type WeightInfo = pallet_vesting::weights::SubstrateWeight<Self>;

	const MAX_VESTING_SCHEDULES: u32 = 28;
}

parameter_types! {
	// per byte deposit is 0.01 CFG
	pub const DepositPerByte: Balance = CENTI_CFG;
	// Base deposit to add attribute is 0.1 CFG
	pub const AttributeDepositBase: Balance = 10 * CENTI_CFG;
	// Base deposit to add metadata is 0.1 CFG
	pub const MetadataDepositBase: Balance = 10 * CENTI_CFG;
	// Deposit to create a class is 1 CFG
	pub const CollectionDeposit: Balance = CFG;
	// Deposit to create a class is 0.1 CFG
	pub const ItemDeposit: Balance = 10 * CENTI_CFG;
	// Maximum limit of bytes for Metadata, Attribute key and Value
	pub const Limit: u32 = 256;
}

impl pallet_uniques::Config for Runtime {
	type AttributeDepositBase = AttributeDepositBase;
	type CollectionDeposit = CollectionDeposit;
	type CollectionId = CollectionId;
	type CreateOrigin = AsEnsureOriginWithArg<EnsureSigned<AccountId>>;
	type Currency = Tokens;
	type DepositPerByte = DepositPerByte;
	// a straight majority of council can act as force origin
	type ForceOrigin = EnsureRootOr<HalfOfCouncil>;
	#[cfg(feature = "runtime-benchmarks")]
	type Helper = ();
	type ItemDeposit = ItemDeposit;
	type ItemId = ItemId;
	type KeyLimit = Limit;
	type Locker = ();
	type MetadataDepositBase = MetadataDepositBase;
	type RuntimeEvent = RuntimeEvent;
	type StringLimit = Limit;
	type ValueLimit = Limit;
	type WeightInfo = pallet_uniques::weights::SubstrateWeight<Self>;
}

parameter_types! {
	pub const NftSalesPalletId: PalletId = cfg_types::ids::NFT_SALES_PALLET_ID;
}

impl pallet_nft_sales::Config for Runtime {
	type CollectionId = CollectionId;
	type Fungibles = Tokens;
	type ItemId = ItemId;
	type NonFungibles = Uniques;
	type PalletId = NftSalesPalletId;
	type RuntimeEvent = RuntimeEvent;
	type WeightInfo = weights::pallet_nft_sales::WeightInfo<Self>;
}

parameter_types! {
	// 5% of the proposal value need to be bonded. This will be returned
	pub const ProposalBond: Permill = Permill::from_percent(5);

	// Minimum amount to bond per proposal. This will be the least that gets bonded per proposal
	// if the above yields to lower value
	pub const ProposalBondMinimum: Balance = 100 * CFG;

	// Maximum amount to bond per proposal. This will be the most that gets bonded per proposal
	pub const ProposalBondMaximum: Balance = 500 * CFG;

	// periods between treasury spends
	pub const SpendPeriod: BlockNumber = 30 * DAYS;

	// percentage of treasury we burn per Spend period if there is a surplus
	// If the treasury is able to spend on all the approved proposals and didn't miss any
	// then we burn % amount of remaining balance
	// If the treasury couldn't spend on all the approved proposals, then we dont burn any
	pub const Burn: Permill = Permill::from_percent(1);

	// treasury pallet account id
	pub const TreasuryPalletId: PalletId = cfg_types::ids::TREASURY_PALLET_ID;

	// Maximum number of approvals that can be in the spending queue
	pub const MaxApprovals: u32 = 100;
}

impl pallet_treasury::Config for Runtime {
	// either democracy or 75% of council votes
	type ApproveOrigin = EnsureRootOr<
		pallet_collective::EnsureProportionAtLeast<AccountId, CouncilCollective, 3, 4>,
	>;
	type Burn = Burn;
	// we burn and dont handle the unbalance
	type BurnDestination = ();
	type Currency = Tokens;
	type MaxApprovals = MaxApprovals;
	// slashed amount goes to treasury account
	type OnSlash = Treasury;
	type PalletId = TreasuryPalletId;
	type ProposalBond = ProposalBond;
	type ProposalBondMaximum = ProposalBondMaximum;
	type ProposalBondMinimum = ProposalBondMinimum;
	// either democracy or more than 50% council votes
	type RejectOrigin = EnsureRootOr<HalfOfCouncil>;
	type RuntimeEvent = RuntimeEvent;
	type SpendFunds = ();
	type SpendOrigin = frame_support::traits::NeverEnsureOrigin<Balance>;
	type SpendPeriod = SpendPeriod;
	type WeightInfo = pallet_treasury::weights::SubstrateWeight<Self>;
}

// our pallets
parameter_types! {
	pub const DefaultFeeValue: Balance = DEFAULT_FEE_VALUE;
}

impl pallet_fees::Config for Runtime {
	type Currency = Tokens;
	type DefaultFeeValue = DefaultFeeValue;
	type FeeChangeOrigin = EnsureRootOr<HalfOfCouncil>;
	type FeeKey = FeeKey;
	type RuntimeEvent = RuntimeEvent;
	type Treasury = pallet_treasury::Pallet<Self>;
	type WeightInfo = weights::pallet_fees::WeightInfo<Self>;
}

parameter_types! {
	pub const CommitAnchorFeeKey: FeeKey = FeeKey::AnchorsCommit;
	pub const PreCommitDepositFeeKey: FeeKey = FeeKey::AnchorsPreCommit;
}

impl pallet_anchors::Config for Runtime {
	type CommitAnchorFeeKey = CommitAnchorFeeKey;
	type Currency = Balances;
	type Fees = Fees;
	type PreCommitDepositFeeKey = PreCommitDepositFeeKey;
	type WeightInfo = ();
}

impl pallet_collator_allowlist::Config for Runtime {
	type RuntimeEvent = RuntimeEvent;
	type ValidatorId = AccountId;
	type ValidatorRegistration = Session;
	type WeightInfo = weights::pallet_collator_allowlist::WeightInfo<Self>;
}

// Parameterize claims pallet
parameter_types! {
	pub const ClaimsPalletId: PalletId = cfg_types::ids::CLAIMS_PALLET_ID;
	pub const MinimalPayoutAmount: Balance = 5 * CFG;
}

// Implement claims pallet configuration trait for the centrifuge runtime
impl pallet_claims::Config for Runtime {
	type AdminOrigin = EnsureRootOr<HalfOfCouncil>;
	type Currency = Tokens;
	type MinimalPayoutAmount = MinimalPayoutAmount;
	type PalletId = ClaimsPalletId;
	type RuntimeEvent = RuntimeEvent;
	type WeightInfo = ();
}

// Pool config parameters
parameter_types! {
	pub const PoolPalletId: frame_support::PalletId = cfg_types::ids::POOLS_PALLET_ID;

	/// The index with which this pallet is instantiated in this runtime.
	pub PoolPalletIndex: u8 = <PoolSystem as PalletInfoAccess>::index() as u8;

	pub const MinUpdateDelay: u64 = if cfg!(feature = "runtime-benchmarks") {
		// Disable update delay in benchmarks
		0
	} else {
		// Same as Lower bound for epochs.
		1
	};

	pub const ChallengeTime: BlockNumber = if cfg!(feature = "runtime-benchmarks") {
		// Disable challenge time in benchmarks
		0
	} else {
		2 * MINUTES
	};

	// Defaults for pool parameters
	pub const DefaultMinEpochTime: u64 = 5 * SECONDS_PER_MINUTE; // 5 minutes
	pub const DefaultMaxNAVAge: u64 = 1 * SECONDS_PER_MINUTE; // 1 minute

	// Runtime-defined constraints for pool parameters
	pub const MinEpochTimeLowerBound: u64 = 1; // at least 1 second (i.e. do not allow multiple epochs closed in 1 block)
	pub const MinEpochTimeUpperBound: u64 = 30 * SECONDS_PER_DAY; // 1 month
	pub const MaxNAVAgeUpperBound: u64 = SECONDS_PER_HOUR; // 1 hour

	// Pool metadata limit
	#[derive(scale_info::TypeInfo, Eq, PartialEq, Debug, Clone, Copy )]
	pub const MaxSizeMetadata: u32 = 46; // length of IPFS hash

	// Deposit to create a pool. This covers pool data, loan data, and permissions data.
	pub const PoolDeposit: Balance = 100 * CFG;
}

impl pallet_pool_system::Config for Runtime {
	type AssetRegistry = OrmlAssetRegistry;
	type Balance = Balance;
	type ChallengeTime = ChallengeTime;
	type Currency = Balances;
	type CurrencyId = CurrencyId;
	type DefaultMaxNAVAge = DefaultMaxNAVAge;
	type DefaultMinEpochTime = DefaultMinEpochTime;
	type EpochId = PoolEpochId;
	type Investments = Investments;
	type MaxNAVAgeUpperBound = MaxNAVAgeUpperBound;
	type MaxTokenNameLength = MaxTrancheNameLengthBytes;
	type MaxTokenSymbolLength = MaxTrancheSymbolLengthBytes;
	type MaxTranches = MaxTranches;
	type MinEpochTimeLowerBound = MinEpochTimeLowerBound;
	type MinEpochTimeUpperBound = MinEpochTimeUpperBound;
	type MinUpdateDelay = MinUpdateDelay;
	type NAV = Loans;
	type PalletId = PoolPalletId;
	type PalletIndex = PoolPalletIndex;
	type ParachainId = ParachainInfo;
	type Permission = Permissions;
	type PoolCreateOrigin = EnsureSigned<AccountId>;
	type PoolCurrency = PoolCurrency;
	type PoolDeposit = PoolDeposit;
	type PoolId = PoolId;
	type Rate = Rate;
	type RuntimeEvent = RuntimeEvent;
	type Time = Timestamp;
	type Tokens = Tokens;
	type TrancheCurrency = TrancheCurrency;
	type TrancheId = TrancheId;
	type TrancheWeight = TrancheWeight;
	type UpdateGuard = UpdateGuard;
	type WeightInfo = weights::pallet_pool_system::WeightInfo<Runtime>;
}

impl pallet_pool_registry::Config for Runtime {
	type Balance = Balance;
	type CurrencyId = CurrencyId;
	type InterestRate = Rate;
	type MaxSizeMetadata = MaxSizeMetadata;
	type MaxTokenNameLength = MaxTrancheNameLengthBytes;
	type MaxTokenSymbolLength = MaxTrancheSymbolLengthBytes;
	type MaxTranches = MaxTranches;
	type ModifyPool = pallet_pool_system::Pallet<Self>;
	type Permission = Permissions;
	type PoolCreateOrigin = EnsureSigned<AccountId>;
	type PoolId = PoolId;
	type Rate = Rate;
	type RuntimeEvent = RuntimeEvent;
	type TrancheId = TrancheId;
	type WeightInfo = weights::pallet_pool_registry::WeightInfo<Runtime>;
}

pub struct PoolCurrency;
impl Contains<CurrencyId> for PoolCurrency {
	fn contains(id: &CurrencyId) -> bool {
		match id {
			CurrencyId::Tranche(_, _)
			| CurrencyId::Native
			| CurrencyId::KSM
			| CurrencyId::Staking(_) => false,
			CurrencyId::AUSD => true,
			CurrencyId::ForeignAsset(_) => OrmlAssetRegistry::metadata(&id)
				.map(|m| m.additional.pool_currency)
				.unwrap_or(false),
		}
	}
}

pub struct UpdateGuard;
impl PoolUpdateGuard for UpdateGuard {
	type Moment = Moment;
	type PoolDetails = PoolDetails<
		CurrencyId,
		TrancheCurrency,
		u32,
		Balance,
		Rate,
		TrancheWeight,
		TrancheId,
		PoolId,
		MaxTranches,
	>;
	type ScheduledUpdateDetails = ScheduledUpdateDetails<
		Rate,
		MaxTrancheNameLengthBytes,
		MaxTrancheSymbolLengthBytes,
		MaxTranches,
	>;

	fn released(
		pool: &Self::PoolDetails,
		update: &Self::ScheduledUpdateDetails,
		_now: Self::Moment,
	) -> bool {
		// - We check whether between the submission of the
		//   update this call there has been an epoch close
		//   event.
		// - We check for greater equal in order to forbid batching
		//   those two in one block
		if !cfg!(feature = "runtime-benchmarks") && update.submitted_at >= pool.epoch.last_closed {
			return false;
		}

		let pool_id = pool.tranches.of_pool();
		// We do not allow releasing updates during epoch
		// closing.
		//
		// This is needed as:
		// - investment side starts new order round with zero orders at epoch_closing
		// - the pool might only fulfill x < 100% of redemptions
		//         -> not all redemptions would be fulfilled after epoch_execution
		if PoolSystem::epoch_targets(pool_id).is_some() {
			return false;
		}

		// There should be no outstanding redemption orders.
		let acc_outstanding_redemptions = pool
			.tranches
			.ids_non_residual_top()
			.iter()
			.map(|tranche_id| {
				let investment_id = TrancheCurrency::generate(pool_id, *tranche_id);
				Investments::redeem_orders(investment_id).amount
			})
			.fold(Balance::zero(), |acc, redemption| {
				acc.saturating_add(redemption)
			});

		if acc_outstanding_redemptions != 0u128 {
			return false;
		}

		true
	}
}

pub struct CurrencyPriceSource;
impl CurrencyPrice<CurrencyId> for CurrencyPriceSource {
	type Moment = Moment;
	type Rate = Rate;

	fn get_latest(
		base: CurrencyId,
		quote: Option<CurrencyId>,
	) -> Option<PriceValue<CurrencyId, Self::Rate, Self::Moment>> {
		match base {
			CurrencyId::Tranche(pool_id, tranche_id) => {
				match <pallet_pool_system::Pallet<Runtime> as PoolInspect<
				AccountId,
				CurrencyId,
			>>::get_tranche_token_price(pool_id, tranche_id) {
					// If a specific quote is requested, this needs to match the actual quote.
					Some(price) if Some(price.pair.quote) != quote => None,
					Some(price) => Some(price),
					None => None,
				}
			}
			_ => None,
		}
	}
}

parameter_types! {
	pub const MigrationMaxAccounts: u32 = 100;
	pub const MigrationMaxVestings: u32 = 10;
	pub const MigrationMaxProxies: u32 = 10;
}

// Implement the migration manager pallet
// The actual associated type, which executes the migration can be found in the migration folder
impl pallet_migration_manager::Config for Runtime {
	type MigrationMaxAccounts = MigrationMaxAccounts;
	type MigrationMaxProxies = MigrationMaxProxies;
	type MigrationMaxVestings = MigrationMaxVestings;
	type RuntimeEvent = RuntimeEvent;
	type WeightInfo = weights::pallet_migration_manager::WeightInfo<Self>;
}

// Parameterize crowdloan reward pallet configuration
parameter_types! {
	pub const CrowdloanRewardPalletId: PalletId = PalletId(*b"cc/rewrd");
}

// Implement crowdloan reward pallet's configuration trait for the runtime
impl pallet_crowdloan_reward::Config for Runtime {
	type AdminOrigin = EnsureRootOr<HalfOfCouncil>;
	type PalletId = CrowdloanRewardPalletId;
	type RuntimeEvent = RuntimeEvent;
	type WeightInfo = weights::pallet_crowdloan_reward::WeightInfo<Self>;
}

// Parameterize crowdloan claim pallet
parameter_types! {
	pub const CrowdloanClaimPalletId: PalletId = PalletId(*b"cc/claim");
	pub const MaxProofLength: u32 = 30;
}

// Implement crowdloan claim pallet configuration trait for the runtime
impl pallet_crowdloan_claim::Config for Runtime {
	type AdminOrigin = EnsureRootOr<HalfOfCouncil>;
	type MaxProofLength = MaxProofLength;
	type PalletId = CrowdloanClaimPalletId;
	type RelayChainAccountId = AccountId;
	type RewardMechanism = CrowdloanReward;
	type RuntimeEvent = RuntimeEvent;
	type WeightInfo = weights::pallet_crowdloan_claim::WeightInfo<Self>;
}

// Parameterize collator selection pallet
parameter_types! {
	pub const PotId: PalletId = cfg_types::ids::STAKE_POT_PALLET_ID;

	#[derive(scale_info::TypeInfo, Debug, PartialEq, Eq, Clone)]
	pub const MaxCandidates: u32 = 1000;
	pub const MinCandidates: u32 = 5;
	pub const MaxVoters: u32 = 10 * 1000;
	pub const SessionLength: BlockNumber = 6 * HOURS;
	pub const MaxInvulnerables: u32 = 100;
}

type CollatorSelectionUpdateOrigin = EitherOfDiverse<
	EnsureRoot<AccountId>,
	pallet_collective::EnsureProportionAtLeast<AccountId, CouncilCollective, 3, 4>,
>;

// Implement Collator Selection pallet configuration trait for the runtime
impl pallet_collator_selection::Config for Runtime {
	type Currency = Tokens;
	// should be a multiple of session or things will get inconsistent
	type KickThreshold = Period;
	type MaxCandidates = MaxCandidates;
	type MaxInvulnerables = MaxInvulnerables;
	type MinCandidates = MinCandidates;
	type PotId = PotId;
	type RuntimeEvent = RuntimeEvent;
	type UpdateOrigin = CollatorSelectionUpdateOrigin;
	type ValidatorId = <Self as frame_system::Config>::AccountId;
	type ValidatorIdOf = pallet_collator_selection::IdentityCollator;
	type ValidatorRegistration = Session;
	type WeightInfo = weights::pallet_collator_selection::WeightInfo<Self>;
}

#[derive(Clone, Eq, Debug, PartialEq, Ord, PartialOrd, Encode, Decode, TypeInfo)]
pub struct NullTransactor {}

impl UtilityEncodeCall for NullTransactor {
	fn encode_call(self, _call: UtilityAvailableCalls) -> Vec<u8> {
		unimplemented!("XcmTransactor feature not used")
	}
}

impl xcm_primitives::XcmTransact for NullTransactor {
	fn destination(self) -> MultiLocation {
		unimplemented!("XcmTransactor feature not used")
	}
}

parameter_types! {
	// 1 ROC should be enough to cover for fees opening/accepting hrmp channels
	pub MaxHrmpRelayFee: MultiAsset = (MultiLocation::parent(), 1_000_000_000_000u128).into();
}

impl pallet_xcm_transactor::Config for Runtime {
	type AccountIdToMultiLocation = xcm::AccountIdToMultiLocation;
	type AssetTransactor = xcm::FungiblesTransactor;
	type Balance = Balance;
	type BaseXcmWeight = BaseXcmWeight;
	type CurrencyId = CurrencyId;
	type CurrencyIdToMultiLocation = xcm::CurrencyIdConvert;
	type DerivativeAddressRegistrationOrigin = EnsureRoot<AccountId>;
	type HrmpEncoder = moonbeam_relay_encoder::westend::WestendEncoder;
	type HrmpManipulatorOrigin = EnsureRootOr<HalfOfCouncil>;
	type LocationInverter = xcm_builder::LocationInverter<Ancestry>;
	type MaxHrmpFee = xcm_builder::Case<MaxHrmpRelayFee>;
	type ReserveProvider = xcm_primitives::AbsoluteAndRelativeReserve<SelfLocation>;
	type RuntimeEvent = RuntimeEvent;
	type SelfLocation = SelfLocation;
	type SovereignAccountDispatcherOrigin = EnsureRoot<AccountId>;
	type Transactor = NullTransactor;
	type Weigher = xcm_builder::FixedWeightBounds<UnitWeightCost, RuntimeCall, MaxInstructions>;
	type WeightInfo = ();
	type XcmSender = XcmRouter;
}

parameter_types! {
	pub const MaxActiveLoansPerPool: u32 = 50;
	pub const MaxWriteOffPolicySize: u32 = 10;
}

impl pallet_loans_ref::Config for Runtime {
	type Balance = Balance;
	type CollectionId = CollectionId;
	type CurrencyId = CurrencyId;
	type InterestAccrual = InterestAccrual;
	type ItemId = ItemId;
	type LoanId = LoanId;
	type MaxActiveLoansPerPool = MaxActiveLoansPerPool;
	type MaxWriteOffPolicySize = MaxWriteOffPolicySize;
	type NonFungible = Uniques;
	type Permissions = Permissions;
	type Pool = PoolSystem;
	type Rate = Rate;
	type RuntimeEvent = RuntimeEvent;
	type Time = Timestamp;
	type WeightInfo = weights::pallet_loans_ref::WeightInfo<Self>;
}

parameter_types! {
	#[derive(Encode, Decode, Debug, Eq, PartialEq, PartialOrd, scale_info::TypeInfo, Clone)]
	#[cfg_attr(feature = "std", derive(frame_support::Serialize, frame_support::Deserialize))]
	pub const MaxTranches: u32 = 5;

	// How much time should lapse before a tranche investor can be removed
	#[derive(Debug, Eq, PartialEq, scale_info::TypeInfo, Clone)]
	pub const MinDelay: Moment = 7 * SECONDS_PER_DAY;

	#[derive(Debug, Eq, PartialEq, scale_info::TypeInfo, Clone)]
	pub const MaxRolesPerPool: u32 = 1_000;
}

impl pallet_permissions::Config for Runtime {
	type AdminOrigin = EnsureRootOr<HalfOfCouncil>;
	type Editors = Editors;
	type MaxRolesPerScope = MaxRolesPerPool;
	type Role = Role<TrancheId, Moment>;
	type RuntimeEvent = RuntimeEvent;
	type Scope = PermissionScope<PoolId, CurrencyId>;
	type Storage =
		PermissionRoles<TimeProvider<Timestamp>, MinDelay, TrancheId, MaxTranches, Moment>;
	type WeightInfo = weights::pallet_permissions::WeightInfo<Runtime>;
}

pub struct Editors;
impl
	Contains<(
		AccountId,
		Option<Role<TrancheId, Moment>>,
		PermissionScope<PoolId, CurrencyId>,
		Role<TrancheId, Moment>,
	)> for Editors
{
	fn contains(
		t: &(
			AccountId,
			Option<Role<TrancheId, Moment>>,
			PermissionScope<PoolId, CurrencyId>,
			Role<TrancheId, Moment>,
		),
	) -> bool {
		let (_editor, maybe_role, _scope, role) = t;
		if let Some(with_role) = maybe_role {
			match *with_role {
				Role::PoolRole(PoolRole::PoolAdmin) => match *role {
					// PoolAdmins can manage all other admins, but not tranche investors
					Role::PoolRole(PoolRole::TrancheInvestor(_, _)) => false,
					Role::PoolRole(..) => true,
					_ => false,
				},
				Role::PoolRole(PoolRole::MemberListAdmin) => matches!(
					*role,
					// MemberlistAdmins can manage tranche investors
					Role::PoolRole(PoolRole::TrancheInvestor(_, _))
				),
				Role::PermissionedCurrencyRole(PermissionedCurrencyRole::Manager) => matches!(
					*role,
					Role::PermissionedCurrencyRole(PermissionedCurrencyRole::Holder(_))
				),
				_ => false,
			}
		} else {
			false
		}
	}
}

pub struct RestrictedTokens<P>(PhantomData<P>);
impl<P> PreConditions<TransferDetails<AccountId, CurrencyId, Balance>> for RestrictedTokens<P>
where
	P: PermissionsT<AccountId, Scope = PermissionScope<PoolId, CurrencyId>, Role = Role>,
{
	type Result = bool;

	fn check(details: TransferDetails<AccountId, CurrencyId, Balance>) -> bool {
		let TransferDetails {
			send,
			recv,
			id,
			amount: _amount,
		} = details;

		match id {
			CurrencyId::Tranche(pool_id, tranche_id) => {
				P::has(
					PermissionScope::Pool(pool_id),
					send,
					Role::PoolRole(PoolRole::TrancheInvestor(tranche_id, UNION)),
				) && P::has(
					PermissionScope::Pool(pool_id),
					recv,
					Role::PoolRole(PoolRole::TrancheInvestor(tranche_id, UNION)),
				)
			}
			_ => true,
		}
	}
}

parameter_types! {
	pub const NativeToken: CurrencyId = CurrencyId::Native;
}

impl pallet_restricted_tokens::Config for Runtime {
	type Balance = Balance;
	type CurrencyId = CurrencyId;
	type Fungibles = OrmlTokens;
	type NativeFungible = Balances;
	type NativeToken = NativeToken;
	type PreCurrency = cfg_traits::Always;
	type PreExtrTransfer = RestrictedTokens<Permissions>;
	type PreFungibleInspect = FungibleInspectPassthrough;
	type PreFungibleInspectHold = cfg_traits::Always;
	type PreFungibleMutate = cfg_traits::Always;
	type PreFungibleMutateHold = cfg_traits::Always;
	type PreFungibleTransfer = cfg_traits::Always;
	type PreFungiblesInspect = FungiblesInspectPassthrough;
	type PreFungiblesInspectHold = cfg_traits::Always;
	type PreFungiblesMutate = cfg_traits::Always;
	type PreFungiblesMutateHold = cfg_traits::Always;
	type PreFungiblesTransfer = cfg_traits::Always;
	type PreReservableCurrency = cfg_traits::Always;
	type RuntimeEvent = RuntimeEvent;
	type WeightInfo = weights::pallet_restricted_tokens::WeightInfo<Self>;
}

parameter_type_with_key! {
	pub ExistentialDeposits: |_currency_id: CurrencyId| -> Balance {
		// every currency has a zero existential deposit
		0
	};
}

parameter_types! {
	pub TreasuryAccount: AccountId = TreasuryPalletId::get().into_account_truncating();
}

pub struct CurrencyHooks<R>(PhantomData<R>);
impl<C: orml_tokens::Config> MutationHooks<AccountId, CurrencyId, Balance> for CurrencyHooks<C> {
	type OnDust = orml_tokens::TransferDust<Runtime, TreasuryAccount>;
	type OnKilledTokenAccount = ();
	type OnNewTokenAccount = ();
	type OnSlash = ();
	type PostDeposit = ();
	type PostTransfer = ();
	type PreDeposit = ();
	type PreTransfer = ();
}

impl orml_tokens::Config for Runtime {
	type Amount = IBalance;
	type Balance = Balance;
	type CurrencyHooks = CurrencyHooks<Runtime>;
	type CurrencyId = CurrencyId;
	type DustRemovalWhitelist = frame_support::traits::Nothing;
	type ExistentialDeposits = ExistentialDeposits;
	type MaxLocks = MaxLocks;
	type MaxReserves = MaxReserves;
	type ReserveIdentifier = [u8; 8];
	type RuntimeEvent = RuntimeEvent;
	type WeightInfo = ();
}

impl orml_asset_registry::Config for Runtime {
	type AssetId = CurrencyId;
	type AssetProcessor = asset_registry::CustomAssetProcessor;
	type AuthorityOrigin =
		asset_registry::AuthorityOrigin<RuntimeOrigin, EnsureRootOr<HalfOfCouncil>>;
	type Balance = Balance;
	type CustomMetadata = CustomMetadata;
	type RuntimeEvent = RuntimeEvent;
	type WeightInfo = ();
}

impl pallet_interest_accrual::Config for Runtime {
	type Balance = Balance;
	type InterestRate = Rate;
	// TODO: This is a stopgap value until we can calculate it correctly with updated benchmarks. See #1024
	type MaxRateCount = MaxActiveLoansPerPool;
	type RuntimeEvent = RuntimeEvent;
	type Time = Timestamp;
	type Weights = ();
}

impl pallet_connectors::Config for Runtime {
	type AdminOrigin = EnsureRoot<AccountId>;
	type AssetRegistry = OrmlAssetRegistry;
	type Balance = Balance;
	type Permission = Permissions;
	type PoolInspect = PoolSystem;
	type Rate = Rate;
	type RuntimeEvent = RuntimeEvent;
	type Time = Timestamp;
	type Tokens = Tokens;
	type TrancheCurrency = TrancheCurrency;
	type WeightInfo = ();
}

parameter_types! {
	pub NativeTokenId: chainbridge::ResourceId = chainbridge::derive_resource_id(1, &sp_io::hashing::blake2_128(b"xRAD"));
	pub const NativeTokenTransferFeeKey: FeeKey = FeeKey::BridgeNativeTransfer;
}

impl pallet_bridge::Config for Runtime {
	type BridgeOrigin = chainbridge::EnsureBridge<Runtime>;
	type BridgePalletId = ChainBridgePalletId;
	type Currency = Balances;
	type Fees = Fees;
	type NativeTokenId = NativeTokenId;
	type NativeTokenTransferFeeKey = NativeTokenTransferFeeKey;
	type RuntimeEvent = RuntimeEvent;
	type WeightInfo = ();
}

parameter_types! {
	pub const ChainId: chainbridge::ChainId = 1;
	pub const ProposalLifetime: u32 = 500;
	pub const ChainBridgePalletId: PalletId = cfg_types::ids::CHAIN_BRIDGE_PALLET_ID;
	pub const RelayerVoteThreshold: u32 = DEFAULT_RELAYER_VOTE_THRESHOLD;
}

impl chainbridge::Config for Runtime {
	/// A 75% majority of the council can update bridge settings.
	type AdminOrigin =
		pallet_collective::EnsureProportionAtLeast<AccountId, CouncilCollective, 3, 4>;
	type ChainId = ChainId;
	type PalletId = ChainBridgePalletId;
	type Proposal = RuntimeCall;
	type ProposalLifetime = ProposalLifetime;
	type RelayerVoteThreshold = RelayerVoteThreshold;
	type RuntimeEvent = RuntimeEvent;
	type WeightInfo = ();
}

parameter_types! {
	pub ResourceHashId: chainbridge::ResourceId = chainbridge::derive_resource_id(1, &sp_io::hashing::blake2_128(&cfg_types::ids::CHAIN_BRIDGE_HASH_ID));
	pub const NftProofValidationFeeKey: FeeKey = FeeKey::NftProofValidation;
}

impl pallet_nft::Config for Runtime {
	type ChainId = chainbridge::ChainId;
	type NftProofValidationFeeKey = NftProofValidationFeeKey;
	type ResourceHashId = ResourceHashId;
	type RuntimeEvent = RuntimeEvent;
	type WeightInfo = ();
}

// admin stuff
impl pallet_sudo::Config for Runtime {
	type RuntimeCall = RuntimeCall;
	type RuntimeEvent = RuntimeEvent;
}

parameter_types! {
	pub const MaxKeys: u32 = 10;
	pub const DefaultKeyDeposit: Balance = 100 * CFG;
}

impl pallet_keystore::pallet::Config for Runtime {
	type AdminOrigin = EnsureRootOr<AllOfCouncil>;
	type Balance = Balance;
	type Currency = Balances;
	type DefaultKeyDeposit = DefaultKeyDeposit;
	type MaxKeys = MaxKeys;
	type RuntimeEvent = RuntimeEvent;
	type WeightInfo = weights::pallet_keystore::WeightInfo<Runtime>;
}

parameter_types! {
	pub const MaxOutstandingCollects: u32 = 10;
}
impl pallet_investments::Config for Runtime {
	type Accountant = PoolSystem;
	type Amount = Balance;
	type BalanceRatio = Rate;
	type InvestmentId = TrancheCurrency;
	type MaxOutstandingCollects = MaxOutstandingCollects;
	type PreConditions = IsTrancheInvestor<Permissions, Timestamp>;
	type RuntimeEvent = RuntimeEvent;
	type Tokens = Tokens;
	type WeightInfo = ();
}

/// Checks whether the given `who` has the role
/// of a `TrancheInvestor` for the given pool.
pub struct IsTrancheInvestor<P, T>(PhantomData<(P, T)>);
impl<
		P: PermissionsT<AccountId, Scope = PermissionScope<PoolId, CurrencyId>, Role = Role>,
		T: UnixTime,
	> PreConditions<OrderType<AccountId, TrancheCurrency, Balance>> for IsTrancheInvestor<P, T>
{
	type Result = DispatchResult;

	fn check(order: OrderType<AccountId, TrancheCurrency, Balance>) -> Self::Result {
		let is_tranche_investor = match order {
			OrderType::Investment {
				who,
				investment_id: tranche,
				..
			} => P::has(
				PermissionScope::Pool(tranche.of_pool()),
				who,
				Role::PoolRole(PoolRole::TrancheInvestor(
					tranche.of_tranche(),
					T::now().as_secs(),
				)),
			),
			OrderType::Redemption {
				who,
				investment_id: tranche,
				..
			} => P::has(
				PermissionScope::Pool(tranche.of_pool()),
				who,
				Role::PoolRole(PoolRole::TrancheInvestor(
					tranche.of_tranche(),
					T::now().as_secs(),
				)),
			),
		};

		if is_tranche_investor {
			Ok(())
		} else {
			// TODO: We should adapt the permissions pallets interface to return an error instead of a boolen. This makes the redundant has not role error
			//       that downstream pallets always need to generate not needed anymore.
			Err(DispatchError::Other(
				"Account does not have the TrancheInvestor permission.",
			))
		}
	}
}

#[derive(Clone, Copy, PartialEq, Eq, Encode, Decode, TypeInfo, MaxEncodedLen, RuntimeDebug)]
#[cfg_attr(feature = "std", derive(Serialize, Deserialize))]
pub enum RewardDomain {
	Liquidity,
	Block,
}

frame_support::parameter_types! {
	pub const RewardsPalletId: PalletId = PalletId(*b"d/reward");
	pub const RewardCurrency: CurrencyId = CurrencyId::Native;

	#[derive(scale_info::TypeInfo)]
	pub const MaxCurrencyMovements: u32 = 50;
}

impl pallet_rewards::Config<pallet_rewards::Instance1> for Runtime {
	type Currency = Tokens;
	type CurrencyId = CurrencyId;
	type DomainId = RewardDomain;
	type GroupId = u32;
	type PalletId = RewardsPalletId;
	type RewardCurrency = RewardCurrency;
	type RewardIssuance =
		pallet_rewards::issuance::MintReward<AccountId, Balance, CurrencyId, Tokens>;
	type RewardMechanism = pallet_rewards::mechanism::base::Mechanism<
		Balance,
		IBalance,
		FixedI128,
		MaxCurrencyMovements,
	>;
	type RuntimeEvent = RuntimeEvent;
}

frame_support::parameter_types! {
	// BlockRewards have exactly one group and currency
	#[derive(scale_info::TypeInfo)]
	pub const SingleCurrencyMovement: u32 = 1;
}

impl pallet_rewards::Config<pallet_rewards::Instance2> for Runtime {
	type Currency = Tokens;
	type CurrencyId = CurrencyId;
	type DomainId = RewardDomain;
	type GroupId = u32;
	type PalletId = RewardsPalletId;
	type RewardCurrency = RewardCurrency;
	type RewardIssuance =
		pallet_rewards::issuance::MintReward<AccountId, Balance, CurrencyId, Tokens>;
	type RewardMechanism = pallet_rewards::mechanism::base::Mechanism<
		Balance,
		IBalance,
		FixedI128,
		SingleCurrencyMovement,
	>;
	type RuntimeEvent = RuntimeEvent;
}

frame_support::parameter_types! {
	#[derive(scale_info::TypeInfo)]
	pub const MaxGroups: u32 = 20;

	#[derive(scale_info::TypeInfo, Debug, PartialEq, Eq, Clone)]
	pub const MaxChangesPerEpoch: u32 = 50;

	pub const InitialEpochDuration: BlockNumber = 1 * MINUTES;

	pub const LiquidityDomain: RewardDomain = RewardDomain::Liquidity;
}

impl pallet_liquidity_rewards::Config for Runtime {
	type AdminOrigin = EnsureRootOr<HalfOfCouncil>;
	type Balance = Balance;
	type CurrencyId = CurrencyId;
	type Domain = LiquidityDomain;
	type GroupId = u32;
	type InitialEpochDuration = InitialEpochDuration;
	type MaxChangesPerEpoch = MaxChangesPerEpoch;
	type MaxGroups = MaxGroups;
	type Rewards = Rewards;
	type RuntimeEvent = RuntimeEvent;
	type Weight = u64;
	type WeightInfo = ();
}

frame_support::parameter_types! {
	pub const BlockRewardsDomain: RewardDomain = RewardDomain::Block;
	pub const BlockRewardCurrency: CurrencyId = CurrencyId::Staking(BlockRewardsCurrency);
	pub const StakeAmount: Balance = cfg_types::consts::rewards::DEFAULT_COLLATOR_STAKE;
	pub const CollatorGroupId: u32 = cfg_types::ids::COLLATOR_GROUP_ID;
}

impl pallet_block_rewards::Config for Runtime {
	type AdminOrigin = EnsureRootOr<HalfOfCouncil>;
	type AuthorityId = AuraId;
	type Balance = Balance;
	type Beneficiary = Treasury;
	type Currency = Tokens;
	type CurrencyId = CurrencyId;
	type Domain = BlockRewardsDomain;
	type MaxChangesPerSession = MaxChangesPerEpoch;
	type MaxCollators = MaxAuthorities;
	type Rewards = BlockRewardsBase;
	type RuntimeEvent = RuntimeEvent;
	type StakeAmount = StakeAmount;
	type StakeCurrencyId = BlockRewardCurrency;
	type StakeGroupId = CollatorGroupId;
	type Weight = u64;
	type WeightInfo = weights::pallet_block_rewards::WeightInfo<Runtime>;
}

// Frame Order in this block dictates the index of each one in the metadata
// Any addition should be done at the bottom
// Any deletion affects the following frames during runtime upgrades
construct_runtime!(
	pub enum Runtime where
		Block = Block,
		NodeBlock = cfg_primitives::Block,
		UncheckedExtrinsic = UncheckedExtrinsic
	{
		// basic system stuff
		System: frame_system::{Pallet, Call, Config, Storage, Event<T>} = 0,
		ParachainSystem: cumulus_pallet_parachain_system::{Pallet, Call, Config, Storage, Inherent, Event<T>} = 1,
		RandomnessCollectiveFlip: pallet_randomness_collective_flip::{Pallet, Storage} = 2,
		Timestamp: pallet_timestamp::{Pallet, Call, Storage, Inherent} = 3,
		ParachainInfo: parachain_info::{Pallet, Storage, Config} = 4,

		// money stuff
		Balances: pallet_balances::{Pallet, Call, Storage, Config<T>, Event<T>} = 20,
		TransactionPayment: pallet_transaction_payment::{Event<T>, Pallet, Storage} = 21,

		// authoring stuff
		// collator_selection must go here in order for the storage to be available to pallet_session
		CollatorSelection: pallet_collator_selection::{Pallet, Call, Storage, Event<T>, Config<T>} = 71,
		Authorship: pallet_authorship::{Pallet, Call, Storage} = 30,
		Session: pallet_session::{Pallet, Call, Storage, Event, Config<T>} = 31,
		Aura: pallet_aura::{Pallet, Storage, Config<T>} = 32,
		AuraExt: cumulus_pallet_aura_ext::{Pallet, Storage, Config} = 33,

		// substrate pallets
		Multisig: pallet_multisig::{Pallet, Call, Storage, Event<T>} = 60,
		Proxy: pallet_proxy::{Pallet, Call, Storage, Event<T>} = 61,
		Utility: pallet_utility::{Pallet, Call, Event} = 62,
		Scheduler: pallet_scheduler::{Pallet, Call, Storage, Event<T>} = 63,
		Council: pallet_collective::<Instance1>::{Pallet, Call, Storage, Origin<T>, Event<T>, Config<T>} = 64,
		Elections: pallet_elections_phragmen::{Pallet, Call, Storage, Event<T>, Config<T>} = 65,
		Democracy: pallet_democracy::{Pallet, Call, Storage, Config<T>, Event<T>} = 66,
		Identity: pallet_identity::{Pallet, Call, Storage, Event<T>} = 67,
		Vesting: pallet_vesting::{Pallet, Call, Storage, Event<T>, Config<T>} = 68,
		Treasury: pallet_treasury::{Pallet, Call, Storage, Config, Event<T>} = 69,
		Uniques: pallet_uniques::{Pallet, Call, Storage, Event<T>} = 70,
		Preimage: pallet_preimage::{Pallet, Call, Storage, Event<T>} = 72,

		// our pallets
		Fees: pallet_fees::{Pallet, Call, Storage, Config<T>, Event<T>} = 90,
		Anchor: pallet_anchors::{Pallet, Call, Storage} = 91,
		Claims: pallet_claims::{Pallet, Call, Storage, Event<T>} = 92,
		CrowdloanClaim: pallet_crowdloan_claim::{Pallet, Call, Storage, Event<T>} = 93,
		CrowdloanReward: pallet_crowdloan_reward::{Pallet, Call, Storage, Event<T>} = 94,
		PoolSystem: pallet_pool_system::{Pallet, Call, Storage, Event<T>} = 95,
		Loans: pallet_loans_ref::{Pallet, Call, Storage, Event<T>} = 96,
		Permissions: pallet_permissions::{Pallet, Call, Storage, Event<T>} = 97,
		CollatorAllowlist: pallet_collator_allowlist::{Pallet, Call, Storage, Config<T>, Event<T>} = 98,
		Tokens: pallet_restricted_tokens::{Pallet, Call, Event<T>} = 99,
		NftSales: pallet_nft_sales::{Pallet, Call, Storage, Event<T>} = 100,
		Bridge: pallet_bridge::{Pallet, Call, Storage, Config<T>, Event<T>} = 101,
		InterestAccrual: pallet_interest_accrual::{Pallet, Storage, Event<T>, Config<T>} = 102,
		Nfts: pallet_nft::{Pallet, Call, Event<T>} = 103,
		Keystore: pallet_keystore::{Pallet, Call, Storage, Event<T>} = 104,
		Investments: pallet_investments::{Pallet, Call, Storage, Event<T>} = 105,
		Rewards: pallet_rewards::<Instance1>::{Pallet, Storage, Event<T>} = 106,
		LiquidityRewards: pallet_liquidity_rewards::{Pallet, Call, Storage, Event<T>} = 107,
		Connectors: pallet_connectors::{Pallet, Call, Storage, Event<T>} = 108,
		PoolRegistry: pallet_pool_registry::{Pallet, Call, Storage, Event<T>} = 109,
		BlockRewardsBase: pallet_rewards::<Instance2>::{Pallet, Storage, Event<T>} = 110,
		BlockRewards: pallet_block_rewards::{Pallet, Call, Storage, Event<T>, Config<T>} = 111,

		// XCM
		XcmpQueue: cumulus_pallet_xcmp_queue::{Pallet, Call, Storage, Event<T>} = 120,
		PolkadotXcm: pallet_xcm::{Pallet, Call, Event<T>, Origin} = 121,
		CumulusXcm: cumulus_pallet_xcm::{Pallet, Event<T>, Origin} = 122,
		DmpQueue: cumulus_pallet_dmp_queue::{Pallet, Call, Storage, Event<T>} = 123,
		XTokens: orml_xtokens::{Pallet, Storage, Call, Event<T>} = 124,
		XcmTransactor: pallet_xcm_transactor::{Pallet, Call, Storage, Event<T>} = 125,

		// 3rd party pallets
		OrmlTokens: orml_tokens::{Pallet, Storage, Event<T>, Config<T>} = 150,
		ChainBridge: chainbridge::{Pallet, Call, Storage, Event<T>} = 151,
		OrmlAssetRegistry: orml_asset_registry::{Pallet, Storage, Call, Event<T>, Config<T>} = 152,
		OrmlXcm: orml_xcm::{Pallet, Storage, Call, Event<T>} = 153,

		// migration pallet
		Migration: pallet_migration_manager::{Pallet, Call, Storage, Event<T>} = 199,
		// admin stuff
		Sudo: pallet_sudo::{Pallet, Call, Config<T>, Storage, Event<T>} = 200,
	}
);

/// The config for the Downward Message Passing Queue, i.e., how messages coming from the
/// relay-chain are handled.
impl cumulus_pallet_dmp_queue::Config for Runtime {
	type ExecuteOverweightOrigin = EnsureRoot<AccountId>;
	type RuntimeEvent = RuntimeEvent;
	type XcmExecutor = XcmExecutor<XcmConfig>;
}

parameter_types! {
	pub UnitWeightCost: u64 = 100_000_000;
	pub const MaxInstructions: u32 = 100;
}

/// XCMP Queue is responsible to handle XCM messages coming directly from sibling parachains.
impl cumulus_pallet_xcmp_queue::Config for Runtime {
	type ChannelInfo = ParachainSystem;
	type ControllerOrigin = EnsureRoot<AccountId>;
	type ControllerOriginConverter = XcmOriginToTransactDispatchOrigin;
	type ExecuteOverweightOrigin = EnsureRoot<AccountId>;
	type RuntimeEvent = RuntimeEvent;
	type VersionWrapper = PolkadotXcm;
	type WeightInfo = cumulus_pallet_xcmp_queue::weights::SubstrateWeight<Self>;
	type XcmExecutor = XcmExecutor<XcmConfig>;
}

/// Block type as expected by this runtime.
pub type Block = generic::Block<Header, UncheckedExtrinsic>;
/// A Block signed with a Justification
pub type SignedBlock = generic::SignedBlock<Block>;
/// BlockId type as expected by this runtime.
pub type BlockId = generic::BlockId<Block>;
/// The SignedExtension to the basic transaction logic.
pub type SignedExtra = (
	frame_system::CheckNonZeroSender<Runtime>,
	frame_system::CheckSpecVersion<Runtime>,
	frame_system::CheckTxVersion<Runtime>,
	frame_system::CheckGenesis<Runtime>,
	frame_system::CheckEra<Runtime>,
	frame_system::CheckNonce<Runtime>,
	frame_system::CheckWeight<Runtime>,
	pallet_transaction_payment::ChargeTransactionPayment<Runtime>,
);
/// Unchecked extrinsic type as expected by this runtime.
pub type UncheckedExtrinsic =
	generic::UncheckedExtrinsic<Address, RuntimeCall, Signature, SignedExtra>;
/// Extrinsic type that has already been checked.
pub type CheckedExtrinsic = generic::CheckedExtrinsic<AccountId, RuntimeCall, SignedExtra>;

parameter_types! {
	// = 16.65 CFG per epoch (12h)
	pub const CollatorRewards: Balance = 8_325 * MILLI_CFG;
	// = 20,096 CFG per epoch (12h)
	pub const TotalRewards: Balance = 10_048 * CFG;
}

/// Executive: handles dispatch to the various modules.
pub type Executive = frame_executive::Executive<
	Runtime,
	Block,
	frame_system::ChainContext<Runtime>,
	Runtime,
	AllPalletsWithSystem,
<<<<<<< HEAD
	pallet_block_rewards::migrations::InitBlockRewards<Runtime, CollatorRewards, TotalRewards>,
>;

=======
	UpgradeDev1019,
>;

type UpgradeDev1019 = SchedulerMigrationV4;

// Migration for scheduler pallet to move from a plain Call to a CallOrHash.
pub struct SchedulerMigrationV4;
impl frame_support::traits::OnRuntimeUpgrade for SchedulerMigrationV4 {
	fn on_runtime_upgrade() -> frame_support::weights::Weight {
		Scheduler::migrate_v3_to_v4()
	}
}

>>>>>>> 96cd8b6a
#[cfg(not(feature = "disable-runtime-api"))]
impl_runtime_apis! {
	impl sp_api::Core<Block> for Runtime {
		fn version() -> RuntimeVersion {
			VERSION
		}

		fn execute_block(block: Block) {
			Executive::execute_block(block)
		}

		fn initialize_block(header: &<Block as BlockT>::Header) {
			Executive::initialize_block(header)
		}
	}

	impl sp_api::Metadata<Block> for Runtime {
		fn metadata() -> OpaqueMetadata {
			OpaqueMetadata::new(Runtime::metadata().into())
		}
	}

	impl sp_block_builder::BlockBuilder<Block> for Runtime {
		fn apply_extrinsic(extrinsic: <Block as BlockT>::Extrinsic) -> ApplyExtrinsicResult {
			Executive::apply_extrinsic(extrinsic)
		}

		fn finalize_block() -> <Block as BlockT>::Header {
			Executive::finalize_block()
		}

		fn inherent_extrinsics(data: InherentData) -> Vec<<Block as BlockT>::Extrinsic> {
			data.create_extrinsics()
		}

		fn check_inherents(block: Block, data: InherentData) -> CheckInherentsResult {
			data.check_extrinsics(&block)
		}
	}

	impl sp_transaction_pool::runtime_api::TaggedTransactionQueue<Block> for Runtime {
		fn validate_transaction(
			source: TransactionSource,
			tx: <Block as BlockT>::Extrinsic,
			block_hash: <Block as BlockT>::Hash,
		) -> TransactionValidity {
			Executive::validate_transaction(source, tx, block_hash)
		}
	}

	impl sp_offchain::OffchainWorkerApi<Block> for Runtime {
		fn offchain_worker(header: &<Block as BlockT>::Header) {
			Executive::offchain_worker(header)
		}
	}

	impl sp_session::SessionKeys<Block> for Runtime {
		fn decode_session_keys(
			encoded: Vec<u8>,
		) -> Option<Vec<(Vec<u8>, sp_core::crypto::KeyTypeId)>> {
			SessionKeys::decode_into_raw_public_keys(&encoded)
		}

		fn generate_session_keys(seed: Option<Vec<u8>>) -> Vec<u8> {
			SessionKeys::generate(seed)
		}
	}

	impl sp_consensus_aura::AuraApi<Block, AuraId> for Runtime {
		fn slot_duration() -> sp_consensus_aura::SlotDuration {
			sp_consensus_aura::SlotDuration::from_millis(Aura::slot_duration())
		}

		fn authorities() -> Vec<AuraId> {
			Aura::authorities().into_inner()
		}
	}

	impl frame_system_rpc_runtime_api::AccountNonceApi<Block, AccountId, Index> for Runtime {
		fn account_nonce(account: AccountId) -> Index {
			System::account_nonce(account)
		}
	}

	impl pallet_transaction_payment_rpc_runtime_api::TransactionPaymentApi<
		Block,
		Balance,
	> for Runtime {
		fn query_info(uxt: <Block as BlockT>::Extrinsic, len: u32) -> RuntimeDispatchInfo<Balance> {
			TransactionPayment::query_info(uxt, len)
		}
		fn query_fee_details(uxt: <Block as BlockT>::Extrinsic, len: u32) -> FeeDetails<Balance> {
			TransactionPayment::query_fee_details(uxt, len)
		}
	}

	impl cumulus_primitives_core::CollectCollationInfo<Block> for Runtime {
		fn collect_collation_info(header: &<Block as BlockT>::Header) -> cumulus_primitives_core::CollationInfo {
			ParachainSystem::collect_collation_info(header)
		}
	}

	/* Runtime Apis impls */

	// AnchorApi
	impl runtime_common::apis::AnchorApi<Block, Hash, BlockNumber> for Runtime {
		fn get_anchor_by_id(id: Hash) -> Option<AnchorData<Hash, BlockNumber>> {
			Anchor::get_anchor_by_id(id)
		}
	}

	// PoolsApi
	impl runtime_common::apis::PoolsApi<Block, PoolId, TrancheId, Balance, CurrencyId, Rate, MaxTranches> for Runtime {
		fn currency(pool_id: PoolId) -> Option<CurrencyId>{
			pallet_pool_system::Pool::<Runtime>::get(pool_id).map(|details| details.currency)
		}

		fn inspect_epoch_solution(pool_id: PoolId, solution: Vec<TrancheSolution>) -> Option<EpochSolution<Balance, MaxTranches>>{
			let pool = pallet_pool_system::Pool::<Runtime>::get(pool_id)?;
			let epoch_execution_info = pallet_pool_system::EpochExecution::<Runtime>::get(pool_id)?;
			pallet_pool_system::Pallet::<Runtime>::score_solution(
				&pool,
				&epoch_execution_info,
				&solution
			).ok()
		}

		fn tranche_token_price(pool_id: PoolId, tranche: TrancheLoc<TrancheId>) -> Option<Rate>{
			let now = <Timestamp as UnixTime>::now().as_secs();
			let mut pool = PoolSystem::pool(pool_id)?;
			let nav = Loans::update_nav(pool_id).ok()?;
			let total_assets = pool.reserve.total.saturating_add(nav);
			let index: usize = pool.tranches.tranche_index(&tranche)?.try_into().ok()?;
			let prices = pool
				.tranches
				.calculate_prices::<_, OrmlTokens, _>(total_assets, now)
				.ok()?;
			prices.get(index).cloned()
		}

		fn tranche_token_prices(pool_id: PoolId) -> Option<Vec<Rate>>{
			let now = <Timestamp as UnixTime>::now().as_secs();
			let mut pool = PoolSystem::pool(pool_id)?;
			let nav = Loans::update_nav(pool_id).ok()?;
			let total_assets = pool.reserve.total.saturating_add(nav);
			pool
				.tranches
				.calculate_prices::<Rate, OrmlTokens, AccountId>(total_assets, now)
				.ok()
		}

		fn tranche_ids(pool_id: PoolId) -> Option<Vec<TrancheId>>{
			let pool = pallet_pool_system::Pool::<Runtime>::get(pool_id)?;
			Some(pool.tranches.ids_residual_top())
		}

		fn tranche_id(pool_id: PoolId, tranche_index: TrancheIndex) -> Option<TrancheId>{
			let pool = pallet_pool_system::Pool::<Runtime>::get(pool_id)?;
			let index: usize = tranche_index.try_into().ok()?;
			pool.tranches.ids_residual_top().get(index).cloned()
		}

		fn tranche_currency(pool_id: PoolId, tranche_loc: TrancheLoc<TrancheId>) -> Option<CurrencyId>{
			let pool = pallet_pool_system::Pool::<Runtime>::get(pool_id)?;
			pool.tranches.tranche_currency(tranche_loc).map(Into::into)
		}
	}

	// RewardsApi
	impl runtime_common::apis::RewardsApi<Block, AccountId, Balance, RewardDomain, CurrencyId> for Runtime {
		fn list_currencies(account_id: AccountId) -> Vec<(RewardDomain, CurrencyId)> {
			pallet_rewards::Pallet::<Runtime, pallet_rewards::Instance1>::list_currencies(&account_id)
			.into_iter().chain(
				pallet_rewards::Pallet::<Runtime, pallet_rewards::Instance2>::list_currencies(&account_id).into_iter()
			).collect()
		}

		fn compute_reward(currency_id: (RewardDomain, CurrencyId), account_id: AccountId) -> Option<Balance> {
			<pallet_rewards::Pallet::<Runtime, pallet_rewards::Instance1> as AccountRewards<AccountId>>::compute_reward(currency_id, &account_id)
			.or_else(|_|
				<pallet_rewards::Pallet::<Runtime, pallet_rewards::Instance2> as AccountRewards<AccountId>>::compute_reward(currency_id, &account_id)
			)
			.ok()
		}
	}

	#[cfg(feature = "runtime-benchmarks")]
	impl frame_benchmarking::Benchmark<Block> for Runtime {
		fn dispatch_benchmark(
				config: frame_benchmarking::BenchmarkConfig
		) -> Result<Vec<frame_benchmarking::BenchmarkBatch>, sp_runtime::RuntimeString> {
			use frame_benchmarking::{Benchmarking, BenchmarkBatch, TrackedStorageKey, add_benchmark};
			use frame_system_benchmarking::Pallet as SystemBench;
			use cumulus_pallet_session_benchmarking::Pallet as SessionBench;

			impl frame_system_benchmarking::Config for Runtime {}
			impl cumulus_pallet_session_benchmarking::Config for Runtime {}

			// you can whitelist any storage keys you do not want to track here
			let whitelist: Vec<TrackedStorageKey> = vec![
				// Block Number
				hex_literal::hex!("26aa394eea5630e07c48ae0c9558cef702a5c1b19ab7a04f536c519aca4983ac").to_vec().into(),
				// Total Issuance
				hex_literal::hex!("c2261276cc9d1f8598ea4b6a74b15c2f57c875e4cff74148e4628f264b974c80").to_vec().into(),
				// Execution Phase
				hex_literal::hex!("26aa394eea5630e07c48ae0c9558cef7ff553b5a9862a516939d82b3d3d8661a").to_vec().into(),
				// Event Count
				hex_literal::hex!("26aa394eea5630e07c48ae0c9558cef70a98fdbe9ce6c55837576c60c7af3850").to_vec().into(),
				// System Events
				hex_literal::hex!("26aa394eea5630e07c48ae0c9558cef780d41e5e16056765bc8461851072c9d7").to_vec().into(),
			];

			let mut batches = Vec::<BenchmarkBatch>::new();
			let params = (&config, &whitelist);

			// It should be called Anchors to make the runtime_benchmarks.sh script works
			type Anchors = Anchor;

			add_benchmark!(params, batches, pallet_fees, Fees);
			add_benchmark!(params, batches, pallet_anchors, Anchors);
			add_benchmark!(params, batches, pallet_migration_manager, Migration);
			add_benchmark!(params, batches, pallet_crowdloan_claim, CrowdloanClaim);
			add_benchmark!(params, batches, pallet_crowdloan_reward, CrowdloanReward);
			add_benchmark!(params, batches, pallet_collator_allowlist, CollatorAllowlist);
			add_benchmark!(params, batches, pallet_collator_selection, CollatorSelection);
			add_benchmark!(params, batches, pallet_permissions, Permissions);
			add_benchmark!(params, batches, pallet_nft_sales, NftSales);
			add_benchmark!(params, batches, pallet_balances, Balances);
			add_benchmark!(params, batches, frame_system, SystemBench::<Runtime>);
			add_benchmark!(params, batches, pallet_pool_system, PoolSystem);
			add_benchmark!(params, batches, pallet_pool_registry, PoolRegistry);
			add_benchmark!(params, batches, pallet_loans_ref, Loans);
			add_benchmark!(params, batches, pallet_interest_accrual, InterestAccrual);
			add_benchmark!(params, batches, pallet_keystore, Keystore);
			add_benchmark!(params, batches, pallet_restricted_tokens, Tokens);
			add_benchmark!(params, batches, pallet_session, SessionBench::<Runtime>);
			add_benchmark!(params, batches, pallet_block_rewards, BlockRewards);

			if batches.is_empty() { return Err("Benchmark not found for this pallet.".into()) }
			Ok(batches)

		}

		fn benchmark_metadata(extra: bool) -> (
			Vec<frame_benchmarking::BenchmarkList>,
			Vec<frame_support::traits::StorageInfo>,
		) {
			use frame_benchmarking::{list_benchmark, Benchmarking, BenchmarkList};
			use frame_support::traits::StorageInfoTrait;
			use frame_system_benchmarking::Pallet as SystemBench;
			use cumulus_pallet_session_benchmarking::Pallet as SessionBench;


			let mut list = Vec::<BenchmarkList>::new();

			list_benchmark!(list, extra, pallet_fees, Fees);
			list_benchmark!(list, extra, pallet_anchors, Anchor);
			list_benchmark!(list, extra, pallet_migration_manager, Migration);
			list_benchmark!(list, extra, pallet_crowdloan_claim, CrowdloanClaim);
			list_benchmark!(list, extra, pallet_crowdloan_reward, CrowdloanReward);
			list_benchmark!(list, extra, pallet_collator_allowlist, CollatorAllowlist);
			list_benchmark!(list, extra, pallet_collator_selection, CollatorSelection);
			list_benchmark!(list, extra, pallet_permissions, Permissions);
			list_benchmark!(list, extra, pallet_nft_sales, NftSales);
			list_benchmark!(list, extra, pallet_balances, Balances);
			list_benchmark!(list, extra, frame_system, SystemBench::<Runtime>);
			list_benchmark!(list, extra, pallet_pool_system, PoolSystem);
			list_benchmark!(list, extra, pallet_pool_registry, PoolRegistry);
			list_benchmark!(list, extra, pallet_loans_ref, Loans);
			list_benchmark!(list, extra, pallet_interest_accrual, InterestAccrual);
			list_benchmark!(list, extra, pallet_keystore, Keystore);
			list_benchmark!(list, extra, pallet_restricted_tokens, Tokens);
			list_benchmark!(list, extra, pallet_session, SessionBench::<Runtime>);
			list_benchmark!(list, extra, pallet_block_rewards, BlockRewards);

			let storage_info = AllPalletsWithSystem::storage_info();

			return (list, storage_info)
		}
	}

	#[cfg(feature = "try-runtime")]
	impl frame_try_runtime::TryRuntime<Block> for Runtime {
		fn on_runtime_upgrade() -> (Weight, Weight) {
			let weight = Executive::try_runtime_upgrade().unwrap();
			(weight, RuntimeBlockWeights::get().max_block)
		}
		fn execute_block(block: Block, state_root_check: bool, select: frame_try_runtime::TryStateSelect) -> Weight {
			Executive::try_execute_block(block, state_root_check, select).expect("execute-block failed")
		}
	}
}
struct CheckInherents;

impl cumulus_pallet_parachain_system::CheckInherents<Block> for CheckInherents {
	fn check_inherents(
		block: &Block,
		relay_state_proof: &cumulus_pallet_parachain_system::RelayChainStateProof,
	) -> sp_inherents::CheckInherentsResult {
		let relay_chain_slot = relay_state_proof
			.read_slot()
			.expect("Could not read the relay chain slot from the proof");

		let inherent_data =
			cumulus_primitives_timestamp::InherentDataProvider::from_relay_chain_slot_and_duration(
				relay_chain_slot,
				sp_std::time::Duration::from_secs(6),
			)
			.create_inherent_data()
			.expect("Could not create the timestamp inherent data");

		inherent_data.check_extrinsics(block)
	}
}

cumulus_pallet_parachain_system::register_validate_block! {
	Runtime = Runtime,
	BlockExecutor = cumulus_pallet_aura_ext::BlockExecutor::<Runtime, Executive>,
	CheckInherents = CheckInherents,
}<|MERGE_RESOLUTION|>--- conflicted
+++ resolved
@@ -1891,25 +1891,12 @@
 	frame_system::ChainContext<Runtime>,
 	Runtime,
 	AllPalletsWithSystem,
-<<<<<<< HEAD
-	pallet_block_rewards::migrations::InitBlockRewards<Runtime, CollatorRewards, TotalRewards>,
+	UpgradeDev1020,
 >;
 
-=======
-	UpgradeDev1019,
->;
-
-type UpgradeDev1019 = SchedulerMigrationV4;
-
-// Migration for scheduler pallet to move from a plain Call to a CallOrHash.
-pub struct SchedulerMigrationV4;
-impl frame_support::traits::OnRuntimeUpgrade for SchedulerMigrationV4 {
-	fn on_runtime_upgrade() -> frame_support::weights::Weight {
-		Scheduler::migrate_v3_to_v4()
-	}
-}
-
->>>>>>> 96cd8b6a
+type UpgradeDev1020 =
+	pallet_block_rewards::migrations::InitBlockRewards<Runtime, CollatorRewards, TotalRewards>;
+
 #[cfg(not(feature = "disable-runtime-api"))]
 impl_runtime_apis! {
 	impl sp_api::Core<Block> for Runtime {
