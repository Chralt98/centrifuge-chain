--- conflicted
+++ resolved
@@ -14,150 +14,11 @@
 //! # Common types and primitives used for Centrifuge chain runtime.
 
 #![cfg_attr(not(feature = "std"), no_std)]
-<<<<<<< HEAD
-=======
-pub use common_types::{Balance, CurrencyId};
->>>>>>> 51c0e982
 
 #[cfg(test)]
-<<<<<<< HEAD
 mod tests;
-=======
-mod mock;
-
-/// Common types for all runtimes
-pub mod types {
-	use codec::{CompactAs, Decode, Encode, MaxEncodedLen};
-	use frame_support::traits::EitherOfDiverse;
-	use frame_system::EnsureRoot;
-	use pallet_collective::EnsureProportionAtLeast;
-	use scale_info::TypeInfo;
-	#[cfg(feature = "std")]
-	use serde::{Deserialize, Serialize};
-	use sp_core::{H160, U256};
-	use sp_runtime::{
-		traits::{BlakeTwo256, IdentifyAccount, Verify},
-		OpaqueExtrinsic,
-	};
-	use sp_std::vec::Vec;
-
-	// Ensure that origin is either Root or fallback to use EnsureOrigin `O`
-	pub type EnsureRootOr<O> = EitherOfDiverse<EnsureRoot<AccountId>, O>;
-
-	/// The council
-	pub type CouncilCollective = pallet_collective::Instance1;
-
-	/// All council members must vote yes to create this origin.
-	pub type AllOfCouncil = EnsureProportionAtLeast<AccountId, CouncilCollective, 1, 1>;
-
-	/// 1/2 of all council members must vote yes to create this origin.
-	pub type HalfOfCouncil = EnsureProportionAtLeast<AccountId, CouncilCollective, 1, 2>;
-
-	/// 2/3 of all council members must vote yes to create this origin.
-	pub type TwoThirdOfCouncil = EnsureProportionAtLeast<AccountId, CouncilCollective, 2, 3>;
-
-	/// 3/4 of all council members must vote yes to create this origin.
-	pub type ThreeFourthOfCouncil = EnsureProportionAtLeast<AccountId, CouncilCollective, 3, 4>;
-
-	/// An index to a block.
-	pub type BlockNumber = u32;
-
-	/// Alias to 512-bit hash when used in the context of a transaction signature on the chain.
-	pub type Signature = sp_runtime::MultiSignature;
-
-	/// Some way of identifying an account on the chain. We intentionally make it equivalent
-	/// to the public key of our transaction signing scheme.
-	pub type AccountId = <<Signature as Verify>::Signer as IdentifyAccount>::AccountId;
-
-	/// The type for looking up accounts. We don't expect more than 4 billion of them, but you
-	/// never know...
-	pub type AccountIndex = u32;
-
-	/// The address format for describing accounts.
-	pub type Address = sp_runtime::MultiAddress<AccountId, ()>;
-
-	/// IBalance is the signed version of the Balance for orml tokens
-	pub type IBalance = i128;
-
-	/// Balance of an account.
-	pub type Balance = u128;
-
-	/// Index of a transaction in the chain.
-	pub type Index = u32;
-
-	/// A hash of some data used by the chain.
-	pub type Hash = sp_core::H256;
-
-	/// A generic block for the node to use, as we can not commit to
-	/// a specific Extrinsic format at this point. Runtimes will ensure
-	/// Extrinsic are correctly decoded.
-	pub type Block = sp_runtime::generic::Block<Header, OpaqueExtrinsic>;
-
-	/// Block header type as expected by this runtime.
-	pub type Header = sp_runtime::generic::Header<BlockNumber, BlakeTwo256>;
-
-	/// Aura consensus authority.
-	pub type AuraId = sp_consensus_aura::sr25519::AuthorityId;
-
-	/// Moment type
-	pub type Moment = u64;
-
-	// A vector of bytes, conveniently named like it is in Solidity.
-	pub type Bytes = Vec<u8>;
-
-	// A 32 bytes fixed-size array.
-	pub type Bytes32 = FixedArray<u8, 32>;
->>>>>>> 51c0e982
-
-pub use asset_registry::*;
-pub use fees::*;
-pub use xcm_fees::*;
-
-<<<<<<< HEAD
+
 pub mod apis;
-=======
-	// A cryptographic salt to be combined with a value before hashing.
-	pub type Salt = FixedArray<u8, 32>;
-
-	/// A representation of registryID.
-	#[derive(Encode, Decode, Default, Copy, Clone, PartialEq, Eq, TypeInfo)]
-	#[cfg_attr(feature = "std", derive(Debug, Serialize, Deserialize))]
-	pub struct RegistryId(pub H160);
-
-	// The id of an asset as it corresponds to the "token id" of a Centrifuge document.
-	// A registry id is needed as well to uniquely identify an asset on-chain.
-	#[derive(Encode, Decode, Default, Copy, Clone, PartialEq, Eq, TypeInfo)]
-	#[cfg_attr(feature = "std", derive(Debug, Serialize, Deserialize))]
-	pub struct TokenId(pub U256);
-
-	/// A generic representation of a local address. A resource id points to this. It may be a
-	/// registry id (20 bytes) or a fungible asset type (in the future). Constrained to 32 bytes just
-	/// as an upper bound to store efficiently.
-	#[derive(Encode, Decode, Default, Clone, PartialEq, Eq, TypeInfo)]
-	#[cfg_attr(feature = "std", derive(Debug))]
-	pub struct EthAddress(pub Bytes32);
-
-	/// Rate with 27 precision fixed point decimal
-	pub type Rate = crate::fixed_point::Rate;
-
-	/// Maximum allowed length of a tranche token name
-	pub type MaxTokenNameLength = u32;
-
-	/// Maximum allowed length of a tranche symbol name
-	pub type MaxTokenSymbolLength = u32;
-
-	/// A representation of CollectionId for Uniques
-	pub type CollectionId = u64;
-
-	/// A representation of a tranche identifier
-	pub type TrancheId = [u8; 16];
-
-	/// A representation of a tranche weight, used to weight
-	/// importance of a tranche
-	#[derive(Encode, Decode, Copy, Debug, Default, Clone, PartialEq, Eq, TypeInfo, CompactAs)]
-	#[cfg_attr(feature = "std", derive(Serialize, Deserialize))]
-	pub struct TrancheWeight(pub u128);
->>>>>>> 51c0e982
 
 pub mod xcm_fees {
 	use cfg_primitives::{constants::currency_decimals, types::Balance};
