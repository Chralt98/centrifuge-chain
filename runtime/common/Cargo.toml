[package]
name = "runtime-common"
version = "1.0.0"
authors = ["Centrifuge <admin@centrifuge.io>"]
edition = "2021"
license = "LGPL-3.0"
homepage = "https://centrifuge.io/"
repository = "https://github.com/centrifuge/centrifuge-chain"

[dependencies]
smallvec = "1.6.1"

# Substrate dependencies
codec = { package = "parity-scale-codec", version = "3.0.0", default-features = false, features = ["derive"] }
scale-info = { version = "2.3.0", default-features = false, features = ["derive"] }

frame-support = { git = "https://github.com/paritytech/substrate", default-features = false, branch = "polkadot-v0.9.32" }
frame-system = { git = "https://github.com/paritytech/substrate", default-features = false, branch = "polkadot-v0.9.32" }
pallet-authorship = { git = "https://github.com/paritytech/substrate", default-features = false, branch = "polkadot-v0.9.32" }
pallet-balances = { git = "https://github.com/paritytech/substrate", default-features = false, branch = "polkadot-v0.9.32" }
pallet-treasury = { git = "https://github.com/paritytech/substrate", default-features = false, branch = "polkadot-v0.9.32" }
sp-api = { git = "https://github.com/paritytech/substrate", default-features = false, branch = "polkadot-v0.9.32" }
sp-arithmetic = { git = "https://github.com/paritytech/substrate", default-features = false, branch = "polkadot-v0.9.32" }
sp-core = { git = "https://github.com/paritytech/substrate", default-features = false, branch = "polkadot-v0.9.32" }
sp-runtime = { git = "https://github.com/paritytech/substrate", default-features = false, branch = "polkadot-v0.9.32" }
sp-std = { git = "https://github.com/paritytech/substrate", default-features = false, branch = "polkadot-v0.9.32" }

# Polkadot dependencies
xcm = { git = "https://github.com/paritytech/polkadot", default-features = false, branch = "release-v0.9.32" }

# ORML dependencies
orml-traits = { git = "https://github.com/open-web3-stack/open-runtime-module-library", default-features = false, branch = "polkadot-v0.9.32" }

# Local Dependencies
cfg-primitives = { path = "../../libs/primitives", default-features = false }
cfg-types = { path = "../../libs/types", default-features = false }
pallet-anchors = { path = "../../pallets/anchors", default-features = false }
pallet-pool-system = { path = "../../pallets/pool-system", default-features = false }

[dev-dependencies]
sp-io = { git = "https://github.com/paritytech/substrate", default-features = false, branch = "polkadot-v0.9.32" }

[features]
default = ["std"]
std = [
  "codec/std",
  "frame-support/std",
  "frame-system/std",
  "pallet-authorship/std",
  "pallet-balances/std",
  "pallet-treasury/std",
  "sp-core/std",
  "sp-api/std",
  "sp-std/std",
  "sp-arithmetic/std",
  "sp-core/std",
  "sp-runtime/std",
  "cfg-types/std",
  "pallet-anchors/std",
  "frame-support/std",
  "frame-system/std",
  "cfg-primitives/std",
  "cfg-types/std",
  "orml-traits/std",
  "pallet-pool-system/std",
  "scale-info/std",
  "xcm/std",
]
runtime-benchmarks = [
  "frame-support/runtime-benchmarks",
  "frame-system/runtime-benchmarks",
  "cfg-primitives/runtime-benchmarks",
  "cfg-types/runtime-benchmarks",
  "pallet-anchors/runtime-benchmarks",
  "pallet-balances/runtime-benchmarks",
  "pallet-pool-system/runtime-benchmarks",
  "pallet-treasury/runtime-benchmarks",
  "sp-runtime/runtime-benchmarks",
  "xcm/runtime-benchmarks",
]

on-chain-release-build = [
  "sp-api/disable-logging",
]
try-runtime = [
  "cfg-primitives/try-runtime",
<<<<<<< HEAD
  "cfg-traits/try-runtime",
=======
>>>>>>> 6f3ddbd5
  "frame-support/try-runtime",
  "cfg-types/try-runtime",
  "frame-system/try-runtime",
  "pallet-anchors/try-runtime",
  "pallet-authorship/try-runtime",
  "pallet-balances/try-runtime",
<<<<<<< HEAD
  "pallet-collective/try-runtime",
  "pallet-permissions/try-runtime",
  "pallet-pool-system/try-runtime",
  "pallet-rewards/try-runtime",
  "pallet-treasury/try-runtime",
  "cfg-primitives/try-runtime",
  "cfg-traits/try-runtime",
=======
  "pallet-pool-system/try-runtime",
  "pallet-treasury/try-runtime",
  "cfg-primitives/try-runtime",
>>>>>>> 6f3ddbd5
]<|MERGE_RESOLUTION|>--- conflicted
+++ resolved
@@ -84,27 +84,13 @@
 ]
 try-runtime = [
   "cfg-primitives/try-runtime",
-<<<<<<< HEAD
-  "cfg-traits/try-runtime",
-=======
->>>>>>> 6f3ddbd5
   "frame-support/try-runtime",
   "cfg-types/try-runtime",
   "frame-system/try-runtime",
   "pallet-anchors/try-runtime",
   "pallet-authorship/try-runtime",
   "pallet-balances/try-runtime",
-<<<<<<< HEAD
-  "pallet-collective/try-runtime",
-  "pallet-permissions/try-runtime",
-  "pallet-pool-system/try-runtime",
-  "pallet-rewards/try-runtime",
-  "pallet-treasury/try-runtime",
-  "cfg-primitives/try-runtime",
-  "cfg-traits/try-runtime",
-=======
   "pallet-pool-system/try-runtime",
   "pallet-treasury/try-runtime",
   "cfg-primitives/try-runtime",
->>>>>>> 6f3ddbd5
 ]