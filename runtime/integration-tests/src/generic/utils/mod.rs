--- conflicted
+++ resolved
@@ -1,6 +1,10 @@
 //! PLEASE be as much generic as possible because no domain or use cases are
 //! considered at util level and below modules. If you need utilities related to
 //! your use case, add them under `cases/<my_use_case.rs>`.
+//!
+//! Trying to use methods that map to real extrinsic will make easy life to
+//! frontend applications, having a source of the real calls they can replicate
+//! to simulate some scenarios.
 //!
 //! Divide this utilities into files when it grows
 
@@ -16,18 +20,8 @@
 	pools::TrancheMetadata,
 	tokens::{CurrencyId, TrancheCurrency},
 };
-<<<<<<< HEAD
-use frame_system::RawOrigin;
-use sp_runtime::traits::StaticLookup;
-
-pub mod genesis;
-
-use cfg_types::pools::TrancheMetadata;
-use frame_support::{traits::fungible::Mutate, BoundedVec};
-=======
 use frame_support::BoundedVec;
 use frame_system::RawOrigin;
->>>>>>> f46d3278
 use pallet_pool_system::tranches::{TrancheInput, TrancheType};
 use sp_runtime::{
 	traits::{One, StaticLookup},
@@ -58,7 +52,12 @@
 
 pub fn give_balance<T: Runtime>(dest: AccountId, amount: Balance) {
 	let data = pallet_balances::Account::<T>::get(dest.clone());
-	pallet_balances::Pallet::<T>::set_balance(&dest, data.free + amount);
+	pallet_balances::Pallet::<T>::force_set_balance(
+		RawOrigin::Root.into(),
+		T::Lookup::unlookup(dest),
+		data.free + amount,
+	)
+	.unwrap();
 }
 
 pub fn give_tokens<T: Runtime>(dest: AccountId, currency_id: CurrencyId, amount: Balance) {
@@ -149,5 +148,6 @@
 }
 
 pub fn feed_oracle<T: Runtime>(values: Vec<(OracleKey, Quantity)>) {
-	orml_oracle::Pallet::<T>::feed_values(RawOrigin::Root.into(), values).unwrap();
+	orml_oracle::Pallet::<T>::feed_values(RawOrigin::Root.into(), values.try_into().unwrap())
+		.unwrap();
 }