--- conflicted
+++ resolved
@@ -189,7 +189,7 @@
 			RuntimeOrigin::root(),
 			Role::PoolRole(PoolRole::PoolAdmin),
 			ALICE.into(),
-			PermissionScope::Pool(pool_id.clone()),
+			PermissionScope::Pool(pool_id),
 			Role::PoolRole(PoolRole::MemberListAdmin),
 		));
 
@@ -198,37 +198,20 @@
 			Connectors::update_member(
 				RuntimeOrigin::signed(ALICE.into()),
 				new_member.clone(),
-				pool_id,
-				tranche_id,
-				valid_until,
+				pool_id.clone(),
+				tranche_id.clone(),
+				valid_until.clone(),
 			),
 			pallet_connectors::Error::<development_runtime::Runtime>::DomainNotWhitelisted,
 		);
 
 		// Whitelist destination as TrancheInvestor of this Pool
 		assert_ok!(Permissions::add(
-<<<<<<< HEAD
 			RuntimeOrigin::signed(ALICE.into()),
 			Role::PoolRole(PoolRole::MemberListAdmin),
 			new_member.into_account_truncating(),
 			PermissionScope::Pool(pool_id.clone()),
 			Role::PoolRole(PoolRole::TrancheInvestor(tranche_id.clone(), valid_until)),
-=======
-			RuntimeOrigin::root(),
-			Role::PoolRole(PoolRole::PoolAdmin),
-			ALICE.into(),
-			PermissionScope::Pool(pool_id),
-			Role::PoolRole(PoolRole::MemberListAdmin),
-		));
-
-		// Verify it now works
-		assert_ok!(Connectors::update_member(
-			RuntimeOrigin::signed(ALICE.into()),
-			new_member.clone(),
-			pool_id,
-			tranche_id,
-			valid_until,
->>>>>>> 5ecc0ba2
 		));
 
 		// Verify the Investor role was set as expected in Permissions
@@ -244,17 +227,10 @@
 		// Verify it now works
 		assert_ok!(Connectors::update_member(
 			RuntimeOrigin::signed(ALICE.into()),
-<<<<<<< HEAD
 			new_member.clone(),
 			pool_id.clone(),
 			tranche_id.clone(),
 			valid_until.clone(),
-=======
-			DomainAddress::EVM(1284, [9; 20]),
-			pool_id,
-			tranche_id,
-			valid_until,
->>>>>>> 5ecc0ba2
 		));
 
 		// Verify it cannot be called for another member without whitelisting the domain
@@ -342,11 +318,7 @@
 				DomainAddress::Centrifuge(BOB),
 				42,
 			),
-<<<<<<< HEAD
-			pallet_connectors::Error::<development_runtime::Runtime>::InvalidDomain
-=======
 			pallet_connectors::Error::<DevelopmentRuntime>::InvalidTransferDomain
->>>>>>> 5ecc0ba2
 		);
 
 		// Make BOB the MembersListAdmin of this Pool
@@ -354,7 +326,7 @@
 			RuntimeOrigin::root(),
 			Role::PoolRole(PoolRole::PoolAdmin),
 			BOB.into(),
-			PermissionScope::Pool(pool_id),
+			PermissionScope::Pool(pool_id.clone()),
 			Role::PoolRole(PoolRole::MemberListAdmin),
 		));
 
@@ -373,25 +345,16 @@
 		assert_ok!(Connectors::update_member(
 			RuntimeOrigin::signed(BOB.into()),
 			dest_address.clone(),
-<<<<<<< HEAD
 			pool_id.clone(),
 			tranche_id.clone(),
 			valid_until,
-=======
-			pool_id,
-			tranche_id,
-			u64::MAX,
->>>>>>> 5ecc0ba2
-		));
-
+		));
 		// Give BOB enough Tranche balance to be able to transfer it
 		OrmlTokens::deposit(
-			CurrencyId::Tranche(pool_id, tranche_id),
+			CurrencyId::Tranche(pool_id.clone(), tranche_id.clone()),
 			&BOB.into(),
 			100_000,
 		);
-
-		// Finally, verify that we can now transfer the tranche to the destination
 		// address
 		let amount = 123;
 		assert_ok!(Connectors::transfer_tranche_tokens(
