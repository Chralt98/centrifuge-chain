--- conflicted
+++ resolved
@@ -203,7 +203,7 @@
 			Role::PoolRole(PoolRole::PoolAdmin),
 			ALICE.into(),
 			PermissionScope::Pool(pool_id),
-			Role::PoolRole(PoolRole::MemberListAdmin),
+			Role::PoolRole(PoolRole::InvestorAdmin),
 		));
 
 		// Verify it fails if the destination is not whitelisted yet
@@ -220,20 +220,8 @@
 
 		// Whitelist destination as TrancheInvestor of this Pool
 		assert_ok!(Permissions::add(
-<<<<<<< HEAD
-=======
-			RuntimeOrigin::root(),
-			Role::PoolRole(PoolRole::PoolAdmin),
-			ALICE.into(),
-			PermissionScope::Pool(pool_id),
+			RuntimeOrigin::signed(ALICE.into()),
 			Role::PoolRole(PoolRole::InvestorAdmin),
-		));
-
-		// Verify it now works
-		assert_ok!(Connectors::update_member(
->>>>>>> ecd9a59f
-			RuntimeOrigin::signed(ALICE.into()),
-			Role::PoolRole(PoolRole::MemberListAdmin),
 			AccountConverter::<DevelopmentRuntime>::convert(new_member.clone()),
 			PermissionScope::Pool(pool_id.clone()),
 			Role::PoolRole(PoolRole::TrancheInvestor(
@@ -442,20 +430,15 @@
 			RuntimeOrigin::root(),
 			Role::PoolRole(PoolRole::PoolAdmin),
 			BOB.into(),
-<<<<<<< HEAD
 			PermissionScope::Pool(pool_id.clone()),
-			Role::PoolRole(PoolRole::MemberListAdmin),
-=======
-			PermissionScope::Pool(pool_id),
 			Role::PoolRole(PoolRole::InvestorAdmin),
->>>>>>> ecd9a59f
 		));
 
 		// Whitelist destination as TrancheInvestor of this Pool
 		let valid_until = u64::MAX;
 		assert_ok!(Permissions::add(
 			RuntimeOrigin::signed(BOB.into()),
-			Role::PoolRole(PoolRole::MemberListAdmin),
+			Role::PoolRole(PoolRole::InvestorAdmin),
 			AccountConverter::<DevelopmentRuntime>::convert(dest_address.clone()),
 			PermissionScope::Pool(pool_id.clone()),
 			Role::PoolRole(PoolRole::TrancheInvestor(
@@ -540,21 +523,21 @@
 			Role::PoolRole(PoolRole::PoolAdmin),
 			BOB.into(),
 			PermissionScope::Pool(valid_pool_id.clone()),
-			Role::PoolRole(PoolRole::MemberListAdmin),
+			Role::PoolRole(PoolRole::InvestorAdmin),
 		));
 		assert_ok!(Permissions::add(
 			RuntimeOrigin::root(),
 			Role::PoolRole(PoolRole::PoolAdmin),
 			BOB.into(),
 			PermissionScope::Pool(invalid_pool_id.clone()),
-			Role::PoolRole(PoolRole::MemberListAdmin),
+			Role::PoolRole(PoolRole::InvestorAdmin),
 		));
 
 		// Give BOB investor role for (valid_pool_id, invalid_tranche_id) and
 		// (invalid_pool_id, valid_tranche_id)
 		assert_ok!(Permissions::add(
 			RuntimeOrigin::signed(BOB.into()),
-			Role::PoolRole(PoolRole::MemberListAdmin),
+			Role::PoolRole(PoolRole::InvestorAdmin),
 			AccountConverter::<DevelopmentRuntime>::convert(dest_address.clone()),
 			PermissionScope::Pool(invalid_pool_id.clone()),
 			Role::PoolRole(PoolRole::TrancheInvestor(
@@ -564,7 +547,7 @@
 		));
 		assert_ok!(Permissions::add(
 			RuntimeOrigin::signed(BOB.into()),
-			Role::PoolRole(PoolRole::MemberListAdmin),
+			Role::PoolRole(PoolRole::InvestorAdmin),
 			AccountConverter::<DevelopmentRuntime>::convert(dest_address.clone()),
 			PermissionScope::Pool(valid_pool_id.clone()),
 			Role::PoolRole(PoolRole::TrancheInvestor(
@@ -718,7 +701,14 @@
 		// Register new asset with pool_currency set to false
 		assert_ok!(OrmlAssetRegistry::register_asset(
 			RuntimeOrigin::root(),
-			utils::asset_metadata("Test".into(), "TEST".into(), 12, false, None),
+			utils::asset_metadata(
+				"Test".into(),
+				"TEST".into(),
+				12,
+				false,
+				None,
+				Default::default(),
+			),
 			Some(currency_id)
 		));
 		// Should fail if asset is registered but not as pool_currency
@@ -741,7 +731,7 @@
 			None,
 			None,
 			Some(CustomMetadata {
-				xcm: Default::default(),
+				transferability: Default::default(),
 				mintable: Default::default(),
 				permissioned: Default::default(),
 				pool_currency: true,
@@ -761,7 +751,14 @@
 		// NOTE: Can be removed after merging https://github.com/centrifuge/centrifuge-chain/pull/1343
 		assert_ok!(OrmlAssetRegistry::register_asset(
 			RuntimeOrigin::root(),
-			utils::asset_metadata("Acala Dollar".into(), "AUSD".into(), 12, true, None),
+			utils::asset_metadata(
+				"Acala Dollar".into(),
+				"AUSD".into(),
+				12,
+				true,
+				None,
+				Default::default()
+			),
 			Some(CurrencyId::AUSD)
 		));
 		utils::create_currency_pool(pool_id + 1, CurrencyId::AUSD, 10_000 * dollar(12));
@@ -1344,22 +1341,6 @@
 		));
 
 		/// Register Moonbeam's native token
-<<<<<<< HEAD
-=======
-		let glmr_currency_id = CurrencyId::ForeignAsset(1);
-		let meta: AssetMetadata<Balance, CustomMetadata> = AssetMetadata {
-			decimals: 18,
-			name: "Glimmer".into(),
-			symbol: "GLMR".into(),
-			existential_deposit: 1_000_000,
-			location: Some(VersionedMultiLocation::V3(moonbeam_native_token)),
-			additional: CustomMetadata {
-				transferability: CrossChainTransferability::Xcm(Default::default()),
-				..CustomMetadata::default()
-			},
-		};
-
->>>>>>> ecd9a59f
 		assert_ok!(OrmlAssetRegistry::register_asset(
 			RuntimeOrigin::root(),
 			utils::asset_metadata(
@@ -1367,7 +1348,8 @@
 				"GLMR".into(),
 				18,
 				false,
-				Some(VersionedMultiLocation::V3(moonbeam_native_token))
+				Some(VersionedMultiLocation::V3(moonbeam_native_token)),
+				CrossChainTransferability::Xcm(Default::default()),
 			),
 			Some(CURRENCY_ID_GLMR)
 		));
@@ -1391,26 +1373,18 @@
 			}),
 		));
 
-<<<<<<< HEAD
 		// Register AUSD in the asset registry which is the default pool currency in
 		// `create_pool`
-=======
-		// We first need to register AUSD in the asset registry
-		let ausd_meta: AssetMetadata<Balance, CustomMetadata> = AssetMetadata {
-			decimals: 12,
-			name: "Acala Dollar".into(),
-			symbol: "AUSD".into(),
-			existential_deposit: 1_000,
-			location: None,
-			additional: CustomMetadata {
-				transferability: CrossChainTransferability::Xcm(Default::default()),
-				..CustomMetadata::default()
-			},
-		};
->>>>>>> ecd9a59f
 		assert_ok!(OrmlAssetRegistry::register_asset(
 			RuntimeOrigin::root(),
-			asset_metadata("Acala Dollar".into(), "AUSD".into(), 12, true, None),
+			asset_metadata(
+				"Acala Dollar".into(),
+				"AUSD".into(),
+				12,
+				true,
+				None,
+				CrossChainTransferability::Xcm(Default::default()),
+			),
 			Some(CURRENCY_ID_AUSD)
 		));
 	}
@@ -1477,6 +1451,7 @@
 		decimals: u32,
 		is_pool_currency: bool,
 		location: Option<VersionedMultiLocation>,
+		transferability: CrossChainTransferability,
 	) -> AssetMetadata<Balance, CustomMetadata> {
 		AssetMetadata {
 			name,
@@ -1485,7 +1460,7 @@
 			location,
 			existential_deposit: 1_000_000,
 			additional: CustomMetadata {
-				xcm: XcmMetadata::default(),
+				transferability,
 				mintable: false,
 				permissioned: false,
 				pool_currency: is_pool_currency,
