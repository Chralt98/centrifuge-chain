use cfg_primitives::Moment;
use cfg_traits::liquidity_pools::Codec;
use cfg_utils::{decode, decode_be_bytes, encode_be};
use codec::{Decode, Encode, Input};
use scale_info::TypeInfo;
use sp_std::{vec, vec::Vec};

/// Address type
/// Note: It can be used to represent any address type with a length <= 32
/// bytes; For example, it can represent an Ethereum address (20-bytes long) by
/// padding it with 12 zeros.
type Address = [u8; 32];

/// The fixed size for the array representing a tranche token name
pub const TOKEN_NAME_SIZE: usize = 128;

// The fixed size for the array representing a tranche token symbol
pub const TOKEN_SYMBOL_SIZE: usize = 32;

/// A LiquidityPools Message
///
/// A message requires a custom decoding & encoding, meeting the
/// LiquidityPool Generic Message Passing Format (GMPF): Every message is
/// encoded with a u8 at head flagging the message type, followed by its field.
/// Integers are big-endian encoded and enum values (such as `[crate::Domain]`)
/// also have a custom GMPF implementation, aiming for a fixed-size encoded
/// representation for each message variant.
///
/// NOTE: The sender of a message cannot ensure whether the
/// corresponding receiver rejects it.
#[derive(Encode, Decode, Clone, PartialEq, Eq, TypeInfo)]
#[cfg_attr(feature = "std", derive(Debug))]
pub enum Message<Domain, PoolId, TrancheId, Balance, Rate>
where
	Domain: Codec,
	PoolId: Encode + Decode,
	TrancheId: Encode + Decode,
	Balance: Encode + Decode,
	Rate: Encode + Decode,
{
	Invalid,
	/// Add a currency to a domain, i.e, register the mapping of a currency id
	/// to the corresponding EVM Address.
	///
	/// Directionality: Centrifuge -> EVM Domain.
	AddCurrency {
		currency: u128,
		evm_address: [u8; 20],
	},
	/// Add a pool to a domain.
	///
	/// Directionality: Centrifuge -> EVM Domain.
	AddPool {
		pool_id: PoolId,
	},
	/// Allow a currency to be used as a pool currency and to invest in a pool.
	///
	/// Directionality: Centrifuge -> EVM Domain.
	AllowPoolCurrency {
		pool_id: PoolId,
		currency: u128,
	},
	/// Add a tranche to an already existing pool on the target domain.
	/// The decimals of a tranche MUST be equal to the decimals of a pool.
	/// Thus, consuming domains MUST take care of storing the decimals upon
	/// receiving an AddPool message.
	///
	/// Directionality: Centrifuge -> EVM Domain.
	AddTranche {
		pool_id: PoolId,
		tranche_id: TrancheId,
		token_name: [u8; TOKEN_NAME_SIZE],
		token_symbol: [u8; TOKEN_SYMBOL_SIZE],
		decimals: u8,
		price: Rate,
	},
	/// Update the price of a tranche token on the target domain.
	///
	/// Directionality: Centrifuge -> EVM Domain.
	UpdateTrancheTokenPrice {
		pool_id: PoolId,
		tranche_id: TrancheId,
		price: Rate,
	},
	/// Whitelist an address for the specified pair of pool and tranche token on
	/// the target domain.
	///
	/// Directionality: Centrifuge -> EVM Domain.
	UpdateMember {
		pool_id: PoolId,
		tranche_id: TrancheId,
		member: Address,
		valid_until: Moment,
	},
	/// Transfer non-tranche tokens fungibles. For v2, it will only support
	/// stable-coins.
	///
	/// Directionality: Centrifuge <-> EVM Domain.
	///
	/// NOTE: Receiving domain must not accept every incoming token.
	/// For Centrifuge -> EVM Domain: `AddCurrency` should have been called
	/// beforehand. For Centrifuge <- EVM Domain: We can assume `AddCurrency`
	/// has been called for that domain already.
	Transfer {
		currency: u128,
		sender: Address,
		receiver: Address,
		amount: Balance,
	},
	/// Transfer tranche tokens between domains.
	///
	/// Directionality: Centrifuge <-> EVM Domain.
	TransferTrancheTokens {
		pool_id: PoolId,
		tranche_id: TrancheId,
		sender: Address,
		domain: Domain,
		receiver: Address,
		amount: Balance,
	},
	/// Increase the invest order amount for the specified pair of pool and
	/// tranche token.
	///
	/// Directionality: Centrifuge <- EVM Domain.
	IncreaseInvestOrder {
		pool_id: PoolId,
		tranche_id: TrancheId,
		investor: Address,
		currency: u128,
		amount: Balance,
	},
	/// Reduce the invest order amount for the specified pair of pool and
	/// tranche token.
	///
	/// On success, triggers a message sent back to the sending domain.
	/// The message will take care of re-funding the investor with the given
	/// amount the order was reduced with. The `investor` address is used as
	/// the receiver of that tokens.
	///
	/// Directionality: Centrifuge <- EVM Domain.
	DecreaseInvestOrder {
		pool_id: PoolId,
		tranche_id: TrancheId,
		investor: Address,
		currency: u128,
		amount: Balance,
	},
	/// Increase the redeem order amount for the specified pair of pool and
	/// tranche token.
	///
	/// Directionality: Centrifuge <- EVM Domain.
	IncreaseRedeemOrder {
		pool_id: PoolId,
		tranche_id: TrancheId,
		investor: Address,
		currency: u128,
		amount: Balance,
	},
	/// Reduce the redeem order amount for the specified pair of pool and
	/// tranche token.
	///
	/// On success, triggers a message sent back to the sending domain.
	/// The message will take care of re-funding the investor with the given
	/// amount the order was reduced with. The `investor` address is used as
	/// the receiver of that tokens.
	///
	/// Directionality: Centrifuge <- EVM Domain.
	DecreaseRedeemOrder {
		pool_id: PoolId,
		tranche_id: TrancheId,
		investor: Address,
		currency: u128,
		amount: Balance,
	},
	/// Collect the investment for the specified pair of pool and
	/// tranche token.
	///
	/// On success, triggers a message sent back to the sending domain.
	/// The message will take care of re-funding the investor with the given
	/// amount the order was reduced with. The `investor` address is used as
	/// the receiver of that tokens.
	///
	/// Directionality: Centrifuge <- EVM Domain.
	CollectInvest {
		pool_id: PoolId,
		tranche_id: TrancheId,
		investor: Address,
		currency: u128,
	},
	/// Collect the proceeds for the specified pair of pool and
	/// tranche token.
	///
	/// On success, triggers a message sent back to the sending domain.
	/// The message will take care of re-funding the investor with the given
	/// amount the order was reduced with. The `investor` address is used as
	/// the receiver of that tokens.
	///
	/// Directionality: Centrifuge <- EVM Domain.
	CollectRedeem {
		pool_id: PoolId,
		tranche_id: TrancheId,
		investor: Address,
		currency: u128,
	},
	/// The message sent back to the domain from which a `DecreaseInvestOrder`
	/// message was received, ensuring the correct state update on said domain
	/// and that the `investor`'s wallet is updated accordingly.
	///
	/// Directionality: Centrifuge -> EVM Domain.
	ExecutedDecreaseInvestOrder {
		/// The pool id
		pool_id: PoolId,
		/// The tranche id
		tranche_id: TrancheId,
		/// The investor's address
		investor: Address,
		/// The currency in which `DecreaseInvestOrder` was realised
		currency: u128,
		/// The amount of `currency` that was actually executed in the original
		/// `DecreaseInvestOrder` message, i.e., the amount by which the
		/// investment order was actually decreased by.
		currency_payout: Balance,
	},
	/// The message sent back to the domain from which a `DecreaseRedeemOrder`
	/// message was received, ensuring the correct state update on said domain
	/// and that the `investor`'s wallet is updated accordingly.
	///
	/// Directionality: Centrifuge -> EVM Domain.
	ExecutedDecreaseRedeemOrder {
		/// The pool id
		pool_id: PoolId,
		/// The tranche id
		tranche_id: TrancheId,
		/// The investor's address
		investor: Address,
		/// The currency in which `DecreaseRedeemOrder` was realised
		currency: u128,
		/// The amount of tranche tokens that was actually executed in the
		/// original `DecreaseRedeemOrder` message, i.e., the amount by which
		/// the redeem order was actually decreased by.
		tranche_tokens_payout: Balance,
	},
	/// The message sent back to the domain from which a `CollectInvest` message
	/// has been received, which will ensure the `investor` gets the payout
	/// respective to their investment.
	///
	/// Directionality: Centrifuge -> EVM Domain.
	ExecutedCollectInvest {
		/// The pool id
		pool_id: PoolId,
		/// The tranche
		tranche_id: TrancheId,
		/// The investor's address
		investor: Address,
		/// The currency in which the investment was realised
		currency: u128,
		/// The amount that was actually collected, in `currency` units
		currency_payout: Balance,
		/// The amount of tranche tokens received for the investment made
		tranche_tokens_payout: Balance,
	},
	/// The message sent back to the domain from which a `CollectRedeem` message
	/// has been received, which will ensure the `investor` gets the payout
	/// respective to their redemption.
	///
	/// Directionality: Centrifuge -> EVM Domain.
	ExecutedCollectRedeem {
		/// The pool id
		pool_id: PoolId,
		/// The tranche id
		tranche_id: TrancheId,
		/// The investor's address
		investor: Address,
		/// The stable coin currency in which the payout takes place
		currency: u128,
		/// The amount of `currency` being paid out to the investor
		currency_payout: Balance,
		/// How many tranche tokens were actually redeemed
		tranche_tokens_payout: Balance,
	},
	/// Cancel an unprocessed invest order for the specified pair of pool and
	/// tranche token.
	///
	/// Special instance of `DecreaseInvestOrder` where the amount is chosen
	/// properly to cancel out the ongoing investment. Required for ERC4646.
	///
	/// On success, triggers a message sent back to the sending domain.
	/// The message will take care of re-funding the investor with the given
	/// amount the order was reduced with. The `investor` address is used as
	/// the receiver of that tokens.
	///
	/// Directionality: Centrifuge <- EVM Domain.
	CancelInvestOrder {
		pool_id: PoolId,
		tranche_id: TrancheId,
		investor: Address,
		currency: u128,
	},
	/// Reduce the redeem order amount for the specified pair of pool and
	/// tranche token.
	///
	/// Special instance of `DecreaseRedeemOrder` where the amount is chosen
	/// properly to cancel out the ongoing redemption. Required for ERC4646.
	///
	/// On success, triggers a message sent back to the sending domain.
	/// The message will take care of re-funding the investor with the given
	/// amount the order was reduced with. The `investor` address is used as
	/// the receiver of that tokens.
	///
	/// Directionality: Centrifuge <- EVM Domain.
	CancelRedeemOrder {
		pool_id: PoolId,
		tranche_id: TrancheId,
		investor: Address,
		currency: u128,
	},
	/// Schedules an EVM address to become rely-able by the gateway. Intended to
	/// be used via governance to execute EVM spells.
	///
	/// Directionality: Centrifuge -> EVM Domain.
	ScheduleUpgrade {
		/// The EVM contract address
		contract: [u8; 20],
	},
}

impl<
		Domain: Codec,
		PoolId: Encode + Decode,
		TrancheId: Encode + Decode,
		Balance: Encode + Decode,
		Rate: Encode + Decode,
	> Message<Domain, PoolId, TrancheId, Balance, Rate>
{
	/// The call type that identifies a specific Message variant. This value is
	/// used to encode/decode a Message to/from a bytearray, whereas the head of
	/// the bytearray is the call type, followed by each message's param values.
	///
	/// NOTE: Each message must immutably  map to the same u8. Messages are
	/// decoded in other domains and MUST follow the defined standard.
	fn call_type(&self) -> u8 {
		match self {
			Self::Invalid { .. } => 0,
			Self::AddCurrency { .. } => 1,
			Self::AddPool { .. } => 2,
			Self::AllowPoolCurrency { .. } => 3,
			Self::AddTranche { .. } => 4,
			Self::UpdateTrancheTokenPrice { .. } => 5,
			Self::UpdateMember { .. } => 6,
			Self::Transfer { .. } => 7,
			Self::TransferTrancheTokens { .. } => 8,
			Self::IncreaseInvestOrder { .. } => 9,
			Self::DecreaseInvestOrder { .. } => 10,
			Self::IncreaseRedeemOrder { .. } => 11,
			Self::DecreaseRedeemOrder { .. } => 12,
			Self::CollectInvest { .. } => 13,
			Self::CollectRedeem { .. } => 14,
			Self::ExecutedDecreaseInvestOrder { .. } => 15,
			Self::ExecutedDecreaseRedeemOrder { .. } => 16,
			Self::ExecutedCollectInvest { .. } => 17,
			Self::ExecutedCollectRedeem { .. } => 18,
<<<<<<< HEAD
			Self::CancelInvestOrder { .. } => 19,
			Self::CancelRedeemOrder { .. } => 20,
=======
			Self::ScheduleUpgrade { .. } => 21,
>>>>>>> d651ced1
		}
	}
}

impl<
		Domain: Codec,
		PoolId: Encode + Decode,
		TrancheId: Encode + Decode,
		Balance: Encode + Decode,
		Rate: Encode + Decode,
	> Codec for Message<Domain, PoolId, TrancheId, Balance, Rate>
{
	fn serialize(&self) -> Vec<u8> {
		match self {
			Message::Invalid => vec![self.call_type()],
			Message::AddCurrency {
				currency,
				evm_address,
			} => encoded_message(
				self.call_type(),
				vec![encode_be(currency), evm_address.to_vec()],
			),
			Message::AddPool { pool_id } => {
				encoded_message(self.call_type(), vec![encode_be(pool_id)])
			}
			Message::AllowPoolCurrency { pool_id, currency } => encoded_message(
				self.call_type(),
				vec![encode_be(pool_id), encode_be(currency)],
			),
			Message::AddTranche {
				pool_id,
				tranche_id,
				token_name,
				token_symbol,
				decimals,
				price,
			} => encoded_message(
				self.call_type(),
				vec![
					encode_be(pool_id),
					tranche_id.encode(),
					token_name.encode(),
					token_symbol.encode(),
					decimals.encode(),
					encode_be(price),
				],
			),
			Message::UpdateTrancheTokenPrice {
				pool_id,
				tranche_id,
				price,
			} => encoded_message(
				self.call_type(),
				vec![encode_be(pool_id), tranche_id.encode(), encode_be(price)],
			),
			Message::UpdateMember {
				pool_id,
				tranche_id,
				member,
				valid_until,
			} => encoded_message(
				self.call_type(),
				vec![
					encode_be(pool_id),
					tranche_id.encode(),
					member.to_vec(),
					valid_until.to_be_bytes().to_vec(),
				],
			),
			Message::Transfer {
				currency,
				sender,
				receiver,
				amount,
			} => encoded_message(
				self.call_type(),
				vec![
					encode_be(currency),
					sender.to_vec(),
					receiver.to_vec(),
					encode_be(amount),
				],
			),
			Message::TransferTrancheTokens {
				pool_id,
				tranche_id,
				sender,
				domain,
				receiver,
				amount,
			} => encoded_message(
				self.call_type(),
				vec![
					encode_be(pool_id),
					tranche_id.encode(),
					sender.to_vec(),
					domain.serialize(),
					receiver.to_vec(),
					encode_be(amount),
				],
			),
			Message::IncreaseInvestOrder {
				pool_id,
				tranche_id,
				investor: address,
				currency,
				amount,
			} => encoded_message(
				self.call_type(),
				vec![
					encode_be(pool_id),
					tranche_id.encode(),
					address.to_vec(),
					encode_be(currency),
					encode_be(amount),
				],
			),
			Message::DecreaseInvestOrder {
				pool_id,
				tranche_id,
				investor,
				currency,
				amount,
			} => encoded_message(
				self.call_type(),
				vec![
					encode_be(pool_id),
					tranche_id.encode(),
					investor.to_vec(),
					encode_be(currency),
					encode_be(amount),
				],
			),
			Message::IncreaseRedeemOrder {
				pool_id,
				tranche_id,
				investor,
				currency,
				amount,
			} => encoded_message(
				self.call_type(),
				vec![
					encode_be(pool_id),
					tranche_id.encode(),
					investor.to_vec(),
					encode_be(currency),
					encode_be(amount),
				],
			),
			Message::DecreaseRedeemOrder {
				pool_id,
				tranche_id,
				investor,
				currency,
				amount,
			} => encoded_message(
				self.call_type(),
				vec![
					encode_be(pool_id),
					tranche_id.encode(),
					investor.to_vec(),
					encode_be(currency),
					encode_be(amount),
				],
			),
			Message::CollectInvest {
				pool_id,
				tranche_id,
				investor,
				currency,
			} => encoded_message(
				self.call_type(),
				vec![
					encode_be(pool_id),
					tranche_id.encode(),
					investor.to_vec(),
					encode_be(currency),
				],
			),
			Message::CollectRedeem {
				pool_id,
				tranche_id,
				investor,
				currency,
			} => encoded_message(
				self.call_type(),
				vec![
					encode_be(pool_id),
					tranche_id.encode(),
					investor.to_vec(),
					encode_be(currency),
				],
			),
			Message::ExecutedDecreaseInvestOrder {
				pool_id,
				tranche_id,
				investor,
				currency,
				currency_payout,
			} => encoded_message(
				self.call_type(),
				vec![
					encode_be(pool_id),
					tranche_id.encode(),
					investor.to_vec(),
					encode_be(currency),
					encode_be(currency_payout),
				],
			),
			Message::ExecutedDecreaseRedeemOrder {
				pool_id,
				tranche_id,
				investor,
				currency,
				tranche_tokens_payout,
			} => encoded_message(
				self.call_type(),
				vec![
					encode_be(pool_id),
					tranche_id.encode(),
					investor.to_vec(),
					encode_be(currency),
					encode_be(tranche_tokens_payout),
				],
			),
			Message::ExecutedCollectInvest {
				pool_id,
				tranche_id,
				investor,
				currency,
				currency_payout,
				tranche_tokens_payout,
			} => encoded_message(
				self.call_type(),
				vec![
					encode_be(pool_id),
					tranche_id.encode(),
					investor.to_vec(),
					encode_be(currency),
					encode_be(currency_payout),
					encode_be(tranche_tokens_payout),
				],
			),
			Message::ExecutedCollectRedeem {
				pool_id,
				tranche_id,
				investor,
				currency,
				currency_payout,
				tranche_tokens_payout,
			} => encoded_message(
				self.call_type(),
				vec![
					encode_be(pool_id),
					tranche_id.encode(),
					investor.to_vec(),
					encode_be(currency),
					encode_be(currency_payout),
					encode_be(tranche_tokens_payout),
				],
			),
			Message::CancelInvestOrder {
				pool_id,
				tranche_id,
				investor,
				currency,
			} => encoded_message(
				self.call_type(),
				vec![
					encode_be(pool_id),
					tranche_id.encode(),
					investor.to_vec(),
					encode_be(currency),
				],
			),
			Message::CancelRedeemOrder {
				pool_id,
				tranche_id,
				investor,
				currency,
			} => encoded_message(
				self.call_type(),
				vec![
					encode_be(pool_id),
					tranche_id.encode(),
					investor.to_vec(),
					encode_be(currency),
				],
			),
			Message::ScheduleUpgrade { contract } => {
				encoded_message(self.call_type(), vec![contract.to_vec()])
			}
		}
	}

	fn deserialize<I: Input>(input: &mut I) -> Result<Self, codec::Error> {
		let call_type = input.read_byte()?;

		match call_type {
			0 => Ok(Self::Invalid),
			1 => Ok(Self::AddCurrency {
				currency: decode_be_bytes::<16, _, _>(input)?,
				evm_address: decode::<20, _, _>(input)?,
			}),
			2 => Ok(Self::AddPool {
				pool_id: decode_be_bytes::<8, _, _>(input)?,
			}),
			3 => Ok(Self::AllowPoolCurrency {
				pool_id: decode_be_bytes::<8, _, _>(input)?,
				currency: decode_be_bytes::<16, _, _>(input)?,
			}),
			4 => Ok(Self::AddTranche {
				pool_id: decode_be_bytes::<8, _, _>(input)?,
				tranche_id: decode::<16, _, _>(input)?,
				token_name: decode::<TOKEN_NAME_SIZE, _, _>(input)?,
				token_symbol: decode::<TOKEN_SYMBOL_SIZE, _, _>(input)?,
				decimals: decode::<1, _, _>(input)?,
				price: decode_be_bytes::<16, _, _>(input)?,
			}),
			5 => Ok(Self::UpdateTrancheTokenPrice {
				pool_id: decode_be_bytes::<8, _, _>(input)?,
				tranche_id: decode::<16, _, _>(input)?,
				price: decode_be_bytes::<16, _, _>(input)?,
			}),
			6 => Ok(Self::UpdateMember {
				pool_id: decode_be_bytes::<8, _, _>(input)?,
				tranche_id: decode::<16, _, _>(input)?,
				member: decode::<32, _, _>(input)?,
				valid_until: decode_be_bytes::<8, _, _>(input)?,
			}),
			7 => Ok(Self::Transfer {
				currency: decode_be_bytes::<16, _, _>(input)?,
				sender: decode::<32, _, _>(input)?,
				receiver: decode::<32, _, _>(input)?,
				amount: decode_be_bytes::<16, _, _>(input)?,
			}),
			8 => Ok(Self::TransferTrancheTokens {
				pool_id: decode_be_bytes::<8, _, _>(input)?,
				tranche_id: decode::<16, _, _>(input)?,
				sender: decode::<32, _, _>(input)?,
				domain: deserialize::<9, _, _>(input)?,
				receiver: decode::<32, _, _>(input)?,
				amount: decode_be_bytes::<16, _, _>(input)?,
			}),
			9 => Ok(Self::IncreaseInvestOrder {
				pool_id: decode_be_bytes::<8, _, _>(input)?,
				tranche_id: decode::<16, _, _>(input)?,
				investor: decode::<32, _, _>(input)?,
				currency: decode_be_bytes::<16, _, _>(input)?,
				amount: decode_be_bytes::<16, _, _>(input)?,
			}),
			10 => Ok(Self::DecreaseInvestOrder {
				pool_id: decode_be_bytes::<8, _, _>(input)?,
				tranche_id: decode::<16, _, _>(input)?,
				investor: decode::<32, _, _>(input)?,
				currency: decode_be_bytes::<16, _, _>(input)?,
				amount: decode_be_bytes::<16, _, _>(input)?,
			}),
			11 => Ok(Self::IncreaseRedeemOrder {
				pool_id: decode_be_bytes::<8, _, _>(input)?,
				tranche_id: decode::<16, _, _>(input)?,
				investor: decode::<32, _, _>(input)?,
				currency: decode_be_bytes::<16, _, _>(input)?,
				amount: decode_be_bytes::<16, _, _>(input)?,
			}),
			12 => Ok(Self::DecreaseRedeemOrder {
				pool_id: decode_be_bytes::<8, _, _>(input)?,
				tranche_id: decode::<16, _, _>(input)?,
				investor: decode::<32, _, _>(input)?,
				currency: decode_be_bytes::<16, _, _>(input)?,
				amount: decode_be_bytes::<16, _, _>(input)?,
			}),
			13 => Ok(Self::CollectInvest {
				pool_id: decode_be_bytes::<8, _, _>(input)?,
				tranche_id: decode::<16, _, _>(input)?,
				investor: decode::<32, _, _>(input)?,
				currency: decode_be_bytes::<16, _, _>(input)?,
			}),
			14 => Ok(Self::CollectRedeem {
				pool_id: decode_be_bytes::<8, _, _>(input)?,
				tranche_id: decode::<16, _, _>(input)?,
				investor: decode::<32, _, _>(input)?,
				currency: decode_be_bytes::<16, _, _>(input)?,
			}),
			15 => Ok(Self::ExecutedDecreaseInvestOrder {
				pool_id: decode_be_bytes::<8, _, _>(input)?,
				tranche_id: decode::<16, _, _>(input)?,
				investor: decode::<32, _, _>(input)?,
				currency: decode_be_bytes::<16, _, _>(input)?,
				currency_payout: decode_be_bytes::<16, _, _>(input)?,
			}),
			16 => Ok(Self::ExecutedDecreaseRedeemOrder {
				pool_id: decode_be_bytes::<8, _, _>(input)?,
				tranche_id: decode::<16, _, _>(input)?,
				investor: decode::<32, _, _>(input)?,
				currency: decode_be_bytes::<16, _, _>(input)?,
				tranche_tokens_payout: decode_be_bytes::<16, _, _>(input)?,
			}),
			17 => Ok(Self::ExecutedCollectInvest {
				pool_id: decode_be_bytes::<8, _, _>(input)?,
				tranche_id: decode::<16, _, _>(input)?,
				investor: decode::<32, _, _>(input)?,
				currency: decode_be_bytes::<16, _, _>(input)?,
				currency_payout: decode_be_bytes::<16, _, _>(input)?,
				tranche_tokens_payout: decode_be_bytes::<16, _, _>(input)?,
			}),
			18 => Ok(Self::ExecutedCollectRedeem {
				pool_id: decode_be_bytes::<8, _, _>(input)?,
				tranche_id: decode::<16, _, _>(input)?,
				investor: decode::<32, _, _>(input)?,
				currency: decode_be_bytes::<16, _, _>(input)?,
				currency_payout: decode_be_bytes::<16, _, _>(input)?,
				tranche_tokens_payout: decode_be_bytes::<16, _, _>(input)?,
			}),
			19 => Ok(Self::CancelInvestOrder {
				pool_id: decode_be_bytes::<8, _, _>(input)?,
				tranche_id: decode::<16, _, _>(input)?,
				investor: decode::<32, _, _>(input)?,
				currency: decode_be_bytes::<16, _, _>(input)?,
			}),
			20 => Ok(Self::CancelRedeemOrder {
				pool_id: decode_be_bytes::<8, _, _>(input)?,
				tranche_id: decode::<16, _, _>(input)?,
				investor: decode::<32, _, _>(input)?,
				currency: decode_be_bytes::<16, _, _>(input)?,
			}),
			21 => Ok(Self::ScheduleUpgrade {
				contract: decode::<20, _, _>(input)?,
			}),
			_ => Err(codec::Error::from(
				"Unsupported decoding for this Message variant",
			)),
		}
	}
}

/// Decode a type that implements our custom [Codec] trait
pub fn deserialize<const S: usize, O: Codec, I: Input>(input: &mut I) -> Result<O, codec::Error> {
	let mut bytes = [0; S];
	input.read(&mut bytes[..])?;

	O::deserialize(&mut bytes.as_slice())
}

fn encoded_message(call_type: u8, fields: Vec<Vec<u8>>) -> Vec<u8> {
	let mut message: Vec<u8> = vec![];
	message.push(call_type);
	for x in fields {
		message.append(&mut x.clone());
	}

	message
}

#[cfg(test)]
mod tests {
	use cfg_primitives::{Balance, PoolId, TrancheId};
	use cfg_types::fixed_point::Rate;
	use cfg_utils::vec_to_fixed_array;
	use hex::FromHex;
	use sp_runtime::traits::One;

	use super::*;
	use crate::{Domain, DomainAddress};

	pub type LiquidityPoolsMessage = Message<Domain, PoolId, TrancheId, Balance, Rate>;

	const AMOUNT: Balance = 100000000000000000000000000;
	const POOL_ID: PoolId = 12378532;
	const TOKEN_ID: u128 = 246803579;

	#[test]
	fn invalid() {
		let msg = LiquidityPoolsMessage::Invalid;
		assert_eq!(msg.serialize(), vec![msg.call_type()]);
		assert_eq!(msg.serialize(), vec![0]);
	}

	#[test]
	fn encoding_domain() {
		// The Centrifuge substrate chain
		assert_eq!(
			hex::encode(Domain::Centrifuge.serialize()),
			"000000000000000000"
		);
		// Ethereum MainNet
		assert_eq!(
			hex::encode(Domain::EVM(1).serialize()),
			"010000000000000001"
		);
		// Moonbeam EVM chain
		assert_eq!(
			hex::encode(Domain::EVM(1284).serialize()),
			"010000000000000504"
		);
		// Avalanche Chain
		assert_eq!(
			hex::encode(Domain::EVM(43114).serialize()),
			"01000000000000a86a"
		);
	}

	#[test]
	fn add_currency_zero() {
		test_encode_decode_identity(
			LiquidityPoolsMessage::AddCurrency {
				currency: 0,
				evm_address: default_address_20(),
			},
			"01000000000000000000000000000000001231231231231231231231231231231231231231",
		)
	}

	#[test]
	fn add_currency() {
		test_encode_decode_identity(
			LiquidityPoolsMessage::AddCurrency {
				currency: TOKEN_ID,
				evm_address: default_address_20(),
			},
			"010000000000000000000000000eb5ec7b1231231231231231231231231231231231231231",
		)
	}

	#[test]
	fn add_pool_zero() {
		test_encode_decode_identity(
			LiquidityPoolsMessage::AddPool { pool_id: 0 },
			"020000000000000000",
		)
	}

	#[test]
	fn add_pool_long() {
		test_encode_decode_identity(
			LiquidityPoolsMessage::AddPool { pool_id: POOL_ID },
			"020000000000bce1a4",
		)
	}

	#[test]
	fn allow_pool_currency() {
		test_encode_decode_identity(
			LiquidityPoolsMessage::AllowPoolCurrency {
				currency: TOKEN_ID,
				pool_id: POOL_ID,
			},
			"030000000000bce1a40000000000000000000000000eb5ec7b",
		)
	}

	#[test]
	fn allow_pool_currency_zero() {
		test_encode_decode_identity(
			LiquidityPoolsMessage::AllowPoolCurrency {
				currency: 0,
				pool_id: 0,
			},
			"03000000000000000000000000000000000000000000000000",
		)
	}

	#[test]
	fn add_tranche() {
		test_encode_decode_identity(
			LiquidityPoolsMessage::AddTranche {
				pool_id: 1,
				tranche_id: default_tranche_id(),
				token_name: vec_to_fixed_array("Some Name".to_string().into_bytes()),
				token_symbol: vec_to_fixed_array("SYMBOL".to_string().into_bytes()),
				decimals: 15,
				price: Rate::one(),
			},
			"040000000000000001811acd5b3f17c06841c7e41e9e04cb1b536f6d65204e616d65000000000000000000000000000000000000000000000000000000000000000000000000000000000000000000000000000000000000000000000000000000000000000000000000000000000000000000000000000000000000000000000000000000000000000000000000000000000000000000000053594d424f4c00000000000000000000000000000000000000000000000000000f00000000033b2e3c9fd0803ce8000000",
		)
	}

	#[test]
	fn update_tranche_token_price() {
		test_encode_decode_identity(
			LiquidityPoolsMessage::UpdateTrancheTokenPrice {
				pool_id: 1,
				tranche_id: default_tranche_id(),
				price: Rate::one(),
			},
			"050000000000000001811acd5b3f17c06841c7e41e9e04cb1b00000000033b2e3c9fd0803ce8000000",
		)
	}

	#[test]
	fn update_member() {
		test_encode_decode_identity(
			LiquidityPoolsMessage::UpdateMember {
					pool_id: 2,
					tranche_id: default_tranche_id(),
					member: default_address_32(),
					valid_until: 1706260138,
				},
			"060000000000000002811acd5b3f17c06841c7e41e9e04cb1b45645645645645645645645645645645645645645645645645645645645645640000000065b376aa"
			)
	}

	#[test]
	fn transfer_to_evm_address() {
		test_encode_decode_identity(
			LiquidityPoolsMessage::Transfer {
					currency: TOKEN_ID,
					sender: default_address_32(),
					receiver: vec_to_fixed_array(default_address_20().to_vec()),
					amount: AMOUNT,
				},
			"070000000000000000000000000eb5ec7b45645645645645645645645645645645645645645645645645645645645645641231231231231231231231231231231231231231000000000000000000000000000000000052b7d2dcc80cd2e4000000"
			);
	}

	#[test]
	fn transfer_to_centrifuge() {
		test_encode_decode_identity(
			LiquidityPoolsMessage::Transfer {
        			currency: TOKEN_ID,
					sender: vec_to_fixed_array(default_address_20().to_vec()),
					receiver: default_address_32(),
					amount: AMOUNT,
				},
			"070000000000000000000000000eb5ec7b12312312312312312312312312312312312312310000000000000000000000004564564564564564564564564564564564564564564564564564564564564564000000000052b7d2dcc80cd2e4000000"
			);
	}

	#[test]
	fn transfer_tranche_tokens_to_moonbeam() {
		let domain_address = DomainAddress::EVM(1284, default_address_20());

		test_encode_decode_identity(
			LiquidityPoolsMessage::TransferTrancheTokens {
				pool_id: 1,
				tranche_id: default_tranche_id(),
				sender: default_address_32(),
				domain: domain_address.clone().into(),
				receiver: domain_address.address(),
				amount: AMOUNT,
			},
			"080000000000000001811acd5b3f17c06841c7e41e9e04cb1b45645645645645645645645645645645645645645645645645645645645645640100000000000005041231231231231231231231231231231231231231000000000000000000000000000000000052b7d2dcc80cd2e4000000"
		);
	}

	#[test]
	fn transfer_tranche_tokens_to_centrifuge() {
		test_encode_decode_identity(
			LiquidityPoolsMessage::TransferTrancheTokens {
				pool_id: 1,
				tranche_id: default_tranche_id(),
				sender: vec_to_fixed_array(default_address_20().to_vec()),
				domain: Domain::Centrifuge,
				receiver: default_address_32(),
				amount: AMOUNT,
			},
			"080000000000000001811acd5b3f17c06841c7e41e9e04cb1b12312312312312312312312312312312312312310000000000000000000000000000000000000000004564564564564564564564564564564564564564564564564564564564564564000000000052b7d2dcc80cd2e4000000"
		)
	}

	#[test]
	fn increase_invest_order() {
		test_encode_decode_identity(
			LiquidityPoolsMessage::IncreaseInvestOrder {
				pool_id: 1,
				tranche_id: default_tranche_id(),
				investor: default_address_32(),
				currency: TOKEN_ID,
				amount: AMOUNT,
			},
			"090000000000000001811acd5b3f17c06841c7e41e9e04cb1b45645645645645645645645645645645645645645645645645645645645645640000000000000000000000000eb5ec7b000000000052b7d2dcc80cd2e4000000",
		)
	}

	#[test]
	fn decrease_invest_order() {
		test_encode_decode_identity(
			LiquidityPoolsMessage::DecreaseInvestOrder {
				pool_id: 1,
				tranche_id: default_tranche_id(),
				investor: default_address_32(),
				currency: TOKEN_ID,
				amount: AMOUNT,
			},
			"0a0000000000000001811acd5b3f17c06841c7e41e9e04cb1b45645645645645645645645645645645645645645645645645645645645645640000000000000000000000000eb5ec7b000000000052b7d2dcc80cd2e4000000",
		)
	}

	#[test]
	fn cancel_invest_order() {
		test_encode_decode_identity(
			LiquidityPoolsMessage::CancelInvestOrder {
				pool_id: 1,
				tranche_id: default_tranche_id(),
				investor: default_address_32(),
				currency: TOKEN_ID,
			},
			"130000000000000001811acd5b3f17c06841c7e41e9e04cb1b45645645645645645645645645645645645645645645645645645645645645640000000000000000000000000eb5ec7b",
		)
	}

	#[test]
	fn increase_redeem_order() {
		test_encode_decode_identity(
			LiquidityPoolsMessage::IncreaseRedeemOrder {
				pool_id: 1,
				tranche_id: default_tranche_id(),
				investor: default_address_32(),
				currency: TOKEN_ID,
				amount: AMOUNT,
			},
			"0b0000000000000001811acd5b3f17c06841c7e41e9e04cb1b45645645645645645645645645645645645645645645645645645645645645640000000000000000000000000eb5ec7b000000000052b7d2dcc80cd2e4000000",
		)
	}

	#[test]
	fn decrease_redeem_order() {
		test_encode_decode_identity(
			LiquidityPoolsMessage::DecreaseRedeemOrder {
				pool_id: 1,
				tranche_id: default_tranche_id(),
				investor: default_address_32(),
				currency: TOKEN_ID,
				amount: AMOUNT,
			},
			"0c0000000000000001811acd5b3f17c06841c7e41e9e04cb1b45645645645645645645645645645645645645645645645645645645645645640000000000000000000000000eb5ec7b000000000052b7d2dcc80cd2e4000000",
		)
	}

	#[test]
	fn cancel_redeem_order() {
		test_encode_decode_identity(
			LiquidityPoolsMessage::CancelRedeemOrder {
				pool_id: 1,
				tranche_id: default_tranche_id(),
				investor: default_address_32(),
				currency: TOKEN_ID,
			},
			"140000000000000001811acd5b3f17c06841c7e41e9e04cb1b45645645645645645645645645645645645645645645645645645645645645640000000000000000000000000eb5ec7b",
		)
	}

	#[test]
	fn collect_invest() {
		test_encode_decode_identity(
			LiquidityPoolsMessage::CollectInvest {
				pool_id: 1,
				tranche_id: default_tranche_id(),
				investor: default_address_32(),
				currency: TOKEN_ID,
			},
			"0d0000000000000001811acd5b3f17c06841c7e41e9e04cb1b45645645645645645645645645645645645645645645645645645645645645640000000000000000000000000eb5ec7b",
		)
	}

	#[test]
	fn collect_redeem() {
		test_encode_decode_identity(
			LiquidityPoolsMessage::CollectRedeem {
				pool_id: POOL_ID,
				tranche_id: default_tranche_id(),
				investor: default_address_32(),
				currency: TOKEN_ID
			},
			"0e0000000000bce1a4811acd5b3f17c06841c7e41e9e04cb1b45645645645645645645645645645645645645645645645645645645645645640000000000000000000000000eb5ec7b",
		)
	}

	#[test]
	fn executed_decrease_invest_order() {
		test_encode_decode_identity(
			LiquidityPoolsMessage::ExecutedDecreaseInvestOrder {
				pool_id: POOL_ID,
				tranche_id: default_tranche_id(),
				investor: vec_to_fixed_array(default_address_20().to_vec()),
				currency: TOKEN_ID,
				currency_payout: AMOUNT / 2,
			},
			"0f0000000000bce1a4811acd5b3f17c06841c7e41e9e04cb1b12312312312312312312312312312312312312310000000000000000000000000000000000000000000000000eb5ec7b0000000000295be96e64066972000000",
		)
	}

	#[test]
	fn executed_decrease_redeem_order() {
		test_encode_decode_identity(
			LiquidityPoolsMessage::ExecutedDecreaseRedeemOrder {
				pool_id: POOL_ID,
				tranche_id: default_tranche_id(),
				investor: vec_to_fixed_array(default_address_20().to_vec()),
				currency: TOKEN_ID,
				tranche_tokens_payout: AMOUNT / 2,
			},
			"100000000000bce1a4811acd5b3f17c06841c7e41e9e04cb1b12312312312312312312312312312312312312310000000000000000000000000000000000000000000000000eb5ec7b0000000000295be96e64066972000000",
		)
	}

	#[test]
	fn executed_collect_invest() {
		test_encode_decode_identity(
			LiquidityPoolsMessage::ExecutedCollectInvest {
				pool_id: POOL_ID,
				tranche_id: default_tranche_id(),
				investor: vec_to_fixed_array(default_address_20().to_vec()),
				currency: TOKEN_ID,
				currency_payout: AMOUNT,
				tranche_tokens_payout: AMOUNT / 2,
			},
			"110000000000bce1a4811acd5b3f17c06841c7e41e9e04cb1b12312312312312312312312312312312312312310000000000000000000000000000000000000000000000000eb5ec7b000000000052b7d2dcc80cd2e40000000000000000295be96e64066972000000",
		)
	}

	#[test]
	fn executed_collect_redeem() {
		test_encode_decode_identity(
			LiquidityPoolsMessage::ExecutedCollectRedeem {
				pool_id: POOL_ID,
				tranche_id: default_tranche_id(),
				investor: vec_to_fixed_array(default_address_20().to_vec()),
				currency: TOKEN_ID,
				currency_payout: AMOUNT,
				tranche_tokens_payout: AMOUNT / 2,
			},
			"120000000000bce1a4811acd5b3f17c06841c7e41e9e04cb1b12312312312312312312312312312312312312310000000000000000000000000000000000000000000000000eb5ec7b000000000052b7d2dcc80cd2e40000000000000000295be96e64066972000000",
		)
	}

	#[test]
	fn schedule_upgrade() {
		test_encode_decode_identity(
			LiquidityPoolsMessage::ScheduleUpgrade {
				contract: default_address_20(),
			},
			"151231231231231231231231231231231231231231",
		)
	}

	/// Verify the identity property of decode . encode on a Message value and
	/// that it in fact encodes to and can be decoded from a given hex string.
	fn test_encode_decode_identity(
		msg: Message<Domain, PoolId, TrancheId, Balance, Rate>,
		expected_hex: &str,
	) {
		let encoded = msg.serialize();
		assert_eq!(hex::encode(encoded.clone()), expected_hex);

		let decoded: Message<Domain, PoolId, TrancheId, Balance, Rate> = Message::deserialize(
			&mut hex::decode(expected_hex)
				.expect("Decode should work")
				.as_slice(),
		)
		.expect("Deserialization should work");
		assert_eq!(msg, decoded);
	}

	fn default_address_20() -> [u8; 20] {
		<[u8; 20]>::from_hex("1231231231231231231231231231231231231231")
			.expect("Should be valid 20 bytes")
	}
	fn default_address_32() -> [u8; 32] {
		<[u8; 32]>::from_hex("4564564564564564564564564564564564564564564564564564564564564564")
			.expect("Should be valid 32 bytes")
	}
	fn default_tranche_id() -> TrancheId {
		<[u8; 16]>::from_hex("811acd5b3f17c06841c7e41e9e04cb1b")
			.expect("Should be valid tranche id")
	}
}<|MERGE_RESOLUTION|>--- conflicted
+++ resolved
@@ -359,12 +359,9 @@
 			Self::ExecutedDecreaseRedeemOrder { .. } => 16,
 			Self::ExecutedCollectInvest { .. } => 17,
 			Self::ExecutedCollectRedeem { .. } => 18,
-<<<<<<< HEAD
 			Self::CancelInvestOrder { .. } => 19,
 			Self::CancelRedeemOrder { .. } => 20,
-=======
 			Self::ScheduleUpgrade { .. } => 21,
->>>>>>> d651ced1
 		}
 	}
 }
