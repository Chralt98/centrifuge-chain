// Copyright 2021 Centrifuge Foundation (centrifuge.io).
// This file is part of Centrifuge chain project.

// Centrifuge is free software: you can redistribute it and/or modify
// it under the terms of the GNU General Public License as published by
// the Free Software Foundation, either version 3 of the License, or
// (at your option) any later version (see http://www.gnu.org/licenses).

// Centrifuge is distributed in the hope that it will be useful,
// but WITHOUT ANY WARRANTY; without even the implied warranty of
// MERCHANTABILITY or FITNESS FOR A PARTICULAR PURPOSE.  See the
// GNU General Public License for more details.
#![cfg_attr(not(feature = "std"), no_std)]
use core::convert::TryFrom;

use cfg_traits::liquidity_pools::{InboundQueue, OutboundQueue};
use cfg_types::{
	domain_address::{Domain, DomainAddress},
	investments::ExecutedForeignCollectInvest,
	tokens::GeneralCurrencyIndex,
};
use cfg_utils::vec_to_fixed_array;
use codec::{Decode, Encode, MaxEncodedLen};
use frame_support::{
	traits::{
		fungibles::{Inspect, Mutate, Transfer},
		PalletInfo,
	},
	transactional,
};
use orml_traits::asset_registry::{self, Inspect as _};
pub use pallet::*;
use scale_info::TypeInfo;
use sp_runtime::{
	traits::{AtLeast32BitUnsigned, Convert},
	FixedPointNumber, SaturatedConversion,
};
use sp_std::{convert::TryInto, vec, vec::Vec};
use xcm::{
	latest::NetworkId,
	prelude::{AccountKey20, GlobalConsensus, PalletInstance, X3},
	VersionedMultiLocation,
};

pub mod weights;

mod message;
pub use message::*;

mod routers;
pub use routers::*;

mod contract;
pub use contract::*;

pub mod hooks;
mod inbound;

/// The Parachains that Centrifuge Liquidity Pools support.
#[derive(Encode, Decode, Clone, PartialEq, Eq, TypeInfo, MaxEncodedLen)]
#[cfg_attr(feature = "std", derive(Debug))]
pub enum ParachainId {
	/// Moonbeam - It may be Moonbeam on Polkadot, Moonriver on Kusama, or
	/// Moonbase on a testnet.
	Moonbeam,
}

// Type aliases
pub type MessageOf<T> = Message<
	Domain,
	<T as Config>::PoolId,
	<T as Config>::TrancheId,
	<T as Config>::Balance,
	<T as Config>::Rate,
>;

pub type CurrencyIdOf<T> = <T as Config>::CurrencyId;

pub type GeneralCurrencyIndexType = u128;

pub type GeneralCurrencyIndexOf<T> =
	GeneralCurrencyIndex<GeneralCurrencyIndexType, <T as pallet::Config>::GeneralCurrencyPrefix>;

#[frame_support::pallet]
pub mod pallet {
	use cfg_primitives::Moment;
	use cfg_traits::{
		investments::{ForeignInvestment, TrancheCurrency},
		CurrencyInspect, Permissions, PoolInspect, TrancheTokenPrice,
	};
	use cfg_types::{
		permissions::{PermissionScope, PoolRole, Role},
		tokens::{CustomMetadata, LiquidityPoolsWrappedToken},
		EVMChainId,
	};
	use codec::HasCompact;
	use frame_support::{pallet_prelude::*, traits::UnixTime};
	use frame_system::pallet_prelude::*;
	use sp_runtime::{traits::Zero, DispatchError};
	use xcm::latest::MultiLocation;

	use super::*;
	use crate::weights::WeightInfo;

	#[pallet::pallet]
	#[pallet::generate_store(pub (super) trait Store)]
	pub struct Pallet<T>(_);

	#[pallet::config]
	pub trait Config: frame_system::Config {
		/// The overarching event type.
		type RuntimeEvent: From<Event<Self>> + IsType<<Self as frame_system::Config>::RuntimeEvent>;

		/// Weight information for extrinsics in this pallet.
		type WeightInfo: WeightInfo;

		/// The source of truth for the balance of accounts in native currency.
		type Balance: Parameter
			+ Member
			+ AtLeast32BitUnsigned
			+ Default
			+ Copy
			+ MaybeSerializeDeserialize
			+ MaxEncodedLen;

		type PoolId: Member
			+ Parameter
			+ Default
			+ Copy
			+ HasCompact
			+ MaxEncodedLen
			+ core::fmt::Debug;

		type TrancheId: Member
			+ Parameter
			+ Default
			+ Copy
			+ MaxEncodedLen
			+ TypeInfo
			+ From<[u8; 16]>;

		/// The fixed point number representation for higher precision.
		type Rate: Parameter + Member + MaybeSerializeDeserialize + FixedPointNumber + TypeInfo;

		/// The origin allowed to make admin-like changes, such calling
		/// `set_domain_router`.
		type AdminOrigin: EnsureOrigin<Self::RuntimeOrigin>;

		/// The source of truth for pool inspection operations such as its
		/// existence, the corresponding tranche token or the investment
		/// currency.
		type PoolInspect: PoolInspect<
			Self::AccountId,
			CurrencyIdOf<Self>,
			Rate = Self::Rate,
			PoolId = Self::PoolId,
			TrancheId = Self::TrancheId,
		>;

		type TrancheTokenPrice: TrancheTokenPrice<
			Self::AccountId,
			CurrencyIdOf<Self>,
			Rate = Self::Rate,
			PoolId = Self::PoolId,
			TrancheId = Self::TrancheId,
		>;

		/// The source of truth for investment permissions.
		type Permission: Permissions<
			Self::AccountId,
			Scope = PermissionScope<Self::PoolId, CurrencyIdOf<Self>>,
			Role = Role<Self::TrancheId, Moment>,
			Error = DispatchError,
		>;

		/// The UNIX timestamp provider type required for checking the validity
		/// of investments.
		type Time: UnixTime;

		/// The type for handling transfers, burning and minting of
		/// multi-assets.
		type Tokens: Mutate<Self::AccountId>
			+ Inspect<
				Self::AccountId,
				AssetId = CurrencyIdOf<Self>,
				Balance = <Self as pallet::Config>::Balance,
			> + Transfer<Self::AccountId>;

		/// The currency type of investments.
		type TrancheCurrency: TrancheCurrency<Self::PoolId, Self::TrancheId>
			+ Into<CurrencyIdOf<Self>>
			+ Clone;

		/// Enables investing and redeeming into investment classes with foreign
		/// currencies.
		type ForeignInvestment: ForeignInvestment<
			Self::AccountId,
			Amount = <Self as Config>::Balance,
			CurrencyId = CurrencyIdOf<Self>,
			Error = DispatchError,
			InvestmentId = <Self as Config>::TrancheCurrency,
			CollectInvestResult = ExecutedForeignCollectInvest<Self::Balance>,
		>;

		/// The source of truth for the transferability of assets via the
		/// LiquidityPools feature.
		type AssetRegistry: asset_registry::Inspect<
			AssetId = CurrencyIdOf<Self>,
			Balance = <Self as Config>::Balance,
			CustomMetadata = CustomMetadata,
		>;

		/// The currency type of transferable tokens.
		type CurrencyId: Parameter
			+ Member
			+ Copy
			+ MaybeSerializeDeserialize
			+ Ord
			+ TypeInfo
			+ MaxEncodedLen
			+ TryInto<GeneralCurrencyIndexOf<Self>, Error = DispatchError>
			+ TryFrom<GeneralCurrencyIndexOf<Self>, Error = DispatchError>
			// Enables checking whether currency is tranche token
			+ CurrencyInspect<CurrencyId = CurrencyIdOf<Self>>;

		/// The converter from a DomainAddress to a Substrate AccountId.
		type AccountConverter: Convert<DomainAddress, Self::AccountId>;

		/// The type for processing outgoing messages.
		type OutboundQueue: OutboundQueue<
			Sender = Self::AccountId,
			Message = MessageOf<Self>,
			Destination = Domain,
		>;

		/// The prefix for currencies added via the LiquidityPools feature.
		#[pallet::constant]
		type GeneralCurrencyPrefix: Get<[u8; 12]>;

<<<<<<< HEAD
		/// The type for paying the transaction fees for the dispatch of
		/// `Executed*` messages.
		///
		/// NOTE: We need to make sure to collect the appropriate amount
		/// beforehand as part of receiving the corresponding investment
		/// message.
		type TreasuryAccount: Get<<Self as frame_system::Config>::AccountId>;
=======
		#[pallet::constant]
		type TreasuryAccount: Get<Self::AccountId>;
>>>>>>> d651ced1
	}

	#[pallet::event]
	#[pallet::generate_deposit(pub (super) fn deposit_event)]
	pub enum Event<T: Config> {
		/// A message was sent to a domain
		MessageSent {
			message: MessageOf<T>,
			domain: Domain,
		},

		/// The Router for a given domain was set
		SetDomainRouter {
			domain: Domain,
			router: Router<CurrencyIdOf<T>>,
		},

		IncomingMessage {
			sender: T::AccountId,
			message: Vec<u8>,
		},
	}

	#[pallet::storage]
	pub(crate) type DomainRouter<T: Config> =
		StorageMap<_, Blake2_128Concat, Domain, Router<CurrencyIdOf<T>>>;

	#[pallet::error]
	pub enum Error<T> {
		/// Failed to map the asset to the corresponding LiquidityPools' General
		/// Index representation and thus cannot be used as an
		/// investment currency.
		AssetNotFound,
		/// The metadata of the given asset does not declare it as a pool
		/// currency and thus it cannot be used as an investment currency.
		AssetMetadataNotPoolCurrency,
		/// The metadata of the given asset does not declare it as transferable
		/// via LiquidityPools'.
		AssetNotLiquidityPoolsTransferable,
		/// The asset is not a [LiquidityPoolsWrappedToken] and thus cannot be
		/// transferred via liquidity pools.
		AssetNotLiquidityPoolsWrappedToken,
		/// The given asset does not match the currency of the pool.
		AssetNotPoolCurrency,
		/// A pool could not be found.
		PoolNotFound,
		/// A tranche could not be found.
		TrancheNotFound,
		/// Could not find the metadata of a tranche token.
		TrancheMetadataNotFound,
		/// Failed to fetch a tranche token price.
		/// This can occur if `TrancheNotFound` or if effectively
		/// the price for this tranche has not yet been set.
		MissingTranchePrice,
		/// Router not set for a given domain.
		MissingRouter,
		/// Transfer amount must be non-zero.
		InvalidTransferAmount,
		/// A transfer to a non-whitelisted destination was attempted.
		UnauthorizedTransfer,
		/// Failed to build Ethereum_Xcm call.
		FailedToBuildEthereumXcmCall,
		/// The origin of an incoming message is not in the allow-list.
		InvalidIncomingMessageOrigin,
		/// Failed to decode an incoming message.
		InvalidIncomingMessage,
		/// The destination domain is invalid.
		InvalidDomain,
		/// The validity is in the past.
		InvalidTrancheInvestorValidity,
		/// The derived currency from the provided GeneralCurrencyIndex is not
		/// accepted as payment for the given pool.
		InvalidPaymentCurrency,
		/// The derived currency from the provided GeneralCurrencyIndex is not
		/// accepted as payout for the given pool.
		InvalidPayoutCurrency,
		/// The currency is not allowed to be transferred via LiquidityPools.
		InvalidTransferCurrency,
		/// The account derived from the [Domain] and [DomainAddress] has not
		/// been whitelisted as a TrancheInvestor.
		InvestorDomainAddressNotAMember,
		/// Only the PoolAdmin can execute a given operation.
		NotPoolAdmin,
	}

	#[pallet::call]
	impl<T: Config> Pallet<T>
	where
		<T as frame_system::Config>::AccountId: From<[u8; 32]> + Into<[u8; 32]>,
	{
		/// Set a Domain's router
		#[pallet::weight(< T as Config >::WeightInfo::set_domain_router())]
		#[pallet::call_index(0)]
		pub fn set_domain_router(
			origin: OriginFor<T>,
			domain: Domain,
			router: Router<CurrencyIdOf<T>>,
		) -> DispatchResult {
			T::AdminOrigin::ensure_origin(origin.clone())?;

			<DomainRouter<T>>::insert(domain.clone(), router.clone());
			Self::deposit_event(Event::SetDomainRouter { domain, router });

			Ok(())
		}

		/// Add a pool to a given domain
		#[pallet::weight(< T as Config >::WeightInfo::add_pool())]
		#[pallet::call_index(2)]
		pub fn add_pool(
			origin: OriginFor<T>,
			pool_id: T::PoolId,
			domain: Domain,
		) -> DispatchResult {
			let who = ensure_signed(origin.clone())?;

			ensure!(
				T::PoolInspect::pool_exists(pool_id),
				Error::<T>::PoolNotFound
			);

			ensure!(
				T::Permission::has(
					PermissionScope::Pool(pool_id),
					who.clone(),
					Role::PoolRole(PoolRole::PoolAdmin)
				),
				Error::<T>::NotPoolAdmin
			);

			T::OutboundQueue::submit(who, domain, Message::AddPool { pool_id })?;
			Ok(())
		}

		/// Add a tranche to a given domain
		#[pallet::weight(< T as Config >::WeightInfo::add_tranche())]
		#[pallet::call_index(3)]
		pub fn add_tranche(
			origin: OriginFor<T>,
			pool_id: T::PoolId,
			tranche_id: T::TrancheId,
			domain: Domain,
		) -> DispatchResult {
			let who = ensure_signed(origin.clone())?;

			ensure!(
				T::PoolInspect::tranche_exists(pool_id, tranche_id),
				Error::<T>::TrancheNotFound
			);

			ensure!(
				T::Permission::has(
					PermissionScope::Pool(pool_id),
					who.clone(),
					Role::PoolRole(PoolRole::PoolAdmin)
				),
				Error::<T>::NotPoolAdmin
			);

			// Look up the metadata of the tranche token
			let currency_id = Self::derive_invest_id(pool_id, tranche_id)?;
			let metadata = T::AssetRegistry::metadata(&currency_id.into())
				.ok_or(Error::<T>::TrancheMetadataNotFound)?;
			let token_name = vec_to_fixed_array(metadata.name);
			let token_symbol = vec_to_fixed_array(metadata.symbol);
			let price = T::TrancheTokenPrice::get(pool_id, tranche_id)
				.ok_or(Error::<T>::MissingTranchePrice)?
				.price;

			// Send the message to the domain
			T::OutboundQueue::submit(
				who,
				domain,
				Message::AddTranche {
					pool_id,
					tranche_id,
					decimals: metadata.decimals.saturated_into(),
					token_name,
					token_symbol,
					price,
				},
			)?;

			Ok(())
		}

		/// Update the price of a tranche token
		#[pallet::weight(< T as Config >::WeightInfo::update_token_price())]
		#[pallet::call_index(4)]
		pub fn update_token_price(
			origin: OriginFor<T>,
			pool_id: T::PoolId,
			tranche_id: T::TrancheId,
			domain: Domain,
		) -> DispatchResult {
			let who = ensure_signed(origin.clone())?;

			let price = T::TrancheTokenPrice::get(pool_id, tranche_id)
				.ok_or(Error::<T>::MissingTranchePrice)?
				.price;

			T::OutboundQueue::submit(
				who,
				domain,
				Message::UpdateTrancheTokenPrice {
					pool_id,
					tranche_id,
					price,
				},
			)?;

			Ok(())
		}

		/// Update a member
		#[pallet::weight(< T as Config >::WeightInfo::update_member())]
		#[pallet::call_index(5)]
		pub fn update_member(
			origin: OriginFor<T>,
			pool_id: T::PoolId,
			tranche_id: T::TrancheId,
			domain_address: DomainAddress,
			valid_until: Moment,
		) -> DispatchResult {
			let who = ensure_signed(origin.clone())?;

			ensure!(
				T::PoolInspect::pool_exists(pool_id),
				Error::<T>::PoolNotFound
			);
			ensure!(
				T::PoolInspect::tranche_exists(pool_id, tranche_id),
				Error::<T>::TrancheNotFound
			);
			ensure!(
				valid_until > Self::now(),
				Error::<T>::InvalidTrancheInvestorValidity
			);

			// Ensure that the destination address has been whitelisted as a TrancheInvestor
			// beforehand.
			ensure!(
				T::Permission::has(
					PermissionScope::Pool(pool_id),
					T::AccountConverter::convert(domain_address.clone()),
					Role::PoolRole(PoolRole::TrancheInvestor(tranche_id, valid_until))
				),
				Error::<T>::InvestorDomainAddressNotAMember
			);

			T::OutboundQueue::submit(
				who,
				domain_address.domain(),
				Message::UpdateMember {
					pool_id,
					tranche_id,
					valid_until,
					member: domain_address.address(),
				},
			)?;

			Ok(())
		}

		/// Transfer tranche tokens to a given address.
		///
		/// NOTE: Assumes `OutboundQueue` to check whether destination is local.
		///
		/// NOTE: The transferring account is not kept alive as we allow its
		/// death.
		#[pallet::weight(< T as Config >::WeightInfo::transfer())]
		#[pallet::call_index(6)]
		pub fn transfer_tranche_tokens(
			origin: OriginFor<T>,
			pool_id: T::PoolId,
			tranche_id: T::TrancheId,
			domain_address: DomainAddress,
			amount: <T as pallet::Config>::Balance,
		) -> DispatchResult {
			let who = ensure_signed(origin.clone())?;

			ensure!(!amount.is_zero(), Error::<T>::InvalidTransferAmount);
			ensure!(
				T::Permission::has(
					PermissionScope::Pool(pool_id),
					T::AccountConverter::convert(domain_address.clone()),
					Role::PoolRole(PoolRole::TrancheInvestor(tranche_id, Self::now()))
				),
				Error::<T>::UnauthorizedTransfer
			);

			// Ensure pool and tranche exist and derive invest id
			let invest_id = Self::derive_invest_id(pool_id, tranche_id)?;

			// Transfer to the domain account for bookkeeping
			T::Tokens::transfer(
				invest_id.into(),
				&who,
				&Domain::convert(domain_address.domain()),
				amount,
				// NOTE: Here, we allow death
				false,
			)?;

			T::OutboundQueue::submit(
				who.clone(),
				domain_address.domain(),
				Message::TransferTrancheTokens {
					pool_id,
					tranche_id,
					amount,
					domain: domain_address.domain(),
					sender: who
						.encode()
						.try_into()
						.map_err(|_| DispatchError::Other("Conversion to 32 bytes failed"))?,
					receiver: domain_address.address(),
				},
			)?;

			Ok(())
		}

		/// Transfer non-tranche tokens to a given address.
		///
		/// NOTE: Assumes `OutboundQueue` to check whether destination is local.
		///
		/// NOTE: The transferring account is not kept alive as we allow its
		/// death.
		#[pallet::weight(< T as Config >::WeightInfo::transfer())]
		#[pallet::call_index(7)]
		pub fn transfer(
			origin: OriginFor<T>,
			currency_id: CurrencyIdOf<T>,
			receiver: DomainAddress,
			amount: <T as pallet::Config>::Balance,
		) -> DispatchResult {
			let who = ensure_signed(origin.clone())?;

			ensure!(!amount.is_zero(), Error::<T>::InvalidTransferAmount);
			ensure!(
				!CurrencyIdOf::<T>::is_tranche_token(currency_id),
				Error::<T>::InvalidTransferCurrency
			);
			let currency = Self::try_get_general_index(currency_id)?;

			// Check that the registered asset location matches the destination
			match Self::try_get_wrapped_token(&currency_id)? {
				LiquidityPoolsWrappedToken::EVM { chain_id, .. } => {
					ensure!(
						Domain::EVM(chain_id) == receiver.domain(),
						Error::<T>::InvalidDomain
					);
				}
			}

			// Transfer to the domain account for bookkeeping
			T::Tokens::transfer(
				currency_id,
				&who,
				&Domain::convert(receiver.domain()),
				amount,
				// NOTE: Here, we allow death
				false,
			)?;

			T::OutboundQueue::submit(
				who.clone(),
				receiver.domain(),
				Message::Transfer {
					amount,
					currency,
					sender: who
						.encode()
						.try_into()
						.map_err(|_| DispatchError::Other("Conversion to 32 bytes failed"))?,
					receiver: receiver.address(),
				},
			)?;

			Ok(())
		}

		/// Add a currency to the set of known currencies on the domain derived
		/// from the given currency.
		#[pallet::weight(10_000 + T::DbWeight::get().writes(1).ref_time())]
		#[pallet::call_index(8)]
		pub fn add_currency(origin: OriginFor<T>, currency_id: CurrencyIdOf<T>) -> DispatchResult {
			let who = ensure_signed(origin)?;

			let currency = Self::try_get_general_index(currency_id)?;

			let LiquidityPoolsWrappedToken::EVM {
				chain_id,
				address: evm_address,
			} = Self::try_get_wrapped_token(&currency_id)?;

			T::OutboundQueue::submit(
				who,
				Domain::EVM(chain_id),
				Message::AddCurrency {
					currency,
					evm_address,
				},
			)?;

			Ok(())
		}

		/// Allow a currency to be used as a pool currency and to invest in a
		/// pool on the domain derived from the given currency.
		#[pallet::call_index(9)]
		#[pallet::weight(10_000 + T::DbWeight::get().writes(1).ref_time())]
		pub fn allow_pool_currency(
			origin: OriginFor<T>,
			pool_id: T::PoolId,
			tranche_id: T::TrancheId,
			currency_id: CurrencyIdOf<T>,
		) -> DispatchResult {
			// TODO(subsequent PR): In the future, should be permissioned by trait which
			// does not exist yet.
			// See spec: https://centrifuge.hackmd.io/SERpps-URlG4hkOyyS94-w?view#fn-add_pool_currency
			let who = ensure_signed(origin)?;

			// Ensure currency matches the currency of the pool
			let invest_id = Self::derive_invest_id(pool_id, tranche_id)?;
			ensure!(
				T::ForeignInvestment::accepted_payment_currency(invest_id, currency_id),
				Error::<T>::InvalidPaymentCurrency
			);

			// Ensure the currency is enabled as pool_currency
			let metadata =
				T::AssetRegistry::metadata(&currency_id).ok_or(Error::<T>::AssetNotFound)?;
			ensure!(
				metadata.additional.pool_currency,
				Error::<T>::AssetMetadataNotPoolCurrency
			);

			// Derive GeneralIndex for currency
			let currency = Self::try_get_general_index(currency_id)?;

			let LiquidityPoolsWrappedToken::EVM { chain_id, .. } =
				Self::try_get_wrapped_token(&currency_id)?;

			T::OutboundQueue::submit(
				who,
				Domain::EVM(chain_id),
				Message::AllowPoolCurrency { pool_id, currency },
			)?;

			Ok(())
		}

<<<<<<< HEAD
		// TODO: Split up, see https://centrifuge.hackmd.io/tKGS5CwqSQeeI3bU1dKUlw#Action-items
		/// Collect a user's foreign investment as if we had received a
		/// `CollectInvest` message from another domain.
		#[pallet::call_index(10)]
		#[pallet::weight(10_000 + T::DbWeight::get().writes(1).ref_time())]
		pub fn collect_foreign_investment_for(
			origin: OriginFor<T>,
			pool_id: T::PoolId,
			tranche_id: T::TrancheId,
			investor: T::AccountId,
		) -> DispatchResult {
			ensure_signed(origin)?;

			Self::handle_collect_investment(
				pool_id,
				tranche_id,
				investor,
				todo!("query via foreign investments"),
				todo!("derive via currency"),
			)?;

			Ok(())
		}

		// TODO: Split up, see https://centrifuge.hackmd.io/tKGS5CwqSQeeI3bU1dKUlw#Action-items
		/// Collect a user's foreign redemption as if we had received a
		/// `CollectRedeem` message from another domain.
		#[pallet::call_index(11)]
		#[pallet::weight(10_000 + T::DbWeight::get().writes(1).ref_time())]
		pub fn collect_foreign_redemption_for(
			origin: OriginFor<T>,
			pool_id: T::PoolId,
			tranche_id: T::TrancheId,
			investor: T::AccountId,
		) -> DispatchResult {
			ensure_signed(origin)?;

			Self::handle_collect_redemption(
				pool_id,
				tranche_id,
				investor,
				todo!("query via foreign investments"),
			)?;

			Ok(())
=======
		/// Schedule an upgrade of an EVM-based liquidity pool contract instance
		#[pallet::weight(10_000)]
		#[pallet::call_index(10)]
		pub fn schedule_upgrade(
			origin: OriginFor<T>,
			evm_chain_id: EVMChainId,
			contract: [u8; 20],
		) -> DispatchResult {
			ensure_root(origin)?;

			T::OutboundQueue::submit(
				T::TreasuryAccount::get(),
				Domain::EVM(evm_chain_id),
				Message::ScheduleUpgrade { contract },
			)
>>>>>>> d651ced1
		}
	}

	impl<T: Config> Pallet<T> {
		pub(crate) fn now() -> Moment {
			T::Time::now().as_secs()
		}

		/// Returns the `u128` general index of a currency as the concatenation
		/// of the configured `GeneralCurrencyPrefix` and its local currency
		/// identifier.
		///
		/// Requires the currency to be registered in the `AssetRegistry`.
		///
		/// NOTE: Reverse operation of `try_get_currency_id`.
		pub fn try_get_general_index(currency: CurrencyIdOf<T>) -> Result<u128, DispatchError> {
			ensure!(
				T::AssetRegistry::metadata(&currency).is_some(),
				Error::<T>::AssetNotFound
			);

			let general_index: GeneralCurrencyIndexOf<T> = CurrencyIdOf::<T>::try_into(currency)?;

			Ok(general_index.index)
		}

		/// Returns the local currency identifier from from its general index.
		///
		/// Requires the currency to be registered in the `AssetRegistry`.
		///
		/// NOTE: Reverse operation of `try_get_general_index`.
		pub fn try_get_currency_id(
			index: GeneralCurrencyIndexOf<T>,
		) -> Result<CurrencyIdOf<T>, DispatchError> {
			let currency = CurrencyIdOf::<T>::try_from(index)?;
			ensure!(
				T::AssetRegistry::metadata(&currency).is_some(),
				Error::<T>::AssetNotFound
			);

			Ok(currency)
		}

		/// Checks whether the given currency is transferable via LiquidityPools
		/// and whether its metadata contains a location which can be
		/// converted to [LiquidityPoolsWrappedToken].
		///
		/// Requires the currency to be registered in the `AssetRegistry`.
		pub fn try_get_wrapped_token(
			currency_id: &CurrencyIdOf<T>,
		) -> Result<LiquidityPoolsWrappedToken, DispatchError> {
			let meta = T::AssetRegistry::metadata(currency_id).ok_or(Error::<T>::AssetNotFound)?;
			ensure!(
				meta.additional.transferability.includes_liquidity_pools(),
				Error::<T>::AssetNotLiquidityPoolsTransferable
			);

			match meta.location {
				Some(VersionedMultiLocation::V3(MultiLocation {
					parents: 0,
					interior:
						X3(
							PalletInstance(pallet_instance),
							GlobalConsensus(NetworkId::Ethereum { chain_id }),
							AccountKey20 {
								network: None,
								key: address,
							},
						),
				})) if Some(pallet_instance.into())
					== <T as frame_system::Config>::PalletInfo::index::<Pallet<T>>() =>
				{
					Ok(LiquidityPoolsWrappedToken::EVM { chain_id, address })
				}
				_ => Err(Error::<T>::AssetNotLiquidityPoolsWrappedToken.into()),
			}
		}

		/// Ensures that the given pool and tranche exists and returns the
		/// corresponding investment id.
		pub fn derive_invest_id(
			pool_id: T::PoolId,
			tranche_id: T::TrancheId,
		) -> Result<<T as pallet::Config>::TrancheCurrency, DispatchError> {
			ensure!(
				T::PoolInspect::pool_exists(pool_id),
				Error::<T>::PoolNotFound
			);
			ensure!(
				T::PoolInspect::tranche_exists(pool_id, tranche_id),
				Error::<T>::TrancheNotFound
			);

			Ok(TrancheCurrency::generate(pool_id, tranche_id))
		}

		/// Ensures that currency id can be derived from the
		/// GeneralCurrencyIndex and that the former is an accepted payment
		/// currency for the given investment id.
		pub fn try_get_payment_currency(
			invest_id: <T as pallet::Config>::TrancheCurrency,
			currency_index: GeneralCurrencyIndexOf<T>,
		) -> Result<CurrencyIdOf<T>, DispatchError> {
			// retrieve currency id from general index
			let currency = Self::try_get_currency_id(currency_index)?;

			ensure!(
				T::ForeignInvestment::accepted_payment_currency(invest_id, currency),
				Error::<T>::InvalidPaymentCurrency
			);

			Ok(currency)
		}

		/// Ensures that currency id can be derived from the
		/// GeneralCurrencyIndex and that the former is an accepted payout
		/// currency for the given investment id.
		///
		/// NOTE: Exactly the same as try_get_payment_currency for now.
		pub fn try_get_payout_currency(
			invest_id: <T as pallet::Config>::TrancheCurrency,
			currency_index: GeneralCurrencyIndexOf<T>,
		) -> Result<CurrencyIdOf<T>, DispatchError> {
			Self::try_get_payment_currency(invest_id, currency_index)
		}
	}

	impl<T: Config> InboundQueue for Pallet<T>
	where
		<T as frame_system::Config>::AccountId: From<[u8; 32]> + Into<[u8; 32]>,
	{
		type Message = MessageOf<T>;
		type Sender = DomainAddress;

		#[transactional]
		fn submit(sender: DomainAddress, msg: MessageOf<T>) -> DispatchResult {
			match msg {
				Message::Transfer {
					currency,
					receiver,
					amount,
					..
				} => Self::handle_transfer(currency.into(), receiver.into(), amount),
				Message::TransferTrancheTokens {
					pool_id,
					tranche_id,
					receiver,
					amount,
					..
				} => Self::handle_tranche_tokens_transfer(
					pool_id,
					tranche_id,
					sender,
					receiver.into(),
					amount,
				),
				Message::IncreaseInvestOrder {
					pool_id,
					tranche_id,
					investor,
					currency,
					amount,
				} => Self::handle_increase_invest_order(
					pool_id,
					tranche_id,
					investor.into(),
					currency.into(),
					amount,
				),
				Message::DecreaseInvestOrder {
					pool_id,
					tranche_id,
					investor,
					currency,
					amount,
				} => Self::handle_decrease_invest_order(
					pool_id,
					tranche_id,
					investor.into(),
					currency.into(),
					amount,
				),
				Message::IncreaseRedeemOrder {
					pool_id,
					tranche_id,
					investor,
					amount,
					currency,
				} => Self::handle_increase_redeem_order(
					pool_id,
					tranche_id,
					investor.into(),
					amount,
					currency.into(),
					sender,
				),
				Message::DecreaseRedeemOrder {
					pool_id,
					tranche_id,
					investor,
					currency,
					amount,
				} => Self::handle_decrease_redeem_order(
					pool_id,
					tranche_id,
					investor.into(),
					amount,
					currency.into(),
					sender,
				),
				Message::CollectInvest {
					pool_id,
					tranche_id,
					investor,
					currency,
				} => Self::handle_collect_investment(
					pool_id,
					tranche_id,
					investor.into(),
					currency.into(),
					sender,
				),
				Message::CollectRedeem {
					pool_id,
					tranche_id,
					investor,
					currency,
				} => Self::handle_collect_redemption(
					pool_id,
					tranche_id,
					investor.into(),
					currency.into(),
				),
				Message::CancelInvestOrder {
					pool_id,
					tranche_id,
					investor,
					currency,
				} => Self::handle_cancel_invest_order(
					pool_id,
					tranche_id,
					investor.into(),
					currency.into(),
				),
				Message::CancelRedeemOrder {
					pool_id,
					tranche_id,
					investor,
					currency,
				} => Self::handle_cancel_redeem_order(
					pool_id,
					tranche_id,
					investor.into(),
					currency.into(),
					sender,
				),
				_ => Err(Error::<T>::InvalidIncomingMessage.into()),
			}?;

			Ok(())
		}
	}
}

#[cfg(test)]
mod tests {
	use codec::{Decode, Encode};

	use crate::Domain;

	#[test]
	fn test_domain_encode_decode() {
		test_domain_identity(Domain::Centrifuge);
		test_domain_identity(Domain::EVM(1284));
		test_domain_identity(Domain::EVM(1));
	}

	/// Test that decode . encode results in the original value
	fn test_domain_identity(domain: Domain) {
		let encoded = domain.encode();
		let decoded: Domain = Domain::decode(&mut encoded.as_slice()).expect("");

		assert_eq!(domain, decoded);
	}
}<|MERGE_RESOLUTION|>--- conflicted
+++ resolved
@@ -237,18 +237,14 @@
 		#[pallet::constant]
 		type GeneralCurrencyPrefix: Get<[u8; 12]>;
 
-<<<<<<< HEAD
+		#[pallet::constant]
 		/// The type for paying the transaction fees for the dispatch of
-		/// `Executed*` messages.
+		/// `Executed*` and `ScheduleUpgrade` messages.
 		///
 		/// NOTE: We need to make sure to collect the appropriate amount
 		/// beforehand as part of receiving the corresponding investment
 		/// message.
-		type TreasuryAccount: Get<<Self as frame_system::Config>::AccountId>;
-=======
-		#[pallet::constant]
 		type TreasuryAccount: Get<Self::AccountId>;
->>>>>>> d651ced1
 	}
 
 	#[pallet::event]
@@ -703,53 +699,6 @@
 			Ok(())
 		}
 
-<<<<<<< HEAD
-		// TODO: Split up, see https://centrifuge.hackmd.io/tKGS5CwqSQeeI3bU1dKUlw#Action-items
-		/// Collect a user's foreign investment as if we had received a
-		/// `CollectInvest` message from another domain.
-		#[pallet::call_index(10)]
-		#[pallet::weight(10_000 + T::DbWeight::get().writes(1).ref_time())]
-		pub fn collect_foreign_investment_for(
-			origin: OriginFor<T>,
-			pool_id: T::PoolId,
-			tranche_id: T::TrancheId,
-			investor: T::AccountId,
-		) -> DispatchResult {
-			ensure_signed(origin)?;
-
-			Self::handle_collect_investment(
-				pool_id,
-				tranche_id,
-				investor,
-				todo!("query via foreign investments"),
-				todo!("derive via currency"),
-			)?;
-
-			Ok(())
-		}
-
-		// TODO: Split up, see https://centrifuge.hackmd.io/tKGS5CwqSQeeI3bU1dKUlw#Action-items
-		/// Collect a user's foreign redemption as if we had received a
-		/// `CollectRedeem` message from another domain.
-		#[pallet::call_index(11)]
-		#[pallet::weight(10_000 + T::DbWeight::get().writes(1).ref_time())]
-		pub fn collect_foreign_redemption_for(
-			origin: OriginFor<T>,
-			pool_id: T::PoolId,
-			tranche_id: T::TrancheId,
-			investor: T::AccountId,
-		) -> DispatchResult {
-			ensure_signed(origin)?;
-
-			Self::handle_collect_redemption(
-				pool_id,
-				tranche_id,
-				investor,
-				todo!("query via foreign investments"),
-			)?;
-
-			Ok(())
-=======
 		/// Schedule an upgrade of an EVM-based liquidity pool contract instance
 		#[pallet::weight(10_000)]
 		#[pallet::call_index(10)]
@@ -765,7 +714,53 @@
 				Domain::EVM(evm_chain_id),
 				Message::ScheduleUpgrade { contract },
 			)
->>>>>>> d651ced1
+		}
+
+		// TODO: Split up, see https://centrifuge.hackmd.io/tKGS5CwqSQeeI3bU1dKUlw#Action-items
+		/// Collect a user's foreign investment as if we had received a
+		/// `CollectInvest` message from another domain.
+		#[pallet::call_index(11)]
+		#[pallet::weight(10_000 + T::DbWeight::get().writes(1).ref_time())]
+		pub fn collect_foreign_investment_for(
+			origin: OriginFor<T>,
+			pool_id: T::PoolId,
+			tranche_id: T::TrancheId,
+			investor: T::AccountId,
+		) -> DispatchResult {
+			ensure_signed(origin)?;
+
+			Self::handle_collect_investment(
+				pool_id,
+				tranche_id,
+				investor,
+				todo!("query via foreign investments"),
+				todo!("derive via currency"),
+			)?;
+
+			Ok(())
+		}
+
+		// TODO: Split up, see https://centrifuge.hackmd.io/tKGS5CwqSQeeI3bU1dKUlw#Action-items
+		/// Collect a user's foreign redemption as if we had received a
+		/// `CollectRedeem` message from another domain.
+		#[pallet::call_index(12)]
+		#[pallet::weight(10_000 + T::DbWeight::get().writes(1).ref_time())]
+		pub fn collect_foreign_redemption_for(
+			origin: OriginFor<T>,
+			pool_id: T::PoolId,
+			tranche_id: T::TrancheId,
+			investor: T::AccountId,
+		) -> DispatchResult {
+			ensure_signed(origin)?;
+
+			Self::handle_collect_redemption(
+				pool_id,
+				tranche_id,
+				investor,
+				todo!("query via foreign investments"),
+			)?;
+
+			Ok(())
 		}
 	}
 
