--- conflicted
+++ resolved
@@ -824,8 +824,6 @@
 			]
 		));
 
-<<<<<<< HEAD
-=======
 		// Can submit the same solution twice
 		assert_ok!(Pools::submit_solution(
 			pool_owner_origin.clone(),
@@ -842,7 +840,6 @@
 			]
 		));
 
->>>>>>> f2e3dedc
 		// Slight risk buffer improvement
 		assert_ok!(Pools::submit_solution(
 			pool_owner_origin.clone(),
@@ -1661,17 +1658,12 @@
 }
 
 #[test]
-<<<<<<< HEAD
 fn solution_with_more_than_max_tranches_is_invalid() {
-=======
-fn triger_challange_period_with_zero_solution() {
->>>>>>> f2e3dedc
 	new_test_ext().execute_with(|| {
 		let junior_investor = Origin::signed(0);
 		let senior_investor = Origin::signed(1);
 		let pool_owner = 2_u64;
 		let pool_owner_origin = Origin::signed(pool_owner);
-<<<<<<< HEAD
 		let pool_id_1 = 0u64;
 		const SECS_PER_YEAR: u64 = 365 * 24 * 60 * 60;
 		let senior_interest_rate = Rate::saturating_from_rational(10, 100)
@@ -1680,54 +1672,25 @@
 
 		<<Test as Config>::Permission as PermissionsT<u64>>::add(
 			pool_id_1,
-=======
-
-		<<Test as Config>::Permission as PermissionsT<u64>>::add(
-			0,
->>>>>>> f2e3dedc
 			ensure_signed(junior_investor.clone()).unwrap(),
 			PoolRole::TrancheInvestor(JuniorTrancheId::get(), u64::MAX),
 		)
 		.unwrap();
 
 		<<Test as Config>::Permission as PermissionsT<u64>>::add(
-<<<<<<< HEAD
 			pool_id_1,
-=======
-			0,
->>>>>>> f2e3dedc
 			ensure_signed(senior_investor.clone()).unwrap(),
 			PoolRole::TrancheInvestor(SeniorTrancheId::get(), u64::MAX),
 		)
 		.unwrap();
 
 		// Initialize pool with initial investments
-<<<<<<< HEAD
 		assert_ok!(Pools::create(
 			Origin::signed(0),
 			0,
 			pool_id_1,
-=======
-		const SECS_PER_YEAR: u64 = 365 * 24 * 60 * 60;
-		let senior_interest_rate = Rate::saturating_from_rational(10, 100)
-			/ Rate::saturating_from_integer(SECS_PER_YEAR)
-			+ One::one();
-
-		assert_ok!(Pools::create(
-			pool_owner_origin.clone(),
-			pool_owner.clone(),
-			0,
->>>>>>> f2e3dedc
 			vec![
 				(TrancheType::Residual, None),
-				(
-					TrancheType::NonResidual {
-<<<<<<< HEAD
-						interest_per_sec: senior_interest_rate,
-						min_risk_buffer: Perquintill::from_percent(10),
-					},
-					None
-				),
 				(
 					TrancheType::NonResidual {
 						interest_per_sec: senior_interest_rate,
@@ -1738,9 +1701,13 @@
 				(
 					TrancheType::NonResidual {
 						interest_per_sec: senior_interest_rate,
-=======
-						interest_rate_per_sec: senior_interest_rate,
->>>>>>> f2e3dedc
+						min_risk_buffer: Perquintill::from_percent(10),
+					},
+					None
+				),
+				(
+					TrancheType::NonResidual {
+						interest_per_sec: senior_interest_rate,
 						min_risk_buffer: Perquintill::from_percent(10),
 					},
 					None
@@ -1753,27 +1720,16 @@
 		// Force min_epoch_time and challenge time to 0 without using update
 		// as this breaks the runtime-defined pool
 		// parameter bounds and update will not allow this.
-<<<<<<< HEAD
 		crate::Pool::<Test>::try_mutate(pool_id_1, |maybe_pool| -> Result<(), ()> {
 			maybe_pool.as_mut().unwrap().min_epoch_time = 0;
 			maybe_pool.as_mut().unwrap().challenge_time = 0;
 			maybe_pool.as_mut().unwrap().max_nav_age = u64::MAX;
-=======
-		crate::Pool::<Test>::try_mutate(0, |maybe_pool| -> Result<(), ()> {
-			maybe_pool.as_mut().unwrap().parameters.min_epoch_time = 0;
-			maybe_pool.as_mut().unwrap().parameters.challenge_time = 0;
-			maybe_pool.as_mut().unwrap().parameters.max_nav_age = u64::MAX;
->>>>>>> f2e3dedc
 			Ok(())
 		})
 		.unwrap();
 
 		invest_close_and_collect(
-<<<<<<< HEAD
 			pool_id_1,
-=======
-			0,
->>>>>>> f2e3dedc
 			vec![
 				(
 					junior_investor.clone(),
@@ -1792,16 +1748,11 @@
 		// Attempt to redeem everything
 		assert_ok!(Pools::update_redeem_order(
 			junior_investor.clone(),
-<<<<<<< HEAD
 			pool_id_1,
-=======
-			0,
->>>>>>> f2e3dedc
 			TrancheLoc::Id(JuniorTrancheId::get()),
 			500 * CURRENCY
 		));
 		assert_ok!(Pools::close_epoch(pool_owner_origin.clone(), 0));
-<<<<<<< HEAD
 		assert_noop!(
 			Pools::submit_solution(
 				pool_owner_origin.clone(),
@@ -1864,13 +1815,349 @@
 
 #[test]
 fn pool_is_in_status_submission_period() {
-=======
-
-		assert_err!(
-			Pools::execute_epoch(pool_owner_origin.clone(), 0),
-			Error::<Test>::NoSolutionAvailable
-		);
-
+	new_test_ext().execute_with(|| {
+		let junior_investor = Origin::signed(0);
+		let senior_investor = Origin::signed(1);
+		let pool_owner = 2_u64;
+		let pool_owner_origin = Origin::signed(pool_owner);
+
+		<<Test as Config>::Permission as PermissionsT<u64>>::add(
+			0,
+			ensure_signed(junior_investor.clone()).unwrap(),
+			PoolRole::TrancheInvestor(JuniorTrancheId::get(), u64::MAX),
+		)
+		.unwrap();
+
+		<<Test as Config>::Permission as PermissionsT<u64>>::add(
+			0,
+			ensure_signed(senior_investor.clone()).unwrap(),
+			PoolRole::TrancheInvestor(SeniorTrancheId::get(), u64::MAX),
+		)
+		.unwrap();
+
+		// Initialize pool with initial investments
+		const SECS_PER_YEAR: u64 = 365 * 24 * 60 * 60;
+		let senior_interest_rate = Rate::saturating_from_rational(10, 100)
+			/ Rate::saturating_from_integer(SECS_PER_YEAR)
+			+ One::one();
+
+		assert_ok!(Pools::create(
+			pool_owner_origin.clone(),
+			pool_owner.clone(),
+			0,
+			vec![
+				(TrancheType::Residual, None),
+				(
+					TrancheType::NonResidual {
+						interest_per_sec: senior_interest_rate,
+						min_risk_buffer: Perquintill::from_percent(10),
+					},
+					None
+				)
+			],
+			CurrencyId::Usd,
+			10_000 * CURRENCY
+		));
+
+		// Force min_epoch_time and challenge time to 0 without using update
+		// as this breaks the runtime-defined pool
+		// parameter bounds and update will not allow this.
+		crate::Pool::<Test>::try_mutate(0, |maybe_pool| -> Result<(), ()> {
+			maybe_pool.as_mut().unwrap().min_epoch_time = 0;
+			maybe_pool.as_mut().unwrap().challenge_time = 0;
+			maybe_pool.as_mut().unwrap().max_nav_age = u64::MAX;
+			Ok(())
+		})
+		.unwrap();
+
+		invest_close_and_collect(
+			0,
+			vec![
+				(
+					junior_investor.clone(),
+					JuniorTrancheId::get(),
+					500 * CURRENCY,
+				),
+				(
+					senior_investor.clone(),
+					SeniorTrancheId::get(),
+					500 * CURRENCY,
+				),
+			],
+		)
+		.unwrap();
+
+		// Attempt to redeem everything
+		assert_ok!(Pools::update_redeem_order(
+			junior_investor.clone(),
+			0,
+			TrancheLoc::Id(JuniorTrancheId::get()),
+			500 * CURRENCY
+		));
+		assert_ok!(Pools::close_epoch(pool_owner_origin.clone(), 0));
+		let pool = crate::Pool::<Test>::try_get(0).unwrap();
+		assert_eq!(PoolStatus::InSubmissionPeriod, pool.status);
+	})
+}
+
+#[test]
+fn pool_status_closed_works() {
+	new_test_ext().execute_with(|| {
+		let junior_investor = Origin::signed(0);
+		let senior_investor = Origin::signed(1);
+		let pool_owner = 2_u64;
+		let pool_owner_origin = Origin::signed(pool_owner);
+
+		<<Test as Config>::Permission as PermissionsT<u64>>::add(
+			0,
+			ensure_signed(junior_investor.clone()).unwrap(),
+			PoolRole::TrancheInvestor(JuniorTrancheId::get(), u64::MAX),
+		)
+		.unwrap();
+
+		<<Test as Config>::Permission as PermissionsT<u64>>::add(
+			0,
+			ensure_signed(senior_investor.clone()).unwrap(),
+			PoolRole::TrancheInvestor(SeniorTrancheId::get(), u64::MAX),
+		)
+		.unwrap();
+
+		// Initialize pool with initial investments
+		const SECS_PER_YEAR: u64 = 365 * 24 * 60 * 60;
+		let senior_interest_rate = Rate::saturating_from_rational(10, 100)
+			/ Rate::saturating_from_integer(SECS_PER_YEAR)
+			+ One::one();
+
+		assert_ok!(Pools::create(
+			pool_owner_origin.clone(),
+			pool_owner.clone(),
+			0,
+			vec![
+				(TrancheType::Residual, None),
+				(
+					TrancheType::NonResidual {
+						interest_per_sec: senior_interest_rate,
+						min_risk_buffer: Perquintill::from_percent(10),
+					},
+					None
+				)
+			],
+			CurrencyId::Usd,
+			10_000 * CURRENCY
+		));
+
+		// Force min_epoch_time and challenge time to 0 without using update
+		// as this breaks the runtime-defined pool
+		// parameter bounds and update will not allow this.
+		crate::Pool::<Test>::try_mutate(0, |maybe_pool| -> Result<(), ()> {
+			maybe_pool.as_mut().unwrap().min_epoch_time = 0;
+			maybe_pool.as_mut().unwrap().challenge_time = 0;
+			maybe_pool.as_mut().unwrap().max_nav_age = u64::MAX;
+			Ok(())
+		})
+		.unwrap();
+
+		invest_close_and_collect(
+			0,
+			vec![
+				(
+					junior_investor.clone(),
+					JuniorTrancheId::get(),
+					500 * CURRENCY,
+				),
+				(
+					senior_investor.clone(),
+					SeniorTrancheId::get(),
+					500 * CURRENCY,
+				),
+			],
+		)
+		.unwrap();
+
+		assert_ok!(Pools::do_withdraw(pool_owner, 0, 1000 * CURRENCY));
+
+		next_block_after(SECS_PER_YEAR);
+		// Only increase the value for senior tranche for one year
+		// NOTE: `checked_pow` can return 1 for 0^0 which is fine
+		//       for us, as we simply have the same debt if this happens
+		let total_interest = checked_pow(senior_interest_rate, SECS_PER_YEAR as usize).unwrap();
+		test_nav_up(0, total_interest.checked_mul_int(500 * CURRENCY).unwrap());
+
+		assert_ok!(Pools::close_epoch(pool_owner_origin.clone(), 0));
+		// Attempt to redeem everything
+		assert_ok!(Pools::update_redeem_order(
+			junior_investor.clone(),
+			0,
+			TrancheLoc::Id(JuniorTrancheId::get()),
+			500 * CURRENCY
+		));
+		// Attempt to redeem everything
+		assert_ok!(Pools::update_redeem_order(
+			senior_investor.clone(),
+			0,
+			TrancheLoc::Id(SeniorTrancheId::get()),
+			500 * CURRENCY
+		));
+		let pool = crate::Pool::<Test>::try_get(0).unwrap();
+		assert_eq!(PoolStatus::Closed(CloseManner::Forced), pool.status);
+
+		assert_ok!(Pools::do_deposit(pool_owner, 0, 500 * CURRENCY));
+
+		assert_noop!(
+			Pools::submit_solution(
+				pool_owner_origin.clone(),
+				0,
+				vec![
+					TrancheSolution {
+						invest_fulfillment: Perquintill::zero(),
+						redeem_fulfillment: Perquintill::one(), // Redemptions from the wiped tranche are blocked
+					},
+					TrancheSolution {
+						invest_fulfillment: Perquintill::zero(),
+						redeem_fulfillment: Perquintill::zero(),
+					}
+				]
+			),
+			Error::<Test>::InvalidSolution
+		);
+
+		assert_noop!(
+			Pools::submit_solution(
+				pool_owner_origin.clone(),
+				0,
+				vec![
+					TrancheSolution {
+						invest_fulfillment: Perquintill::one(), // Investments are blocked
+						redeem_fulfillment: Perquintill::zero(),
+					},
+					TrancheSolution {
+						invest_fulfillment: Perquintill::zero(),
+						redeem_fulfillment: Perquintill::zero(),
+					}
+				]
+			),
+			Error::<Test>::InvalidSolution
+		);
+
+		assert_noop!(
+			Pools::submit_solution(
+				pool_owner_origin.clone(),
+				0,
+				vec![
+					TrancheSolution {
+						invest_fulfillment: Perquintill::zero(),
+						redeem_fulfillment: Perquintill::zero(),
+					},
+					TrancheSolution {
+						invest_fulfillment: Perquintill::one(), // Investments are blocked
+						redeem_fulfillment: Perquintill::zero(),
+					}
+				]
+			),
+			Error::<Test>::InvalidSolution
+		);
+		assert_ok!(Pools::submit_solution(
+			pool_owner_origin.clone(),
+			0,
+			vec![
+				TrancheSolution {
+					invest_fulfillment: Perquintill::zero(),
+					redeem_fulfillment: Perquintill::zero(),
+				},
+				TrancheSolution {
+					invest_fulfillment: Perquintill::zero(),
+					redeem_fulfillment: Perquintill::one(), // Redeeming from the ok tranche works
+				}
+			]
+		),);
+	})
+}
+
+#[test]
+fn pool_status_recovers_of_force_closed() {
+	new_test_ext().execute_with(|| {
+		let junior_investor = Origin::signed(0);
+		let senior_investor = Origin::signed(1);
+		let pool_owner = 2_u64;
+		let pool_owner_origin = Origin::signed(pool_owner);
+
+		<<Test as Config>::Permission as PermissionsT<u64>>::add(
+			0,
+			ensure_signed(junior_investor.clone()).unwrap(),
+			PoolRole::TrancheInvestor(JuniorTrancheId::get(), u64::MAX),
+		)
+		.unwrap();
+
+		<<Test as Config>::Permission as PermissionsT<u64>>::add(
+			0,
+			ensure_signed(senior_investor.clone()).unwrap(),
+			PoolRole::TrancheInvestor(SeniorTrancheId::get(), u64::MAX),
+		)
+		.unwrap();
+
+		// Initialize pool with initial investments
+		const SECS_PER_YEAR: u64 = 365 * 24 * 60 * 60;
+		let senior_interest_rate = Rate::saturating_from_rational(10, 100)
+			/ Rate::saturating_from_integer(SECS_PER_YEAR)
+			+ One::one();
+
+		assert_ok!(Pools::create(
+			pool_owner_origin.clone(),
+			pool_owner.clone(),
+			0,
+			vec![
+				(TrancheType::Residual, None),
+				(
+					TrancheType::NonResidual {
+						interest_per_sec: senior_interest_rate,
+						min_risk_buffer: Perquintill::from_percent(10),
+					},
+					None
+				)
+			],
+			CurrencyId::Usd,
+			10_000 * CURRENCY
+		));
+
+		// Force min_epoch_time and challenge time to 0 without using update
+		// as this breaks the runtime-defined pool
+		// parameter bounds and update will not allow this.
+		crate::Pool::<Test>::try_mutate(0, |maybe_pool| -> Result<(), ()> {
+			maybe_pool.as_mut().unwrap().min_epoch_time = 0;
+			maybe_pool.as_mut().unwrap().challenge_time = 0;
+			maybe_pool.as_mut().unwrap().max_nav_age = u64::MAX;
+			Ok(())
+		})
+		.unwrap();
+
+		invest_close_and_collect(
+			0,
+			vec![
+				(
+					junior_investor.clone(),
+					JuniorTrancheId::get(),
+					500 * CURRENCY,
+				),
+				(
+					senior_investor.clone(),
+					SeniorTrancheId::get(),
+					500 * CURRENCY,
+				),
+			],
+		)
+		.unwrap();
+		assert_ok!(Pools::do_withdraw(pool_owner, 0, 1000 * CURRENCY));
+
+		next_block_after(SECS_PER_YEAR);
+		// Only increase the value for senior tranche for one year
+		let total_interest = checked_pow(senior_interest_rate, SECS_PER_YEAR as usize).unwrap();
+		test_nav_up(0, total_interest.checked_mul_int(500 * CURRENCY).unwrap());
+
+		assert_ok!(Pools::close_epoch(pool_owner_origin.clone(), 0));
+
+		// The NAV has not gone up as expected. SO we must be in a forced close mode
+		let pool = crate::Pool::<Test>::try_get(0).unwrap();
+		assert_eq!(pool.status, PoolStatus::Closed(CloseManner::Forced));
 		assert_ok!(Pools::submit_solution(
 			pool_owner_origin.clone(),
 			0,
@@ -1885,119 +2172,23 @@
 				}
 			]
 		));
-
-		next_block();
-
-		assert_ok!(Pools::execute_epoch(pool_owner_origin, 0));
-		assert!(!EpochExecution::<Test>::contains_key(0));
-	});
-}
-
-#[test]
-fn min_challenge_time_is_respected() {
->>>>>>> f2e3dedc
-	new_test_ext().execute_with(|| {
-		let junior_investor = Origin::signed(0);
-		let senior_investor = Origin::signed(1);
-		let pool_owner = 2_u64;
-		let pool_owner_origin = Origin::signed(pool_owner);
-
-		<<Test as Config>::Permission as PermissionsT<u64>>::add(
-			0,
-			ensure_signed(junior_investor.clone()).unwrap(),
-			PoolRole::TrancheInvestor(JuniorTrancheId::get(), u64::MAX),
-		)
-		.unwrap();
-
-		<<Test as Config>::Permission as PermissionsT<u64>>::add(
-			0,
-			ensure_signed(senior_investor.clone()).unwrap(),
-			PoolRole::TrancheInvestor(SeniorTrancheId::get(), u64::MAX),
-		)
-		.unwrap();
-
-		// Initialize pool with initial investments
-		const SECS_PER_YEAR: u64 = 365 * 24 * 60 * 60;
-		let senior_interest_rate = Rate::saturating_from_rational(10, 100)
-			/ Rate::saturating_from_integer(SECS_PER_YEAR)
-			+ One::one();
-
-		assert_ok!(Pools::create(
-			pool_owner_origin.clone(),
-			pool_owner.clone(),
-			0,
-			vec![
-				(TrancheType::Residual, None),
-				(
-					TrancheType::NonResidual {
-<<<<<<< HEAD
-						interest_per_sec: senior_interest_rate,
-=======
-						interest_rate_per_sec: senior_interest_rate,
->>>>>>> f2e3dedc
-						min_risk_buffer: Perquintill::from_percent(10),
-					},
-					None
-				)
-			],
-			CurrencyId::Usd,
-			10_000 * CURRENCY
-		));
-
-		// Force min_epoch_time and challenge time to 0 without using update
-		// as this breaks the runtime-defined pool
-		// parameter bounds and update will not allow this.
-		crate::Pool::<Test>::try_mutate(0, |maybe_pool| -> Result<(), ()> {
-<<<<<<< HEAD
-			maybe_pool.as_mut().unwrap().min_epoch_time = 0;
-			maybe_pool.as_mut().unwrap().challenge_time = 0;
-			maybe_pool.as_mut().unwrap().max_nav_age = u64::MAX;
-=======
-			maybe_pool.as_mut().unwrap().parameters.min_epoch_time = 0;
-			maybe_pool.as_mut().unwrap().parameters.challenge_time = 0;
-			maybe_pool.as_mut().unwrap().parameters.max_nav_age = u64::MAX;
->>>>>>> f2e3dedc
-			Ok(())
-		})
-		.unwrap();
-
-		invest_close_and_collect(
-			0,
-			vec![
-				(
-					junior_investor.clone(),
-					JuniorTrancheId::get(),
-					500 * CURRENCY,
-				),
-				(
-					senior_investor.clone(),
-					SeniorTrancheId::get(),
-					500 * CURRENCY,
-				),
-			],
-		)
-		.unwrap();
-
-		// Attempt to redeem everything
-		assert_ok!(Pools::update_redeem_order(
-			junior_investor.clone(),
-			0,
-			TrancheLoc::Id(JuniorTrancheId::get()),
-			500 * CURRENCY
-		));
+		assert_ok!(Pools::execute_epoch(pool_owner_origin.clone(), 0));
+		let pool = crate::Pool::<Test>::try_get(0).unwrap();
+		assert_eq!(pool.status, PoolStatus::Closed(CloseManner::Forced));
+
+		next_block_after(SECS_PER_YEAR);
+		// increase the value for both tranches for one year. Junior should now be unequal zero.
+		let total_interest = checked_pow(senior_interest_rate, SECS_PER_YEAR as usize).unwrap();
+		test_nav_up(
+			0,
+			total_interest.checked_mul_int(1000 * CURRENCY).unwrap() - 1000 * CURRENCY,
+		);
+
 		assert_ok!(Pools::close_epoch(pool_owner_origin.clone(), 0));
-<<<<<<< HEAD
-		let pool = crate::Pool::<Test>::try_get(0).unwrap();
-		assert_eq!(PoolStatus::InSubmissionPeriod, pool.status);
-	})
-}
-
-#[test]
-fn pool_status_closed_works() {
-=======
-
-		next_block();
-
+		assert_noop!(
+			Pools::close_epoch(pool_owner_origin.clone(), 0),
+			Error::<Test>::InSubmissionPeriod
+		);
 		assert_ok!(Pools::submit_solution(
 			pool_owner_origin.clone(),
 			0,
@@ -2012,23 +2203,17 @@
 				}
 			]
 		));
-
-		// TODO: this currently is no error as we denote the times in secsonds
-		//       and not in blocks. THis needs to be solved in a seperate PR
-		/*
-		assert_noop!(
-			Pools::execute_epoch(pool_owner_origin.clone(), 0),
-			Error::<Test>::ChallengeTimeHasNotPassed
-		);
-		next_block();
-		assert_ok!(Pools::execute_epoch(pool_owner_origin, 0));
-		 */
-	});
+		assert_ok!(Pools::execute_epoch(pool_owner_origin.clone(), 0));
+		let pool = crate::Pool::<Test>::try_get(0).unwrap();
+		assert_eq!(pool.status, PoolStatus::InSubmissionPeriod);
+		assert_ok!(Pools::execute_epoch(pool_owner_origin.clone(), 0));
+		let pool = crate::Pool::<Test>::try_get(0).unwrap();
+		assert_eq!(pool.status, PoolStatus::Open);
+	})
 }
 
 #[test]
-fn only_zero_solution_is_accepted_max_reserve_violated() {
->>>>>>> f2e3dedc
+fn pool_status_stays_closed_when_closed_intentionally() {
 	new_test_ext().execute_with(|| {
 		let junior_investor = Origin::signed(0);
 		let senior_investor = Origin::signed(1);
@@ -2054,7 +2239,6 @@
 		let senior_interest_rate = Rate::saturating_from_rational(10, 100)
 			/ Rate::saturating_from_integer(SECS_PER_YEAR)
 			+ One::one();
-
 		assert_ok!(Pools::create(
 			pool_owner_origin.clone(),
 			pool_owner.clone(),
@@ -2063,37 +2247,23 @@
 				(TrancheType::Residual, None),
 				(
 					TrancheType::NonResidual {
-<<<<<<< HEAD
 						interest_per_sec: senior_interest_rate,
-=======
-						interest_rate_per_sec: senior_interest_rate,
->>>>>>> f2e3dedc
 						min_risk_buffer: Perquintill::from_percent(10),
 					},
 					None
 				)
 			],
 			CurrencyId::Usd,
-<<<<<<< HEAD
 			10_000 * CURRENCY
-=======
-			200 * CURRENCY
->>>>>>> f2e3dedc
 		));
 
 		// Force min_epoch_time and challenge time to 0 without using update
 		// as this breaks the runtime-defined pool
 		// parameter bounds and update will not allow this.
 		crate::Pool::<Test>::try_mutate(0, |maybe_pool| -> Result<(), ()> {
-<<<<<<< HEAD
 			maybe_pool.as_mut().unwrap().min_epoch_time = 0;
 			maybe_pool.as_mut().unwrap().challenge_time = 0;
 			maybe_pool.as_mut().unwrap().max_nav_age = u64::MAX;
-=======
-			maybe_pool.as_mut().unwrap().parameters.min_epoch_time = 0;
-			maybe_pool.as_mut().unwrap().parameters.challenge_time = 0;
-			maybe_pool.as_mut().unwrap().parameters.max_nav_age = u64::MAX;
->>>>>>> f2e3dedc
 			Ok(())
 		})
 		.unwrap();
@@ -2104,36 +2274,27 @@
 				(
 					junior_investor.clone(),
 					JuniorTrancheId::get(),
-<<<<<<< HEAD
 					500 * CURRENCY,
-=======
-					100 * CURRENCY,
->>>>>>> f2e3dedc
 				),
 				(
 					senior_investor.clone(),
 					SeniorTrancheId::get(),
-<<<<<<< HEAD
 					500 * CURRENCY,
-=======
-					100 * CURRENCY,
->>>>>>> f2e3dedc
 				),
 			],
 		)
 		.unwrap();
-<<<<<<< HEAD
 
 		assert_ok!(Pools::do_withdraw(pool_owner, 0, 1000 * CURRENCY));
 
 		next_block_after(SECS_PER_YEAR);
 		// Only increase the value for senior tranche for one year
-		// NOTE: `checked_pow` can return 1 for 0^0 which is fine
-		//       for us, as we simply have the same debt if this happens
 		let total_interest = checked_pow(senior_interest_rate, SECS_PER_YEAR as usize).unwrap();
-		test_nav_up(0, total_interest.checked_mul_int(500 * CURRENCY).unwrap());
-
-		assert_ok!(Pools::close_epoch(pool_owner_origin.clone(), 0));
+		test_nav_up(0, total_interest.checked_mul_int(1000 * CURRENCY).unwrap());
+
+		// Closing intenionally
+		assert_ok!(Pools::close(pool_owner_origin.clone(), 0));
+
 		// Attempt to redeem everything
 		assert_ok!(Pools::update_redeem_order(
 			junior_investor.clone(),
@@ -2141,213 +2302,36 @@
 			TrancheLoc::Id(JuniorTrancheId::get()),
 			500 * CURRENCY
 		));
-		// Attempt to redeem everything
-		assert_ok!(Pools::update_redeem_order(
-			senior_investor.clone(),
-			0,
-			TrancheLoc::Id(SeniorTrancheId::get()),
-			500 * CURRENCY
-		));
+		assert_ok!(Pools::do_deposit(pool_owner, 0, 500 * CURRENCY));
+
+		assert_ok!(Pools::close_epoch(pool_owner_origin.clone(), 0));
+
 		let pool = crate::Pool::<Test>::try_get(0).unwrap();
-		assert_eq!(PoolStatus::Closed(CloseManner::Forced), pool.status);
-
-		assert_ok!(Pools::do_deposit(pool_owner, 0, 500 * CURRENCY));
-
-		assert_noop!(
-=======
-		// Attempt to invest above reserve
-		assert_ok!(Pools::update_invest_order(
-			junior_investor.clone(),
-			0,
-			TrancheLoc::Id(JuniorTrancheId::get()),
-			1 * CURRENCY
-		));
-
-		// Attempt to invest above reserve
-		assert_ok!(Pools::update_invest_order(
-			senior_investor.clone(),
-			0,
-			TrancheLoc::Id(SeniorTrancheId::get()),
-			1 * CURRENCY
-		));
-		assert_ok!(Pools::close_epoch(pool_owner_origin.clone(), 0));
-
-		assert_err!(
->>>>>>> f2e3dedc
-			Pools::submit_solution(
-				pool_owner_origin.clone(),
-				0,
-				vec![
-					TrancheSolution {
-<<<<<<< HEAD
-						invest_fulfillment: Perquintill::zero(),
-						redeem_fulfillment: Perquintill::one(), // Redemptions from the wiped tranche are blocked
-=======
-						invest_fulfillment: Perquintill::from_percent(1),
-						redeem_fulfillment: Perquintill::zero(),
->>>>>>> f2e3dedc
-					},
-					TrancheSolution {
-						invest_fulfillment: Perquintill::zero(),
-						redeem_fulfillment: Perquintill::zero(),
-					}
-				]
-			),
-<<<<<<< HEAD
-			Error::<Test>::InvalidSolution
-		);
-
-		assert_noop!(
-=======
-			Error::<Test>::NotNewBestSubmission
-		);
-
-		assert_err!(
->>>>>>> f2e3dedc
-			Pools::submit_solution(
-				pool_owner_origin.clone(),
-				0,
-				vec![
-					TrancheSolution {
-<<<<<<< HEAD
-						invest_fulfillment: Perquintill::one(), // Investments are blocked
-=======
-						invest_fulfillment: Perquintill::from_percent(100),
->>>>>>> f2e3dedc
-						redeem_fulfillment: Perquintill::zero(),
-					},
-					TrancheSolution {
-						invest_fulfillment: Perquintill::zero(),
-						redeem_fulfillment: Perquintill::zero(),
-					}
-				]
-			),
-<<<<<<< HEAD
-			Error::<Test>::InvalidSolution
-		);
-
-		assert_noop!(
-=======
-			Error::<Test>::NotNewBestSubmission
-		);
-
-		assert_err!(
-			Pools::submit_solution(
-				pool_owner_origin.clone(),
-				0,
-				vec![
-					TrancheSolution {
-						invest_fulfillment: Perquintill::from_percent(1),
-						redeem_fulfillment: Perquintill::zero(),
-					},
-					TrancheSolution {
-						invest_fulfillment: Perquintill::from_percent(1),
-						redeem_fulfillment: Perquintill::zero(),
-					}
-				]
-			),
-			Error::<Test>::NotNewBestSubmission
-		);
-
-		assert_err!(
-			Pools::submit_solution(
-				pool_owner_origin.clone(),
-				0,
-				vec![
-					TrancheSolution {
-						invest_fulfillment: Perquintill::one(),
-						redeem_fulfillment: Perquintill::zero(),
-					},
-					TrancheSolution {
-						invest_fulfillment: Perquintill::one(),
-						redeem_fulfillment: Perquintill::zero(),
-					}
-				]
-			),
-			Error::<Test>::NotNewBestSubmission
-		);
-
-		assert_err!(
->>>>>>> f2e3dedc
-			Pools::submit_solution(
-				pool_owner_origin.clone(),
-				0,
-				vec![
-					TrancheSolution {
-						invest_fulfillment: Perquintill::zero(),
-						redeem_fulfillment: Perquintill::zero(),
-					},
-					TrancheSolution {
-<<<<<<< HEAD
-						invest_fulfillment: Perquintill::one(), // Investments are blocked
-=======
-						invest_fulfillment: Perquintill::from_percent(1),
->>>>>>> f2e3dedc
-						redeem_fulfillment: Perquintill::zero(),
-					}
-				]
-			),
-<<<<<<< HEAD
-			Error::<Test>::InvalidSolution
-		);
-
-=======
-			Error::<Test>::NotNewBestSubmission
-		);
-
-		assert_err!(
-			Pools::submit_solution(
-				pool_owner_origin.clone(),
-				0,
-				vec![
-					TrancheSolution {
-						invest_fulfillment: Perquintill::zero(),
-						redeem_fulfillment: Perquintill::zero(),
-					},
-					TrancheSolution {
-						invest_fulfillment: Perquintill::from_percent(100),
-						redeem_fulfillment: Perquintill::zero(),
-					}
-				]
-			),
-			Error::<Test>::NotNewBestSubmission
-		);
->>>>>>> f2e3dedc
+		assert_eq!(pool.status, PoolStatus::Closed(CloseManner::Intentionally));
+
 		assert_ok!(Pools::submit_solution(
 			pool_owner_origin.clone(),
 			0,
 			vec![
+				TrancheSolution {
+					invest_fulfillment: Perquintill::zero(),
+					redeem_fulfillment: Perquintill::from_percent(10),
+				},
 				TrancheSolution {
 					invest_fulfillment: Perquintill::zero(),
 					redeem_fulfillment: Perquintill::zero(),
-				},
-				TrancheSolution {
-					invest_fulfillment: Perquintill::zero(),
-<<<<<<< HEAD
-					redeem_fulfillment: Perquintill::one(), // Redeeming from the ok tranche works
 				}
 			]
-		),);
+		));
+
+		assert_ok!(Pools::execute_epoch(pool_owner_origin.clone(), 0));
+		let pool = crate::Pool::<Test>::try_get(0).unwrap();
+		assert_eq!(pool.status, PoolStatus::Closed(CloseManner::Intentionally));
 	})
 }
 
 #[test]
-fn pool_status_recovers_of_force_closed() {
-=======
-					redeem_fulfillment: Perquintill::zero(),
-				}
-			]
-		));
-		next_block();
-
-		assert_ok!(Pools::execute_epoch(pool_owner_origin, 0));
-		assert!(!EpochExecution::<Test>::contains_key(0));
-	});
-}
-
-#[test]
-fn only_zero_solution_is_accepted_when_risk_buff_violated_else() {
->>>>>>> f2e3dedc
+fn triger_challange_period_with_zero_solution() {
 	new_test_ext().execute_with(|| {
 		let junior_investor = Origin::signed(0);
 		let senior_investor = Origin::signed(1);
@@ -2382,37 +2366,23 @@
 				(TrancheType::Residual, None),
 				(
 					TrancheType::NonResidual {
-<<<<<<< HEAD
-						interest_per_sec: senior_interest_rate,
-=======
 						interest_rate_per_sec: senior_interest_rate,
->>>>>>> f2e3dedc
 						min_risk_buffer: Perquintill::from_percent(10),
 					},
 					None
 				)
 			],
 			CurrencyId::Usd,
-<<<<<<< HEAD
 			10_000 * CURRENCY
-=======
-			200 * CURRENCY
->>>>>>> f2e3dedc
 		));
 
 		// Force min_epoch_time and challenge time to 0 without using update
 		// as this breaks the runtime-defined pool
 		// parameter bounds and update will not allow this.
 		crate::Pool::<Test>::try_mutate(0, |maybe_pool| -> Result<(), ()> {
-<<<<<<< HEAD
-			maybe_pool.as_mut().unwrap().min_epoch_time = 0;
-			maybe_pool.as_mut().unwrap().challenge_time = 0;
-			maybe_pool.as_mut().unwrap().max_nav_age = u64::MAX;
-=======
 			maybe_pool.as_mut().unwrap().parameters.min_epoch_time = 0;
 			maybe_pool.as_mut().unwrap().parameters.challenge_time = 0;
 			maybe_pool.as_mut().unwrap().parameters.max_nav_age = u64::MAX;
->>>>>>> f2e3dedc
 			Ok(())
 		})
 		.unwrap();
@@ -2423,38 +2393,31 @@
 				(
 					junior_investor.clone(),
 					JuniorTrancheId::get(),
-<<<<<<< HEAD
 					500 * CURRENCY,
-=======
-					100 * CURRENCY,
->>>>>>> f2e3dedc
 				),
 				(
 					senior_investor.clone(),
 					SeniorTrancheId::get(),
-<<<<<<< HEAD
 					500 * CURRENCY,
-=======
-					100 * CURRENCY,
->>>>>>> f2e3dedc
 				),
 			],
 		)
 		.unwrap();
 
-<<<<<<< HEAD
-		assert_ok!(Pools::do_withdraw(pool_owner, 0, 1000 * CURRENCY));
-
-		next_block_after(SECS_PER_YEAR);
-		// Only increase the value for senior tranche for one year
-		let total_interest = checked_pow(senior_interest_rate, SECS_PER_YEAR as usize).unwrap();
-		test_nav_up(0, total_interest.checked_mul_int(500 * CURRENCY).unwrap());
-
+		// Attempt to redeem everything
+		assert_ok!(Pools::update_redeem_order(
+			junior_investor.clone(),
+			0,
+			TrancheLoc::Id(JuniorTrancheId::get()),
+			500 * CURRENCY
+		));
 		assert_ok!(Pools::close_epoch(pool_owner_origin.clone(), 0));
 
-		// The NAV has not gone up as expected. SO we must be in a forced close mode
-		let pool = crate::Pool::<Test>::try_get(0).unwrap();
-		assert_eq!(pool.status, PoolStatus::Closed(CloseManner::Forced));
+		assert_err!(
+			Pools::execute_epoch(pool_owner_origin.clone(), 0),
+			Error::<Test>::NoSolutionAvailable
+		);
+
 		assert_ok!(Pools::submit_solution(
 			pool_owner_origin.clone(),
 			0,
@@ -2469,138 +2432,99 @@
 				}
 			]
 		));
-		assert_ok!(Pools::execute_epoch(pool_owner_origin.clone(), 0));
-		let pool = crate::Pool::<Test>::try_get(0).unwrap();
-		assert_eq!(pool.status, PoolStatus::Closed(CloseManner::Forced));
-
-		next_block_after(SECS_PER_YEAR);
-		// increase the value for both tranches for one year. Junior should now be unequal zero.
-		let total_interest = checked_pow(senior_interest_rate, SECS_PER_YEAR as usize).unwrap();
-		test_nav_up(
-			0,
-			total_interest.checked_mul_int(1000 * CURRENCY).unwrap() - 1000 * CURRENCY,
-		);
-
-		assert_ok!(Pools::close_epoch(pool_owner_origin.clone(), 0));
-		assert_noop!(
-			Pools::close_epoch(pool_owner_origin.clone(), 0),
-			Error::<Test>::InSubmissionPeriod
-		);
-=======
-		// Redeem so that we are exactly at 10 percent risk buffer
+
+		next_block();
+
+		assert_ok!(Pools::execute_epoch(pool_owner_origin, 0));
+		assert!(!EpochExecution::<Test>::contains_key(0));
+	});
+}
+
+#[test]
+fn min_challenge_time_is_respected() {
+	new_test_ext().execute_with(|| {
+		let junior_investor = Origin::signed(0);
+		let senior_investor = Origin::signed(1);
+		let pool_owner = 2_u64;
+		let pool_owner_origin = Origin::signed(pool_owner);
+
+		<<Test as Config>::Permission as PermissionsT<u64>>::add(
+			0,
+			ensure_signed(junior_investor.clone()).unwrap(),
+			PoolRole::TrancheInvestor(JuniorTrancheId::get(), u64::MAX),
+		)
+		.unwrap();
+
+		<<Test as Config>::Permission as PermissionsT<u64>>::add(
+			0,
+			ensure_signed(senior_investor.clone()).unwrap(),
+			PoolRole::TrancheInvestor(SeniorTrancheId::get(), u64::MAX),
+		)
+		.unwrap();
+
+		// Initialize pool with initial investments
+		const SECS_PER_YEAR: u64 = 365 * 24 * 60 * 60;
+		let senior_interest_rate = Rate::saturating_from_rational(10, 100)
+			/ Rate::saturating_from_integer(SECS_PER_YEAR)
+			+ One::one();
+
+		assert_ok!(Pools::create(
+			pool_owner_origin.clone(),
+			pool_owner.clone(),
+			0,
+			vec![
+				(TrancheType::Residual, None),
+				(
+					TrancheType::NonResidual {
+						interest_rate_per_sec: senior_interest_rate,
+						min_risk_buffer: Perquintill::from_percent(10),
+					},
+					None
+				)
+			],
+			CurrencyId::Usd,
+			10_000 * CURRENCY
+		));
+
+		// Force min_epoch_time and challenge time to 0 without using update
+		// as this breaks the runtime-defined pool
+		// parameter bounds and update will not allow this.
+		crate::Pool::<Test>::try_mutate(0, |maybe_pool| -> Result<(), ()> {
+			maybe_pool.as_mut().unwrap().parameters.min_epoch_time = 0;
+			maybe_pool.as_mut().unwrap().parameters.challenge_time = 0;
+			maybe_pool.as_mut().unwrap().parameters.max_nav_age = u64::MAX;
+			Ok(())
+		})
+		.unwrap();
+
+		invest_close_and_collect(
+			0,
+			vec![
+				(
+					junior_investor.clone(),
+					JuniorTrancheId::get(),
+					500 * CURRENCY,
+				),
+				(
+					senior_investor.clone(),
+					SeniorTrancheId::get(),
+					500 * CURRENCY,
+				),
+			],
+		)
+		.unwrap();
+
+		// Attempt to redeem everything
 		assert_ok!(Pools::update_redeem_order(
 			junior_investor.clone(),
 			0,
 			TrancheLoc::Id(JuniorTrancheId::get()),
-			88_888_888_888_888_888_799
+			500 * CURRENCY
 		));
 		assert_ok!(Pools::close_epoch(pool_owner_origin.clone(), 0));
-		assert_ok!(Pools::collect(
-			junior_investor.clone(),
-			0,
-			TrancheLoc::Index(0),
-			1
-		));
-		assert_ok!(Pools::update_redeem_order(
-			junior_investor.clone(),
-			0,
-			TrancheLoc::Id(JuniorTrancheId::get()),
-			1 * CURRENCY
-		));
-
-		assert_ok!(Pools::close_epoch(pool_owner_origin.clone(), 0));
-
-		assert_err!(
-			Pools::submit_solution(
-				pool_owner_origin.clone(),
-				0,
-				vec![
-					TrancheSolution {
-						invest_fulfillment: Perquintill::zero(),
-						redeem_fulfillment: Perquintill::from_float(0.99),
-					},
-					TrancheSolution {
-						invest_fulfillment: Perquintill::zero(),
-						redeem_fulfillment: Perquintill::zero(),
-					}
-				]
-			),
-			Error::<Test>::NotNewBestSubmission
-		);
-
-		assert_err!(
-			Pools::submit_solution(
-				pool_owner_origin.clone(),
-				0,
-				vec![
-					TrancheSolution {
-						invest_fulfillment: Perquintill::zero(),
-						redeem_fulfillment: Perquintill::from_float(0.1),
-					},
-					TrancheSolution {
-						invest_fulfillment: Perquintill::zero(),
-						redeem_fulfillment: Perquintill::zero(),
-					}
-				]
-			),
-			Error::<Test>::NotNewBestSubmission
-		);
-
-		assert_err!(
-			Pools::submit_solution(
-				pool_owner_origin.clone(),
-				0,
-				vec![
-					TrancheSolution {
-						invest_fulfillment: Perquintill::zero(),
-						redeem_fulfillment: Perquintill::from_float(0.01),
-					},
-					TrancheSolution {
-						invest_fulfillment: Perquintill::zero(),
-						redeem_fulfillment: Perquintill::zero(),
-					}
-				]
-			),
-			Error::<Test>::NotNewBestSubmission
-		);
-
-		assert_err!(
-			Pools::submit_solution(
-				pool_owner_origin.clone(),
-				0,
-				vec![
-					TrancheSolution {
-						invest_fulfillment: Perquintill::zero(),
-						redeem_fulfillment: Perquintill::from_float(0.001),
-					},
-					TrancheSolution {
-						invest_fulfillment: Perquintill::zero(),
-						redeem_fulfillment: Perquintill::zero(),
-					}
-				]
-			),
-			Error::<Test>::NotNewBestSubmission
-		);
-
-		assert_err!(
-			Pools::submit_solution(
-				pool_owner_origin.clone(),
-				0,
-				vec![
-					TrancheSolution {
-						invest_fulfillment: Perquintill::zero(),
-						redeem_fulfillment: Perquintill::from_float(0.0001),
-					},
-					TrancheSolution {
-						invest_fulfillment: Perquintill::zero(),
-						redeem_fulfillment: Perquintill::zero(),
-					}
-				]
-			),
-			Error::<Test>::NotNewBestSubmission
-		);
-
->>>>>>> f2e3dedc
+
+		next_block();
+
 		assert_ok!(Pools::submit_solution(
 			pool_owner_origin.clone(),
 			0,
@@ -2615,18 +2539,22 @@
 				}
 			]
 		));
-<<<<<<< HEAD
-		assert_ok!(Pools::execute_epoch(pool_owner_origin.clone(), 0));
-		let pool = crate::Pool::<Test>::try_get(0).unwrap();
-		assert_eq!(pool.status, PoolStatus::InSubmissionPeriod);
-		assert_ok!(Pools::execute_epoch(pool_owner_origin.clone(), 0));
-		let pool = crate::Pool::<Test>::try_get(0).unwrap();
-		assert_eq!(pool.status, PoolStatus::Open);
-	})
+
+		// TODO: this currently is no error as we denote the times in secsonds
+		//       and not in blocks. THis needs to be solved in a seperate PR
+		/*
+		assert_noop!(
+			Pools::execute_epoch(pool_owner_origin.clone(), 0),
+			Error::<Test>::ChallengeTimeHasNotPassed
+		);
+		next_block();
+		assert_ok!(Pools::execute_epoch(pool_owner_origin, 0));
+		 */
+	});
 }
 
 #[test]
-fn pool_status_stays_closed_when_closed_intentionally() {
+fn only_zero_solution_is_accepted_max_reserve_violated() {
 	new_test_ext().execute_with(|| {
 		let junior_investor = Origin::signed(0);
 		let senior_investor = Origin::signed(1);
@@ -2647,7 +2575,403 @@
 		)
 		.unwrap();
 
-=======
+		// Initialize pool with initial investments
+		const SECS_PER_YEAR: u64 = 365 * 24 * 60 * 60;
+		let senior_interest_rate = Rate::saturating_from_rational(10, 100)
+			/ Rate::saturating_from_integer(SECS_PER_YEAR)
+			+ One::one();
+
+		assert_ok!(Pools::create(
+			pool_owner_origin.clone(),
+			pool_owner.clone(),
+			0,
+			vec![
+				(TrancheType::Residual, None),
+				(
+					TrancheType::NonResidual {
+						interest_rate_per_sec: senior_interest_rate,
+						min_risk_buffer: Perquintill::from_percent(10),
+					},
+					None
+				)
+			],
+			CurrencyId::Usd,
+			200 * CURRENCY
+		));
+
+		// Force min_epoch_time and challenge time to 0 without using update
+		// as this breaks the runtime-defined pool
+		// parameter bounds and update will not allow this.
+		crate::Pool::<Test>::try_mutate(0, |maybe_pool| -> Result<(), ()> {
+			maybe_pool.as_mut().unwrap().parameters.min_epoch_time = 0;
+			maybe_pool.as_mut().unwrap().parameters.challenge_time = 0;
+			maybe_pool.as_mut().unwrap().parameters.max_nav_age = u64::MAX;
+			Ok(())
+		})
+		.unwrap();
+
+		invest_close_and_collect(
+			0,
+			vec![
+				(
+					junior_investor.clone(),
+					JuniorTrancheId::get(),
+					100 * CURRENCY,
+				),
+				(
+					senior_investor.clone(),
+					SeniorTrancheId::get(),
+					100 * CURRENCY,
+				),
+			],
+		)
+		.unwrap();
+		// Attempt to invest above reserve
+		assert_ok!(Pools::update_invest_order(
+			junior_investor.clone(),
+			0,
+			TrancheLoc::Id(JuniorTrancheId::get()),
+			1 * CURRENCY
+		));
+
+		// Attempt to invest above reserve
+		assert_ok!(Pools::update_invest_order(
+			senior_investor.clone(),
+			0,
+			TrancheLoc::Id(SeniorTrancheId::get()),
+			1 * CURRENCY
+		));
+		assert_ok!(Pools::close_epoch(pool_owner_origin.clone(), 0));
+
+		assert_err!(
+			Pools::submit_solution(
+				pool_owner_origin.clone(),
+				0,
+				vec![
+					TrancheSolution {
+						invest_fulfillment: Perquintill::from_percent(1),
+						redeem_fulfillment: Perquintill::zero(),
+					},
+					TrancheSolution {
+						invest_fulfillment: Perquintill::zero(),
+						redeem_fulfillment: Perquintill::zero(),
+					}
+				]
+			),
+			Error::<Test>::NotNewBestSubmission
+		);
+
+		assert_err!(
+			Pools::submit_solution(
+				pool_owner_origin.clone(),
+				0,
+				vec![
+					TrancheSolution {
+						invest_fulfillment: Perquintill::from_percent(100),
+						redeem_fulfillment: Perquintill::zero(),
+					},
+					TrancheSolution {
+						invest_fulfillment: Perquintill::zero(),
+						redeem_fulfillment: Perquintill::zero(),
+					}
+				]
+			),
+			Error::<Test>::NotNewBestSubmission
+		);
+
+		assert_err!(
+			Pools::submit_solution(
+				pool_owner_origin.clone(),
+				0,
+				vec![
+					TrancheSolution {
+						invest_fulfillment: Perquintill::from_percent(1),
+						redeem_fulfillment: Perquintill::zero(),
+					},
+					TrancheSolution {
+						invest_fulfillment: Perquintill::from_percent(1),
+						redeem_fulfillment: Perquintill::zero(),
+					}
+				]
+			),
+			Error::<Test>::NotNewBestSubmission
+		);
+
+		assert_err!(
+			Pools::submit_solution(
+				pool_owner_origin.clone(),
+				0,
+				vec![
+					TrancheSolution {
+						invest_fulfillment: Perquintill::one(),
+						redeem_fulfillment: Perquintill::zero(),
+					},
+					TrancheSolution {
+						invest_fulfillment: Perquintill::one(),
+						redeem_fulfillment: Perquintill::zero(),
+					}
+				]
+			),
+			Error::<Test>::NotNewBestSubmission
+		);
+
+		assert_err!(
+			Pools::submit_solution(
+				pool_owner_origin.clone(),
+				0,
+				vec![
+					TrancheSolution {
+						invest_fulfillment: Perquintill::zero(),
+						redeem_fulfillment: Perquintill::zero(),
+					},
+					TrancheSolution {
+						invest_fulfillment: Perquintill::from_percent(1),
+						redeem_fulfillment: Perquintill::zero(),
+					}
+				]
+			),
+			Error::<Test>::NotNewBestSubmission
+		);
+
+		assert_err!(
+			Pools::submit_solution(
+				pool_owner_origin.clone(),
+				0,
+				vec![
+					TrancheSolution {
+						invest_fulfillment: Perquintill::zero(),
+						redeem_fulfillment: Perquintill::zero(),
+					},
+					TrancheSolution {
+						invest_fulfillment: Perquintill::from_percent(100),
+						redeem_fulfillment: Perquintill::zero(),
+					}
+				]
+			),
+			Error::<Test>::NotNewBestSubmission
+		);
+		assert_ok!(Pools::submit_solution(
+			pool_owner_origin.clone(),
+			0,
+			vec![
+				TrancheSolution {
+					invest_fulfillment: Perquintill::zero(),
+					redeem_fulfillment: Perquintill::zero(),
+				},
+				TrancheSolution {
+					invest_fulfillment: Perquintill::zero(),
+					redeem_fulfillment: Perquintill::zero(),
+				}
+			]
+		));
+		next_block();
+
+		assert_ok!(Pools::execute_epoch(pool_owner_origin, 0));
+		assert!(!EpochExecution::<Test>::contains_key(0));
+	});
+}
+
+#[test]
+fn only_zero_solution_is_accepted_when_risk_buff_violated_else() {
+	new_test_ext().execute_with(|| {
+		let junior_investor = Origin::signed(0);
+		let senior_investor = Origin::signed(1);
+		let pool_owner = 2_u64;
+		let pool_owner_origin = Origin::signed(pool_owner);
+
+		<<Test as Config>::Permission as PermissionsT<u64>>::add(
+			0,
+			ensure_signed(junior_investor.clone()).unwrap(),
+			PoolRole::TrancheInvestor(JuniorTrancheId::get(), u64::MAX),
+		)
+		.unwrap();
+
+		<<Test as Config>::Permission as PermissionsT<u64>>::add(
+			0,
+			ensure_signed(senior_investor.clone()).unwrap(),
+			PoolRole::TrancheInvestor(SeniorTrancheId::get(), u64::MAX),
+		)
+		.unwrap();
+
+		// Initialize pool with initial investments
+		const SECS_PER_YEAR: u64 = 365 * 24 * 60 * 60;
+		let senior_interest_rate = Rate::saturating_from_rational(10, 100)
+			/ Rate::saturating_from_integer(SECS_PER_YEAR)
+			+ One::one();
+
+		assert_ok!(Pools::create(
+			pool_owner_origin.clone(),
+			pool_owner.clone(),
+			0,
+			vec![
+				(TrancheType::Residual, None),
+				(
+					TrancheType::NonResidual {
+						interest_rate_per_sec: senior_interest_rate,
+						min_risk_buffer: Perquintill::from_percent(10),
+					},
+					None
+				)
+			],
+			CurrencyId::Usd,
+			200 * CURRENCY
+		));
+
+		// Force min_epoch_time and challenge time to 0 without using update
+		// as this breaks the runtime-defined pool
+		// parameter bounds and update will not allow this.
+		crate::Pool::<Test>::try_mutate(0, |maybe_pool| -> Result<(), ()> {
+			maybe_pool.as_mut().unwrap().parameters.min_epoch_time = 0;
+			maybe_pool.as_mut().unwrap().parameters.challenge_time = 0;
+			maybe_pool.as_mut().unwrap().parameters.max_nav_age = u64::MAX;
+			Ok(())
+		})
+		.unwrap();
+
+		invest_close_and_collect(
+			0,
+			vec![
+				(
+					junior_investor.clone(),
+					JuniorTrancheId::get(),
+					100 * CURRENCY,
+				),
+				(
+					senior_investor.clone(),
+					SeniorTrancheId::get(),
+					100 * CURRENCY,
+				),
+			],
+		)
+		.unwrap();
+
+		// Redeem so that we are exactly at 10 percent risk buffer
+		assert_ok!(Pools::update_redeem_order(
+			junior_investor.clone(),
+			0,
+			TrancheLoc::Id(JuniorTrancheId::get()),
+			88_888_888_888_888_888_799
+		));
+		assert_ok!(Pools::close_epoch(pool_owner_origin.clone(), 0));
+		assert_ok!(Pools::collect(
+			junior_investor.clone(),
+			0,
+			TrancheLoc::Index(0),
+			1
+		));
+		assert_ok!(Pools::update_redeem_order(
+			junior_investor.clone(),
+			0,
+			TrancheLoc::Id(JuniorTrancheId::get()),
+			1 * CURRENCY
+		));
+
+		assert_ok!(Pools::close_epoch(pool_owner_origin.clone(), 0));
+
+		assert_err!(
+			Pools::submit_solution(
+				pool_owner_origin.clone(),
+				0,
+				vec![
+					TrancheSolution {
+						invest_fulfillment: Perquintill::zero(),
+						redeem_fulfillment: Perquintill::from_float(0.99),
+					},
+					TrancheSolution {
+						invest_fulfillment: Perquintill::zero(),
+						redeem_fulfillment: Perquintill::zero(),
+					}
+				]
+			),
+			Error::<Test>::NotNewBestSubmission
+		);
+
+		assert_err!(
+			Pools::submit_solution(
+				pool_owner_origin.clone(),
+				0,
+				vec![
+					TrancheSolution {
+						invest_fulfillment: Perquintill::zero(),
+						redeem_fulfillment: Perquintill::from_float(0.1),
+					},
+					TrancheSolution {
+						invest_fulfillment: Perquintill::zero(),
+						redeem_fulfillment: Perquintill::zero(),
+					}
+				]
+			),
+			Error::<Test>::NotNewBestSubmission
+		);
+
+		assert_err!(
+			Pools::submit_solution(
+				pool_owner_origin.clone(),
+				0,
+				vec![
+					TrancheSolution {
+						invest_fulfillment: Perquintill::zero(),
+						redeem_fulfillment: Perquintill::from_float(0.01),
+					},
+					TrancheSolution {
+						invest_fulfillment: Perquintill::zero(),
+						redeem_fulfillment: Perquintill::zero(),
+					}
+				]
+			),
+			Error::<Test>::NotNewBestSubmission
+		);
+
+		assert_err!(
+			Pools::submit_solution(
+				pool_owner_origin.clone(),
+				0,
+				vec![
+					TrancheSolution {
+						invest_fulfillment: Perquintill::zero(),
+						redeem_fulfillment: Perquintill::from_float(0.001),
+					},
+					TrancheSolution {
+						invest_fulfillment: Perquintill::zero(),
+						redeem_fulfillment: Perquintill::zero(),
+					}
+				]
+			),
+			Error::<Test>::NotNewBestSubmission
+		);
+
+		assert_err!(
+			Pools::submit_solution(
+				pool_owner_origin.clone(),
+				0,
+				vec![
+					TrancheSolution {
+						invest_fulfillment: Perquintill::zero(),
+						redeem_fulfillment: Perquintill::from_float(0.0001),
+					},
+					TrancheSolution {
+						invest_fulfillment: Perquintill::zero(),
+						redeem_fulfillment: Perquintill::zero(),
+					}
+				]
+			),
+			Error::<Test>::NotNewBestSubmission
+		);
+
+		assert_ok!(Pools::submit_solution(
+			pool_owner_origin.clone(),
+			0,
+			vec![
+				TrancheSolution {
+					invest_fulfillment: Perquintill::zero(),
+					redeem_fulfillment: Perquintill::zero(),
+				},
+				TrancheSolution {
+					invest_fulfillment: Perquintill::zero(),
+					redeem_fulfillment: Perquintill::zero(),
+				}
+			]
+		));
 
 		next_block();
 
@@ -2662,15 +2986,12 @@
 		let pool_owner = 2_u64;
 		let pool_owner_origin = Origin::signed(pool_owner);
 
->>>>>>> f2e3dedc
 		// Initialize pool with initial investments
 		const SECS_PER_YEAR: u64 = 365 * 24 * 60 * 60;
 		let senior_interest_rate = Rate::saturating_from_rational(10, 100)
 			/ Rate::saturating_from_integer(SECS_PER_YEAR)
 			+ One::one();
 
-<<<<<<< HEAD
-=======
 		assert_noop!(
 			Pools::create(
 				pool_owner_origin.clone(),
@@ -2713,7 +3034,6 @@
 			Error::<Test>::InvalidCurrency
 		);
 
->>>>>>> f2e3dedc
 		assert_ok!(Pools::create(
 			pool_owner_origin.clone(),
 			pool_owner.clone(),
@@ -2722,95 +3042,14 @@
 				(TrancheType::Residual, None),
 				(
 					TrancheType::NonResidual {
-<<<<<<< HEAD
-						interest_per_sec: senior_interest_rate,
-=======
 						interest_rate_per_sec: senior_interest_rate,
->>>>>>> f2e3dedc
 						min_risk_buffer: Perquintill::from_percent(10),
 					},
 					None
 				)
 			],
 			CurrencyId::Usd,
-<<<<<<< HEAD
-			10_000 * CURRENCY
-		));
-
-		// Force min_epoch_time and challenge time to 0 without using update
-		// as this breaks the runtime-defined pool
-		// parameter bounds and update will not allow this.
-		crate::Pool::<Test>::try_mutate(0, |maybe_pool| -> Result<(), ()> {
-			maybe_pool.as_mut().unwrap().min_epoch_time = 0;
-			maybe_pool.as_mut().unwrap().challenge_time = 0;
-			maybe_pool.as_mut().unwrap().max_nav_age = u64::MAX;
-			Ok(())
-		})
-		.unwrap();
-
-		invest_close_and_collect(
-			0,
-			vec![
-				(
-					junior_investor.clone(),
-					JuniorTrancheId::get(),
-					500 * CURRENCY,
-				),
-				(
-					senior_investor.clone(),
-					SeniorTrancheId::get(),
-					500 * CURRENCY,
-				),
-			],
-		)
-		.unwrap();
-
-		assert_ok!(Pools::do_withdraw(pool_owner, 0, 1000 * CURRENCY));
-
-		next_block_after(SECS_PER_YEAR);
-		// Only increase the value for senior tranche for one year
-		let total_interest = checked_pow(senior_interest_rate, SECS_PER_YEAR as usize).unwrap();
-		test_nav_up(0, total_interest.checked_mul_int(1000 * CURRENCY).unwrap());
-
-		// Closing intenionally
-		assert_ok!(Pools::close(pool_owner_origin.clone(), 0));
-
-		// Attempt to redeem everything
-		assert_ok!(Pools::update_redeem_order(
-			junior_investor.clone(),
-			0,
-			TrancheLoc::Id(JuniorTrancheId::get()),
-			500 * CURRENCY
-		));
-		assert_ok!(Pools::do_deposit(pool_owner, 0, 500 * CURRENCY));
-
-		assert_ok!(Pools::close_epoch(pool_owner_origin.clone(), 0));
-
-		let pool = crate::Pool::<Test>::try_get(0).unwrap();
-		assert_eq!(pool.status, PoolStatus::Closed(CloseManner::Intentionally));
-
-		assert_ok!(Pools::submit_solution(
-			pool_owner_origin.clone(),
-			0,
-			vec![
-				TrancheSolution {
-					invest_fulfillment: Perquintill::zero(),
-					redeem_fulfillment: Perquintill::from_percent(10),
-				},
-				TrancheSolution {
-					invest_fulfillment: Perquintill::zero(),
-					redeem_fulfillment: Perquintill::zero(),
-				}
-			]
-		));
-
-		assert_ok!(Pools::execute_epoch(pool_owner_origin.clone(), 0));
-		let pool = crate::Pool::<Test>::try_get(0).unwrap();
-		assert_eq!(pool.status, PoolStatus::Closed(CloseManner::Intentionally));
-	})
-=======
 			200 * CURRENCY
 		));
 	});
->>>>>>> f2e3dedc
 }