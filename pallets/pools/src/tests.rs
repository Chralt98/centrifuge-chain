--- conflicted
+++ resolved
@@ -1,36 +1,33 @@
-<<<<<<< HEAD
+// Copyright 2021 Centrifuge Foundation (centrifuge.io).
+//
+// This file is part of the Centrifuge chain project.
+// Centrifuge is free software: you can redistribute it and/or modify
+// it under the terms of the GNU General Public License as published by
+// the Free Software Foundation, either version 3 of the License, or
+// (at your option) any later version (see http://www.gnu.org/licenses).
+// Centrifuge is distributed in the hope that it will be useful,
+// but WITHOUT ANY WARRANTY; without even the implied warranty of
+// MERCHANTABILITY or FITNESS FOR A PARTICULAR PURPOSE.  See the
+// GNU General Public License for more details.
+
 use cfg_traits::Permissions as PermissionsT;
-use cfg_types::{CurrencyId, Rate};
+use cfg_types::{CurrencyId, CustomMetadata, Rate};
 use frame_support::{assert_err, assert_noop, assert_ok, traits::fungibles};
-=======
-use super::*;
-use crate::mock::TrancheToken as TT;
-use crate::mock::{self, *};
-use common_traits::Permissions as PermissionsT;
-use common_types::CurrencyId;
-use frame_support::traits::fungibles;
-use frame_support::{assert_err, assert_noop, assert_ok};
 use orml_traits::asset_registry::AssetMetadata;
->>>>>>> 51c0e982
 use rand::Rng;
 use sp_core::storage::StateVersion;
-<<<<<<< HEAD
 use sp_runtime::{
 	traits::{One, Zero},
-	Perquintill, TokenError,
+	Perquintill, TokenError, WeakBoundedVec,
 };
-
-use super::*;
-use crate::mock::{self, TrancheToken as TT, *};
-=======
-use sp_runtime::traits::{One, Zero};
-use sp_runtime::{Perquintill, TokenError, WeakBoundedVec};
 use xcm::{
 	latest::MultiLocation,
 	prelude::{GeneralKey, Parachain, X2},
 	VersionedMultiLocation,
 };
->>>>>>> 51c0e982
+
+use super::*;
+use crate::mock::{self, TrancheToken as TT, *};
 
 #[test]
 fn core_constraints_currency_available_cant_cover_redemptions() {
@@ -2985,7 +2982,7 @@
 			WeakBoundedVec::<u8, ConstU32<32>>::force_from(tranche_currency.encode(), None);
 
 		assert_eq!(
-			orml_asset_registry::Pallet::<Test>::metadata(&tranche_currency).unwrap(),
+			<Test as Config>::AssetRegistry::metadata(&tranche_currency).unwrap(),
 			AssetMetadata {
 				decimals: 18,
 				name: "SuperToken".into(),
@@ -2993,13 +2990,13 @@
 				existential_deposit: 0,
 				location: Some(VersionedMultiLocation::V1(MultiLocation {
 					parents: 1,
-					interior: X2(Parachain(ParachainId::get()), GeneralKey(tranche_id)),
+					interior: X2(Parachain(MockParachainId::get()), GeneralKey(tranche_id)),
 				})),
 				additional: CustomMetadata {
 					mintable: false,
 					permissioned: true,
 					pool_currency: false,
-					xcm: common_types::XcmMetadata {
+					xcm: cfg_types::XcmMetadata {
 						fee_per_second: None,
 					},
 				},
