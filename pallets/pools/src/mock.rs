use cfg_primitives::BlockNumber;
pub use cfg_primitives::TrancheWeight;
use cfg_traits::{Permissions as PermissionsT, PoolUpdateGuard, PreConditions};
use cfg_types::{
	CurrencyId, Moment, PermissionRoles, PermissionScope, PoolRole, Role, TimeProvider, UNION,
};
pub use cfg_types::{Rate, TrancheToken};
use codec::Encode;
use frame_support::{
	parameter_types,
	sp_std::marker::PhantomData,
	traits::{Contains, GenesisBuild, Hooks, SortedMembers},
	Blake2_128, StorageHasher,
};
use frame_system as system;
use frame_system::{EnsureRoot, EnsureSigned, EnsureSignedBy};
use orml_traits::asset_registry::AssetMetadata;
use orml_traits::parameter_type_with_key;
use pallet_pools::{PoolDetails, ScheduledUpdateDetails};
use pallet_restricted_tokens::TransferDetails;
use sp_core::H256;
use sp_runtime::{
	testing::Header,
	traits::{BlakeTwo256, IdentityLookup},
};

<<<<<<< HEAD
use crate::{self as pallet_pools, Config, DispatchResult, Error, TrancheLoc};
=======
use common_types::impls::AuthorityOrigin;
use common_types::CustomMetadata;
pub use runtime_common::{
	asset_registry::CustomAssetProcessor,
	types::{EnsureRootOr, HalfOfCouncil},
	Rate, TrancheWeight,
};

common_types::impl_tranche_token!();
>>>>>>> 51c0e982

type UncheckedExtrinsic = frame_system::mocking::MockUncheckedExtrinsic<Test>;
type Block = frame_system::mocking::MockBlock<Test>;
type TrancheId = [u8; 16];
mod fake_nav {
	use codec::HasCompact;
	use frame_support::pallet_prelude::*;
	pub use pallet::*;

	use super::Balance;

	#[frame_support::pallet]
	pub mod pallet {
		use super::*;
		use crate::Moment;

		#[pallet::config]
		pub trait Config: frame_system::Config {
			type PoolId: Member + Parameter + Default + Copy + HasCompact + MaxEncodedLen;
		}

		#[pallet::pallet]
		#[pallet::generate_store(pub(super) trait Store)]
		pub struct Pallet<T>(_);

		#[pallet::storage]
		pub type Nav<T: Config> = StorageMap<_, Blake2_128Concat, T::PoolId, (Balance, Moment)>;

		impl<T: Config> Pallet<T> {
			pub fn value(pool_id: T::PoolId) -> Balance {
				Nav::<T>::get(pool_id).unwrap_or((0, 0)).0
			}

			pub fn update(pool_id: T::PoolId, balance: Balance, now: Moment) {
				Nav::<T>::insert(pool_id, (balance, now));
			}

			pub fn latest(pool_id: T::PoolId) -> (Balance, Moment) {
				Nav::<T>::get(pool_id).unwrap_or((0, 0))
			}
		}
	}

	impl<T: Config> cfg_traits::PoolNAV<T::PoolId, Balance> for Pallet<T> {
		type ClassId = u64;
		type Origin = super::Origin;

		fn nav(pool_id: T::PoolId) -> Option<(Balance, u64)> {
			Some(Self::latest(pool_id))
		}

		fn update_nav(pool_id: T::PoolId) -> Result<Balance, DispatchError> {
			Ok(Self::value(pool_id))
		}

		fn initialise(_: Self::Origin, _: T::PoolId, _: Self::ClassId) -> DispatchResult {
			Ok(())
		}
	}
}

// Configure a mock runtime to test the pallet.
frame_support::construct_runtime!(
	pub enum Test where
		Block = Block,
		NodeBlock = Block,
		UncheckedExtrinsic = UncheckedExtrinsic,
	{
		System: frame_system::{Pallet, Call, Config, Storage, Event<T>},
		Timestamp: pallet_timestamp::{Pallet, Call, Storage, Inherent},
		Tokens: pallet_restricted_tokens::{Pallet, Call, Event<T>},
		OrmlTokens: orml_tokens::{Pallet, Storage, Event<T>, Config<T>},
		Pools: pallet_pools::{Pallet, Call, Storage, Event<T>},
		FakeNav: fake_nav::{Pallet, Storage},
		Permissions: pallet_permissions::{Pallet, Call, Storage, Event<T>},
		Balances: pallet_balances::{Pallet, Storage, Event<T>},
		ParachainInfo: parachain_info::{Pallet, Storage},
		OrmlAssetRegistry: orml_asset_registry::{Pallet, Storage, Call, Event<T>, Config<T>}
	}
);

parameter_types! {
	pub const One: u64 = 1;
	#[derive(Debug, Eq, PartialEq, scale_info::TypeInfo, Clone)]
	pub const MinDelay: Moment = 0;

	pub const MaxRoles: u32 = u32::MAX;
}
impl pallet_permissions::Config for Test {
	type AdminOrigin = EnsureSignedBy<One, u64>;
	type Editors = frame_support::traits::Everything;
	type Event = Event;
	type MaxRolesPerScope = MaxRoles;
	type Role = Role<TrancheId, Moment>;
	type Scope = PermissionScope<u64, CurrencyId>;
	type Storage = PermissionRoles<TimeProvider<Timestamp>, MinDelay, TrancheId, Moment>;
	type WeightInfo = ();
}

impl SortedMembers<u64> for One {
	fn sorted_members() -> Vec<u64> {
		vec![1]
	}
}

parameter_types! {
	pub const BlockHashCount: u64 = 250;
	pub const SS58Prefix: u8 = 42;
}

impl system::Config for Test {
	type AccountData = pallet_balances::AccountData<Balance>;
	type AccountId = u64;
	type BaseCallFilter = frame_support::traits::Everything;
	type BlockHashCount = BlockHashCount;
	type BlockLength = ();
	type BlockNumber = u64;
	type BlockWeights = ();
	type Call = Call;
	type DbWeight = ();
	type Event = Event;
	type Hash = H256;
	type Hashing = BlakeTwo256;
	type Header = Header;
	type Index = u64;
	type Lookup = IdentityLookup<Self::AccountId>;
	type MaxConsumers = frame_support::traits::ConstU32<16>;
	type OnKilledAccount = ();
	type OnNewAccount = ();
	type OnSetCode = ();
	type Origin = Origin;
	type PalletInfo = PalletInfo;
	type SS58Prefix = SS58Prefix;
	type SystemWeightInfo = ();
	type Version = ();
}

impl pallet_timestamp::Config for Test {
	type MinimumPeriod = ();
	type Moment = Moment;
	type OnTimestampSet = ();
	type WeightInfo = ();
}

pub type Balance = u128;

parameter_type_with_key! {
	pub ExistentialDeposits: |_currency_id: CurrencyId| -> Balance {
		Default::default()
	};
}

// Parameterize balances pallet
parameter_types! {
	pub const ExistentialDeposit: u64 = 1;
}

// Implement balances pallet configuration for mock runtime
impl pallet_balances::Config for Test {
	type AccountStore = System;
	type Balance = Balance;
	type DustRemoval = ();
	type Event = Event;
	type ExistentialDeposit = ExistentialDeposit;
	type MaxLocks = MaxLocks;
	type MaxReserves = ();
	type ReserveIdentifier = ();
	type WeightInfo = ();
}

parameter_types! {
	pub MaxLocks: u32 = 2;
	pub const MaxReserves: u32 = 50;
}

impl orml_tokens::Config for Test {
	type Amount = i64;
	type Balance = Balance;
	type CurrencyId = CurrencyId;
	type DustRemovalWhitelist = frame_support::traits::Nothing;
	type Event = Event;
	type ExistentialDeposits = ExistentialDeposits;
	type MaxLocks = MaxLocks;
	type MaxReserves = MaxReserves;
	type OnDust = ();
	type OnKilledTokenAccount = ();
	type OnNewTokenAccount = ();
	type ReserveIdentifier = [u8; 8];
	type WeightInfo = ();
}

impl orml_asset_registry::Config for Test {
	type Event = Event;
	type CustomMetadata = CustomMetadata;
	type AssetId = CurrencyId;
	type AuthorityOrigin = AuthorityOrigin<Origin, EnsureRoot<u64>>;
	type AssetProcessor = CustomAssetProcessor;
	type Balance = Balance;
	type WeightInfo = ();
}

parameter_types! {
	pub const ParachainId: u32 = 100;
}

impl parachain_info::Config for Test {}

parameter_types! {
	pub const NativeToken: CurrencyId = CurrencyId::Native;
}

impl pallet_restricted_tokens::Config for Test {
	type Balance = Balance;
	type CurrencyId = CurrencyId;
	type Event = Event;
	type Fungibles = OrmlTokens;
	type NativeFungible = Balances;
	type NativeToken = NativeToken;
	type PreCurrency = cfg_traits::Always;
	type PreExtrTransfer = RestrictedTokens<Permissions>;
	type PreFungibleInspect = pallet_restricted_tokens::FungibleInspectPassthrough;
	type PreFungibleInspectHold = cfg_traits::Always;
	type PreFungibleMutate = cfg_traits::Always;
	type PreFungibleMutateHold = cfg_traits::Always;
	type PreFungibleTransfer = cfg_traits::Always;
	type PreFungiblesInspect = pallet_restricted_tokens::FungiblesInspectPassthrough;
	type PreFungiblesInspectHold = cfg_traits::Always;
	type PreFungiblesMutate = cfg_traits::Always;
	type PreFungiblesMutateHold = cfg_traits::Always;
	type PreFungiblesTransfer = cfg_traits::Always;
	type PreReservableCurrency = cfg_traits::Always;
	type WeightInfo = ();
}

pub struct RestrictedTokens<P>(PhantomData<P>);
impl<P> PreConditions<TransferDetails<u64, CurrencyId, Balance>> for RestrictedTokens<P>
where
	P: PermissionsT<u64, Scope = PermissionScope<u64, CurrencyId>, Role = Role<TrancheId>>,
{
	type Result = bool;

	fn check(details: TransferDetails<u64, CurrencyId, Balance>) -> bool {
		let TransferDetails {
			send,
			recv,
			id,
			amount: _amount,
		} = details.clone();

		match id {
			CurrencyId::Tranche(pool_id, tranche_id) => {
				P::has(
					PermissionScope::Pool(pool_id),
					send,
					Role::PoolRole(PoolRole::TrancheInvestor(tranche_id, UNION)),
				) && P::has(
					PermissionScope::Pool(pool_id),
					recv,
					Role::PoolRole(PoolRole::TrancheInvestor(tranche_id, UNION)),
				)
			}
			_ => true,
		}
	}
}

parameter_types! {
	pub const PoolPalletId: frame_support::PalletId = cfg_types::ids::POOLS_PALLET_ID;
	pub const MaxTranches: u32 = 5;

	pub const MinUpdateDelay: u64 = 0; // no delay
	pub const ChallengeTime: BlockNumber = 0;

	// Defaults for pool parameters
	pub const DefaultMinEpochTime: u64 = 1;
	pub const DefaultMaxNAVAge: u64 = 24 * 60 * 60;

	// Runtime-defined constraints for pool parameters
	pub const MinEpochTimeLowerBound: u64 = 1;
	pub const MinEpochTimeUpperBound: u64 = 24 * 60 * 60;
	pub const MaxNAVAgeUpperBound: u64 = 24 * 60 * 60;

	// Pool metadata limit
	#[derive(scale_info::TypeInfo, Eq, PartialEq, Debug, Clone, Copy )]
	pub const MaxSizeMetadata: u32 = 100;

	#[derive(scale_info::TypeInfo, Eq, PartialEq, Debug, Clone, Copy )]
	pub const MaxTokenNameLength: u32 = 128;

	#[derive(scale_info::TypeInfo, Eq, PartialEq, Debug, Clone, Copy )]
	pub const MaxTokenSymbolLength: u32 = 128;

	pub const PoolDeposit: Balance = 1 * CURRENCY;
}

impl Config for Test {
<<<<<<< HEAD
=======
	type AssetRegistry = OrmlAssetRegistry;
	type ParachainId = ParachainInfo;
	type Event = Event;
>>>>>>> 51c0e982
	type Balance = Balance;
	type BalanceRatio = Rate;
	type ChallengeTime = ChallengeTime;
	type Currency = Balances;
	type CurrencyId = CurrencyId;
	type DefaultMaxNAVAge = DefaultMaxNAVAge;
	type DefaultMinEpochTime = DefaultMinEpochTime;
	type EpochId = u32;
	type Event = Event;
	type InterestRate = Rate;
	type MaxNAVAgeUpperBound = MaxNAVAgeUpperBound;
	type MaxSizeMetadata = MaxSizeMetadata;
	type MaxTokenNameLength = MaxTokenNameLength;
	type MaxTokenSymbolLength = MaxTokenSymbolLength;
	type MaxTranches = MaxTranches;
	type MinEpochTimeLowerBound = MinEpochTimeLowerBound;
	type MinEpochTimeUpperBound = MinEpochTimeUpperBound;
	type MinUpdateDelay = MinUpdateDelay;
	type NAV = FakeNav;
	type PalletId = PoolPalletId;
	type Permission = Permissions;
	type PoolCreateOrigin = EnsureSigned<u64>;
	type PoolCurrency = PoolCurrency;
	type PoolDeposit = PoolDeposit;
	type PoolId = u64;
	type Time = Timestamp;
	type Tokens = Tokens;
	type TrancheId = TrancheId;
	type TrancheToken = TrancheToken;
	type TrancheWeight = TrancheWeight;
	type UpdateGuard = UpdateGuard;
	type WeightInfo = ();
}

pub struct PoolCurrency;
impl Contains<CurrencyId> for PoolCurrency {
	fn contains(id: &CurrencyId) -> bool {
		match id {
			CurrencyId::Tranche(_, _) | CurrencyId::Native | CurrencyId::KSM => false,
			_ => true,
		}
	}
}

pub struct UpdateGuard;
impl PoolUpdateGuard for UpdateGuard {
	type Moment = Moment;
	type PoolDetails =
		PoolDetails<CurrencyId, u32, Balance, Rate, MaxSizeMetadata, TrancheWeight, TrancheId, u64>;
<<<<<<< HEAD
	type ScheduledUpdateDetails = ScheduledUpdateDetails<Rate>;
=======
	type ScheduledUpdateDetails =
		ScheduledUpdateDetails<Rate, MaxTokenNameLength, MaxTokenSymbolLength>;
	type Moment = Moment;
>>>>>>> 51c0e982

	fn released(
		pool: &Self::PoolDetails,
		update: &Self::ScheduledUpdateDetails,
		now: Self::Moment,
	) -> bool {
		if now < update.scheduled_time {
			return false;
		}

		// The epoch in which the redemptions were fulfilled,
		// should have closed after the scheduled time already,
		// to ensure that investors had the `MinUpdateDelay`
		// to submit their redemption orders.
		if now < pool.epoch.last_closed {
			return false;
		}

		// There should be no outstanding redemption orders.
		let acc_outstanding_redemptions = pool
			.tranches
			.acc_outstanding_redemptions()
			.unwrap_or(Balance::MAX);
		if acc_outstanding_redemptions != 0u128 {
			return false;
		}

		return true;
	}
}

impl fake_nav::Config for Test {
	type PoolId = u64;
}

pub const CURRENCY: Balance = 1_000_000_000_000_000_000;

fn create_tranche_id(pool: u64, tranche: u64) -> [u8; 16] {
	let hash_input = (tranche, pool).encode();
	Blake2_128::hash(&hash_input)
}

parameter_types! {
	pub JuniorTrancheId: [u8; 16] = create_tranche_id(0, 0);
	pub SeniorTrancheId: [u8; 16] = create_tranche_id(0, 1);
}
pub const JUNIOR_TRANCHE_INDEX: u8 = 0u8;
pub const SENIOR_TRANCHE_INDEX: u8 = 1u8;
pub const START_DATE: u64 = 1640991600; // 2022.01.01
pub const SECONDS: u64 = 1000;

// Build genesis storage according to the mock runtime.
pub fn new_test_ext() -> sp_io::TestExternalities {
	let mut t = system::GenesisConfig::default()
		.build_storage::<Test>()
		.unwrap();

	orml_tokens::GenesisConfig::<Test> {
		balances: (0..10)
			.into_iter()
			.map(|idx| (idx, CurrencyId::AUSD, 1000 * CURRENCY))
			.collect(),
	}
	.assimilate_storage(&mut t)
	.unwrap();

	pallet_balances::GenesisConfig::<Test> {
		balances: (0..10)
			.into_iter()
			.map(|idx| (idx, 1000 * CURRENCY))
			.collect(),
	}
	.assimilate_storage(&mut t)
	.unwrap();

	let mut ext = sp_io::TestExternalities::new(t);

	ext.execute_with(|| {
		System::set_block_number(1);
		System::on_initialize(System::block_number());
		Timestamp::on_initialize(System::block_number());
		Timestamp::set(Origin::none(), START_DATE).unwrap();
		OrmlAssetRegistry::do_register_asset(
			AssetMetadata {
				decimals: 18,
				name: "MOCK TOKEN".as_bytes().to_vec(),
				symbol: "MOCK".as_bytes().to_vec(),
				existential_deposit: 0,
				location: None,
				additional: CustomMetadata::default(),
			},
			Some(CurrencyId::AUSD),
		)
		.unwrap();
	});
	ext
}

pub fn next_block() {
	next_block_after(12)
}

pub fn next_block_after(seconds: u64) {
	Timestamp::on_finalize(System::block_number());
	System::on_finalize(System::block_number());
	System::set_block_number(System::block_number() + 1);
	System::on_initialize(System::block_number());
	Timestamp::on_initialize(System::block_number());
	Timestamp::set(Origin::none(), Timestamp::now() + seconds * SECONDS).unwrap();
}

pub fn test_borrow(borrower: u64, pool_id: u64, amount: Balance) -> DispatchResult {
	test_nav_up(pool_id, amount);
	Pools::do_withdraw(borrower, pool_id, amount)
}

pub fn test_payback(borrower: u64, pool_id: u64, amount: Balance) -> DispatchResult {
	test_nav_down(pool_id, amount);
	Pools::do_deposit(borrower, pool_id, amount)
}

pub fn test_nav_up(pool_id: u64, amount: Balance) {
	FakeNav::update(
		pool_id,
		FakeNav::value(pool_id) + amount,
		FakeNav::latest(pool_id).1,
	);
}

pub fn test_nav_down(pool_id: u64, amount: Balance) {
	FakeNav::update(
		pool_id,
		FakeNav::value(pool_id) - amount,
		FakeNav::latest(pool_id).1,
	);
}

pub fn test_nav_update(pool_id: u64, amount: Balance, now: Moment) {
	FakeNav::update(pool_id, amount, now)
}

/// Assumes externalities are available
pub fn invest_close_and_collect(
	pool_id: u64,
	investments: Vec<(Origin, TrancheId, Balance)>,
) -> DispatchResult {
	for (who, tranche_id, investment) in investments.clone() {
		Pools::update_invest_order(who, pool_id, TrancheLoc::Id(tranche_id), investment)?;
	}

	Pools::close_epoch(Origin::signed(10), pool_id).map_err(|e| e.error)?;

	let epoch = pallet_pools::Pool::<Test>::try_get(pool_id)
		.map_err(|_| Error::<Test>::NoSuchPool)?
		.epoch
		.last_executed;

	for (who, tranche_id, _) in investments {
		Pools::collect(who, pool_id, TrancheLoc::Id(tranche_id), epoch).map_err(|e| e.error)?;
	}

	Ok(())
}<|MERGE_RESOLUTION|>--- conflicted
+++ resolved
@@ -1,8 +1,9 @@
 use cfg_primitives::BlockNumber;
-pub use cfg_primitives::TrancheWeight;
+pub use cfg_primitives::{Moment, TrancheWeight};
 use cfg_traits::{Permissions as PermissionsT, PoolUpdateGuard, PreConditions};
 use cfg_types::{
-	CurrencyId, Moment, PermissionRoles, PermissionScope, PoolRole, Role, TimeProvider, UNION,
+	CurrencyId, CustomMetadata, PermissionRoles, PermissionScope, PoolRole, Role, TimeProvider,
+	UNION,
 };
 pub use cfg_types::{Rate, TrancheToken};
 use codec::Encode;
@@ -13,9 +14,8 @@
 	Blake2_128, StorageHasher,
 };
 use frame_system as system;
-use frame_system::{EnsureRoot, EnsureSigned, EnsureSignedBy};
-use orml_traits::asset_registry::AssetMetadata;
-use orml_traits::parameter_type_with_key;
+use frame_system::{EnsureSigned, EnsureSignedBy};
+use orml_traits::{asset_registry::AssetMetadata, parameter_type_with_key};
 use pallet_pools::{PoolDetails, ScheduledUpdateDetails};
 use pallet_restricted_tokens::TransferDetails;
 use sp_core::H256;
@@ -24,19 +24,7 @@
 	traits::{BlakeTwo256, IdentityLookup},
 };
 
-<<<<<<< HEAD
 use crate::{self as pallet_pools, Config, DispatchResult, Error, TrancheLoc};
-=======
-use common_types::impls::AuthorityOrigin;
-use common_types::CustomMetadata;
-pub use runtime_common::{
-	asset_registry::CustomAssetProcessor,
-	types::{EnsureRootOr, HalfOfCouncil},
-	Rate, TrancheWeight,
-};
-
-common_types::impl_tranche_token!();
->>>>>>> 51c0e982
 
 type UncheckedExtrinsic = frame_system::mocking::MockUncheckedExtrinsic<Test>;
 type Block = frame_system::mocking::MockBlock<Test>;
@@ -114,7 +102,6 @@
 		Permissions: pallet_permissions::{Pallet, Call, Storage, Event<T>},
 		Balances: pallet_balances::{Pallet, Storage, Event<T>},
 		ParachainInfo: parachain_info::{Pallet, Storage},
-		OrmlAssetRegistry: orml_asset_registry::{Pallet, Storage, Call, Event<T>, Config<T>}
 	}
 );
 
@@ -228,18 +215,15 @@
 	type WeightInfo = ();
 }
 
-impl orml_asset_registry::Config for Test {
-	type Event = Event;
-	type CustomMetadata = CustomMetadata;
-	type AssetId = CurrencyId;
-	type AuthorityOrigin = AuthorityOrigin<Origin, EnsureRoot<u64>>;
-	type AssetProcessor = CustomAssetProcessor;
-	type Balance = Balance;
-	type WeightInfo = ();
-}
-
-parameter_types! {
-	pub const ParachainId: u32 = 100;
+cfg_traits::mocks::orml_asset_registry::impl_mock! {
+	RegistryMock,
+	CurrencyId,
+	Balance,
+	CustomMetadata
+}
+
+parameter_types! {
+	pub const MockParachainId: u32 = 100;
 }
 
 impl parachain_info::Config for Test {}
@@ -333,12 +317,7 @@
 }
 
 impl Config for Test {
-<<<<<<< HEAD
-=======
-	type AssetRegistry = OrmlAssetRegistry;
-	type ParachainId = ParachainInfo;
-	type Event = Event;
->>>>>>> 51c0e982
+	type AssetRegistry = RegistryMock;
 	type Balance = Balance;
 	type BalanceRatio = Rate;
 	type ChallengeTime = ChallengeTime;
@@ -359,6 +338,7 @@
 	type MinUpdateDelay = MinUpdateDelay;
 	type NAV = FakeNav;
 	type PalletId = PoolPalletId;
+	type ParachainId = ParachainInfo;
 	type Permission = Permissions;
 	type PoolCreateOrigin = EnsureSigned<u64>;
 	type PoolCurrency = PoolCurrency;
@@ -388,13 +368,8 @@
 	type Moment = Moment;
 	type PoolDetails =
 		PoolDetails<CurrencyId, u32, Balance, Rate, MaxSizeMetadata, TrancheWeight, TrancheId, u64>;
-<<<<<<< HEAD
-	type ScheduledUpdateDetails = ScheduledUpdateDetails<Rate>;
-=======
 	type ScheduledUpdateDetails =
 		ScheduledUpdateDetails<Rate, MaxTokenNameLength, MaxTokenSymbolLength>;
-	type Moment = Moment;
->>>>>>> 51c0e982
 
 	fn released(
 		pool: &Self::PoolDetails,
@@ -470,14 +445,9 @@
 	.assimilate_storage(&mut t)
 	.unwrap();
 
-	let mut ext = sp_io::TestExternalities::new(t);
-
-	ext.execute_with(|| {
-		System::set_block_number(1);
-		System::on_initialize(System::block_number());
-		Timestamp::on_initialize(System::block_number());
-		Timestamp::set(Origin::none(), START_DATE).unwrap();
-		OrmlAssetRegistry::do_register_asset(
+	orml_asset_registry_mock::GenesisConfig {
+		metadata: vec![(
+			CurrencyId::AUSD,
 			AssetMetadata {
 				decimals: 18,
 				name: "MOCK TOKEN".as_bytes().to_vec(),
@@ -486,9 +456,18 @@
 				location: None,
 				additional: CustomMetadata::default(),
 			},
-			Some(CurrencyId::AUSD),
-		)
-		.unwrap();
+		)],
+	}
+	.assimilate_storage(&mut t)
+	.unwrap();
+
+	let mut ext = sp_io::TestExternalities::new(t);
+
+	ext.execute_with(|| {
+		System::set_block_number(1);
+		System::on_initialize(System::block_number());
+		Timestamp::on_initialize(System::block_number());
+		Timestamp::set(Origin::none(), START_DATE).unwrap();
 	});
 	ext
 }
