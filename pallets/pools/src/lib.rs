#![cfg_attr(not(feature = "std"), no_std)]

/// Edit this file to define custom logic or remove it if it is not needed.
/// Learn more about FRAME and the core library of Substrate FRAME pallets:
/// <https://substrate.dev/docs/en/knowledgebase/runtime/frame>
pub use pallet::*;
pub use solution::*;
pub use tranche::*;
pub use weights::*;

#[cfg(feature = "runtime-benchmarks")]
mod benchmarking;
#[cfg(test)]
mod mock;
mod solution;
#[cfg(test)]
mod tests;
mod tranche;
pub mod weights;

use codec::HasCompact;
use common_traits::Permissions;
use common_traits::{PoolInspect, PoolNAV, PoolReserve, TrancheToken};
use common_types::{Moment, PoolLocator, PoolRole};
use frame_support::traits::fungibles::{Inspect, Mutate, Transfer};
use frame_support::transactional;
use frame_support::{dispatch::DispatchResult, pallet_prelude::*, traits::UnixTime, BoundedVec};
use frame_system::pallet_prelude::*;
use scale_info::TypeInfo;
use sp_arithmetic::traits::BaseArithmetic;
use sp_runtime::{
	traits::{
		AccountIdConversion, AtLeast32BitUnsigned, CheckedAdd, CheckedSub, One, Saturating, Zero,
	},
	FixedPointNumber, FixedPointOperand, Perquintill, TokenError,
};
use sp_std::cmp::Ordering;
use sp_std::vec::Vec;

#[derive(Clone, Encode, Decode, Eq, PartialEq, RuntimeDebug, TypeInfo)]
pub struct PoolDetails<CurrencyId, EpochId, Balance, Rate, MetaSize, Weight, TrancheId, PoolId>
where
	MetaSize: Get<u32> + Copy,
	Rate: FixedPointNumber<Inner = Balance>,
	Balance: FixedPointOperand,
{
	/// Currency that the pool is denominated in (immutable).
	pub currency: CurrencyId,
	/// List of tranches, ordered junior to senior.
	pub tranches: Tranches<Balance, Rate, Weight, CurrencyId, TrancheId, PoolId>,
	/// Details about the parameters of the pool.
	pub parameters: PoolParameters,
	/// Metadata that specifies the pool.
	pub metadata: Option<BoundedVec<u8, MetaSize>>,
<<<<<<< HEAD
	pub min_epoch_time: Moment,
	pub challenge_time: Moment,
	pub max_nav_age: Moment,

	pub status: PoolStatus,
}

#[derive(Clone, Encode, Decode, Eq, PartialEq, RuntimeDebug, TypeInfo)]
pub enum PoolStatus {
	Open,
	InSubmissionPeriod,
	Closed(CloseManner),
}

impl PoolStatus {
	pub fn closed(&self) -> bool {
		match self {
			PoolStatus::Closed(_) => true,
			PoolStatus::InSubmissionPeriod | PoolStatus::Open => false,
		}
	}

	pub fn force_closed(&self) -> bool {
		match self {
			PoolStatus::Closed(CloseManner::Forced) => true,
			PoolStatus::InSubmissionPeriod
			| PoolStatus::Open
			| PoolStatus::Closed(CloseManner::Intentionally) => false,
		}
	}

	pub fn intentional_closed(&self) -> bool {
		match self {
			PoolStatus::Closed(CloseManner::Intentionally) => true,
			PoolStatus::InSubmissionPeriod
			| PoolStatus::Open
			| PoolStatus::Closed(CloseManner::Forced) => false,
		}
	}
}

#[derive(Clone, Encode, Decode, Eq, PartialEq, RuntimeDebug, TypeInfo)]
pub enum CloseManner {
	Forced,
	Intentionally,
=======
	/// Details about the epochs of the pool.
	pub epoch: EpochState<EpochId>,
	/// Details about the reserve (unused capital) in the pool.
	pub reserve: ReserveDetails<Balance>,
>>>>>>> f2e3dedc
}
#[derive(Clone, Encode, Decode, Eq, PartialEq, RuntimeDebug, TypeInfo)]
pub struct ReserveDetails<Balance> {
	/// Investments will be allowed up to this amount.
	pub max: Balance,
	/// Current total amount of currency in the pool reserve.
	pub total: Balance,
	/// Current reserve that is available for originations.
	pub available: Balance,
}

#[derive(Clone, Encode, Decode, Eq, PartialEq, RuntimeDebug, TypeInfo)]
pub struct EpochState<EpochId> {
	/// Current epoch that is ongoing.
	pub current: EpochId,
	/// Last epoch that was closed.
	pub last_closed: Moment,
	/// Last epoch that was executed.
	pub last_executed: EpochId,
}

#[derive(Clone, Encode, Decode, Eq, PartialEq, RuntimeDebug, TypeInfo)]
pub struct PoolParameters {
	/// Minimum duration for an epoch.
	pub min_epoch_time: Moment,
	/// Minimum duration after submission of the first solution
	/// that the epoch can be executed.
	pub challenge_time: Moment,
	/// Maximum time between the NAV update and the epoch closing.
	pub max_nav_age: Moment,
}

impl<CurrencyId, EpochId, Balance, Rate, MetaSize, Weight, TrancheId, PoolId>
	PoolDetails<CurrencyId, EpochId, Balance, Rate, MetaSize, Weight, TrancheId, PoolId>
where
	MetaSize: Get<u32> + Copy,
	Rate: FixedPointNumber<Inner = Balance>,
	Balance: FixedPointOperand,
	EpochId: BaseArithmetic,
{
	pub fn start_next_epoch(&mut self, now: Moment) -> DispatchResult {
		self.epoch.current += One::one();
		self.epoch.last_closed = now;
		// TODO: Remove and set state rather to EpochClosing or similar
		// Set available reserve to 0 to disable originations while the epoch is closed but not executed
		self.reserve.available = Zero::zero();

		Ok(())
	}

	fn execute_previous_epoch(&mut self) -> DispatchResult {
		self.reserve.available = self.reserve.total;
		self.epoch.last_executed += One::one();
		Ok(())
	}
}

/// Per-tranche and per-user order details.
#[derive(Clone, Encode, Decode, Eq, PartialEq, RuntimeDebug, TypeInfo)]
pub struct UserOrder<Balance, EpochId> {
	pub invest: Balance,
	pub redeem: Balance,
	pub epoch: EpochId,
}

impl<Balance, EpochId> Default for UserOrder<Balance, EpochId>
where
	Balance: Zero,
	EpochId: One,
{
	fn default() -> Self {
		UserOrder {
			invest: Zero::zero(),
			redeem: Zero::zero(),
			epoch: One::one(),
		}
	}
}

/// The result of epoch execution of a given tranch within a pool
#[derive(Encode, Decode, Clone, Eq, PartialEq, RuntimeDebug, Default, TypeInfo)]
pub struct EpochDetails<BalanceRatio> {
	pub invest_fulfillment: Perquintill,
	pub redeem_fulfillment: Perquintill,
	pub token_price: BalanceRatio,
}

/// The information for a currently executing epoch
#[derive(Encode, Decode, Clone, Eq, PartialEq, RuntimeDebug, Default, TypeInfo)]
pub struct EpochExecutionInfo<Balance, BalanceRatio, EpochId, Weight> {
	epoch: EpochId,
	nav: Balance,
	reserve: Balance,
	max_reserve: Balance,
	tranches: EpochExecutionTranches<Balance, BalanceRatio, Weight>,
	best_submission: Option<EpochSolution<Balance>>,
	challenge_period_end: Option<Moment>,
}

/// The outstanding collections for an account
#[derive(Encode, Decode, Clone, Eq, PartialEq, RuntimeDebug, Default, TypeInfo)]
pub struct OutstandingCollections<Balance> {
	pub payout_currency_amount: Balance,
	pub payout_token_amount: Balance,
	pub remaining_invest_currency: Balance,
	pub remaining_redeem_token: Balance,
}

// Types to ease function signatures
type PoolDetailsOf<T> = PoolDetails<
	<T as Config>::CurrencyId,
	<T as Config>::EpochId,
	<T as Config>::Balance,
	<T as Config>::InterestRate,
	<T as Config>::MaxSizeMetadata,
	<T as Config>::TrancheWeight,
	<T as Config>::TrancheId,
	<T as Config>::PoolId,
>;
type UserOrderOf<T> = UserOrder<<T as Config>::Balance, <T as Config>::EpochId>;
type EpochExecutionInfoOf<T> = EpochExecutionInfo<
	<T as Config>::Balance,
	<T as Config>::BalanceRatio,
	<T as Config>::EpochId,
	<T as Config>::TrancheWeight,
>;

#[frame_support::pallet]
pub mod pallet {
	use super::*;
	use frame_support::sp_runtime::traits::Convert;
	use frame_support::traits::Contains;
	use frame_support::PalletId;
	use sp_runtime::traits::BadOrigin;
	use sp_runtime::ArithmeticError;
	use sp_std::convert::TryInto;

	/// Configure the pallet by specifying the parameters and types on which it depends.
	#[pallet::config]
	pub trait Config: frame_system::Config {
		/// Because this pallet emits events, it depends on the runtime's definition of an event.
		type Event: From<Event<Self>> + IsType<<Self as frame_system::Config>::Event>;

		type Balance: Member
			+ Parameter
			+ AtLeast32BitUnsigned
			+ Default
			+ Copy
			+ MaxEncodedLen
			+ FixedPointOperand
			+ From<u64>
			+ From<u128>
			+ TypeInfo
			+ TryInto<u64>;

		type TrancheWeight: Parameter
			+ Copy
			+ Convert<Self::TrancheWeight, Self::Balance>
			+ From<u128>;

		/// A fixed-point number which represents the value of
		/// one currency type in terms of another.
		type BalanceRatio: Member
			+ Parameter
			+ Default
			+ Copy
			+ TypeInfo
			+ FixedPointNumber<Inner = Self::Balance>;

		/// A fixed-point number which represents an
		/// interest rate.
		type InterestRate: Member
			+ Parameter
			+ Default
			+ Copy
			+ TypeInfo
			+ FixedPointNumber<Inner = Self::Balance>;

		#[pallet::constant]
		type PalletId: Get<PalletId>;

		type PoolId: Member
			+ Parameter
			+ Default
			+ Copy
			+ HasCompact
			+ MaxEncodedLen
			+ core::fmt::Debug;

		type TrancheId: Member
			+ Parameter
			+ Default
			+ Copy
			+ MaxEncodedLen
			+ TypeInfo
			+ From<[u8; 16]>;

		type EpochId: Member
			+ Parameter
			+ Default
			+ Copy
			+ AtLeast32BitUnsigned
			+ HasCompact
			+ MaxEncodedLen
			+ TypeInfo
			+ Into<u32>;

		type CurrencyId: Parameter + Copy;

		type PoolCurrency: Contains<Self::CurrencyId>;

		type Tokens: Mutate<Self::AccountId>
			+ Inspect<Self::AccountId, AssetId = Self::CurrencyId, Balance = Self::Balance>
			+ Transfer<Self::AccountId>;

		type Permission: Permissions<
			Self::AccountId,
			Location = Self::PoolId,
			Role = PoolRole<Self::TrancheId, Moment>,
			Error = DispatchError,
		>;

		type LoanAmount: Into<Self::Balance>;

		type NAV: PoolNAV<Self::PoolId, Self::LoanAmount>;

		/// A conversion from a tranche ID to a CurrencyId
		type TrancheToken: TrancheToken<Self::PoolId, Self::TrancheId, Self::CurrencyId>;

		type Time: UnixTime;

		/// Default min epoch time
		type DefaultMinEpochTime: Get<u64>;

		/// Default challenge time
		type DefaultChallengeTime: Get<u64>;

		/// Default max NAV age
		type DefaultMaxNAVAge: Get<u64>;

		/// Min epoch time lower bound
		type MinEpochTimeLowerBound: Get<u64>;

		/// Challenge time lower bound
		type ChallengeTimeLowerBound: Get<u64>;

		/// Max NAV age upper bound
		type MaxNAVAgeUpperBound: Get<u64>;

		/// Max size of Metadata
		type MaxSizeMetadata: Get<u32> + Copy + Member + scale_info::TypeInfo;

		/// Max number of Tranches
		type MaxTranches: Get<u32>;

		/// The origin permitted to create pools
		type PoolCreateOrigin: EnsureOrigin<Self::Origin>;

		/// Weight Information
		type WeightInfo: WeightInfo;
	}

	#[pallet::pallet]
	#[pallet::generate_store(pub(super) trait Store)]
	#[pallet::without_storage_info]
	pub struct Pallet<T>(_);

	#[pallet::storage]
	#[pallet::getter(fn pool)]
	pub type Pool<T: Config> = StorageMap<_, Blake2_128Concat, T::PoolId, PoolDetailsOf<T>>;

	#[pallet::storage]
	#[pallet::getter(fn order)]
	pub type Order<T: Config> = StorageDoubleMap<
		_,
		Blake2_128Concat,
		T::TrancheId,
		Blake2_128Concat,
		T::AccountId,
		UserOrder<T::Balance, T::EpochId>,
	>;

	#[pallet::storage]
	#[pallet::getter(fn epoch)]
	pub type Epoch<T: Config> = StorageDoubleMap<
		_,
		Blake2_128Concat,
		T::TrancheId,
		Blake2_128Concat,
		T::EpochId,
		EpochDetails<T::BalanceRatio>,
	>;

	#[pallet::storage]
	#[pallet::getter(fn epoch_targets)]
	pub type EpochExecution<T: Config> =
		StorageMap<_, Blake2_128Concat, T::PoolId, EpochExecutionInfoOf<T>>;

	// Pallets use events to inform users when important changes are made.
	// https://substrate.dev/docs/en/knowledgebase/runtime/events
	#[pallet::event]
	#[pallet::generate_deposit(pub(super) fn deposit_event)]
	pub enum Event<T: Config> {
		/// A pool was created. [pool, admin]
		Created(T::PoolId, T::AccountId),
		/// A pool was updated. [pool]
		Updated(T::PoolId),
		/// Tranches were updated. [pool]
		TranchesUpdated(T::PoolId),
		/// The max reserve was updated. [pool]
		MaxReserveSet(T::PoolId),
		/// Pool metadata was set. [pool, metadata]
		MetadataSet(T::PoolId, Vec<u8>),
		/// An epoch was closed. [pool, epoch]
		EpochClosed(T::PoolId, T::EpochId),
		/// An epoch was executed. [pool, epoch, solution]
		SolutionSubmitted(T::PoolId, T::EpochId, EpochSolution<T::Balance>),
		/// An epoch was executed. [pool, epoch]
		EpochExecuted(T::PoolId, T::EpochId),
		/// Fulfilled orders were collected. [pool, tranche, end_epoch, user, outstanding_collections]
		OrdersCollected(
			T::PoolId,
			T::TrancheId,
			T::EpochId,
			T::AccountId,
			OutstandingCollections<T::Balance>,
		),
		/// An invest order was updated. [pool, tranche, account]
		InvestOrderUpdated(T::PoolId, T::TrancheId, T::AccountId),
		/// A redeem order was updated. [pool, tranche, account]
		RedeemOrderUpdated(T::PoolId, T::TrancheId, T::AccountId),
	}

	// Errors inform users that something went wrong.
	#[pallet::error]
	pub enum Error<T> {
		/// A pool with this ID is already in use
		PoolInUse,
		/// Attempted to create a pool without a junior tranche
		InvalidJuniorTranche,
		/// Attempted to create a tranche structure where
		/// * non-decreasing interest rate per tranche
		InvalidTrancheStructure,
		/// Attempted an operation on a pool which does not exist
		NoSuchPool,
		/// Attempted to close an epoch too early
		MinEpochTimeHasNotPassed,
		/// Attempted to execute an epoch too early
		ChallengeTimeHasNotPassed,
		/// Cannot be called while the pool is in a submission period
		InSubmissionPeriod,
		/// Attempted to close an epoch with an out of date NAV
		NAVTooOld,
		/// A Tranche ID cannot be converted to an address
		TrancheId,
		/// Closing the epoch now would wipe out the junior tranche
		WipedOut,
		/// The provided solution is not a valid one
		InvalidSolution,
		/// Attempted to solve a pool which is not in a submission period
		NotInSubmissionPeriod,
		/// Insufficient currency available for desired operation
		InsufficientCurrency,
		/// Insufficient reserve available for desired operation
		InsufficientReserve,
		/// Risk Buffer validation failed
		RiskBufferViolated,
		/// The NAV was not available
		NoNAV,
		/// Generic error for invalid input data provided
		InvalidData,
		/// Epoch needs to be executed before you can collect
		EpochNotExecutedYet,
		/// There's no outstanding order that could be collected
		NoOutstandingOrder,
		/// User needs to collect before a new order can be submitted
		CollectRequired,
		/// Adding & removing tranches is not supported
		CannotAddOrRemoveTranches,
		/// Indicating that a collect with `collect_n_epchs` == 0 was called
		CollectsNoEpochs,
		/// Invalid tranche seniority value
		/// * seniority MUST be smaller number of tranches
		/// * MUST be increasing per tranche
		InvalidTrancheSeniority,
		/// Invalid metadata passed
		BadMetadata,
		/// Invalid TrancheId passed. In most cases out-of-bound index
		InvalidTrancheId,
		/// Indicates that the new passed order equals the old-order
		NoNewOrder,
		/// The requested tranche configuration has too many tranches
		TooManyTranches,
		/// Submitted solution is not an improvement
		NotNewBestSubmission,
		/// No solution has yet been provided for the epoch
		NoSolutionAvailable,
		/// One of the runtime-level pool parameter bounds was violated
		PoolParameterBoundViolated,
<<<<<<< HEAD
		/// Indicates that a pool is in a state that restricts actions
		PoolNotOpen,
=======
		/// A user has tried to create a pool with an invalid currency
		InvalidCurrency,
>>>>>>> f2e3dedc
	}

	#[pallet::call]
	impl<T: Config> Pallet<T> {
		/// Create a new pool
		///
		/// Initialise a new pool with the given ID and tranche
		/// configuration. Tranche 0 is the equity tranche, and must
		/// have zero interest and a zero risk buffer.
		///
		/// The minimum epoch length, epoch solution challenge
		/// time, and maximum NAV age will be set to chain-wide
		/// defaults. They can be updated with a call to `update`.
		///
		/// The caller will be given the `PoolAdmin` role for
		/// the created pool. Additional administrators can be
		/// added with the Permissions pallet.
		///
		/// Returns an error if the requested pool ID is already in
		/// use, or if the tranche configuration cannot be used.
		#[pallet::weight(T::WeightInfo::create(tranches.len().try_into().unwrap_or(u32::MAX)))]
		pub fn create(
			origin: OriginFor<T>,
			admin: T::AccountId,
			pool_id: T::PoolId,
			tranches: Vec<TrancheInput<T::InterestRate>>,
			currency: T::CurrencyId,
			max_reserve: T::Balance,
		) -> DispatchResult {
			T::PoolCreateOrigin::ensure_origin(origin.clone())?;

			// A single pool ID can only be used by one owner.
			ensure!(!Pool::<T>::contains_key(pool_id), Error::<T>::PoolInUse);

			ensure!(
				T::PoolCurrency::contains(&currency),
				Error::<T>::InvalidCurrency
			);

			Self::is_valid_tranche_change(None, &tranches)?;

			let now = Self::now();
			let tranches = Tranches::from_input::<T::TrancheToken>(pool_id, tranches, now)?;

			Pool::<T>::insert(
				pool_id,
				PoolDetails {
					currency,
					tranches,
					epoch: EpochState {
						current: One::one(),
						last_closed: now,
						last_executed: Zero::zero(),
					},
					parameters: PoolParameters {
						min_epoch_time: sp_std::cmp::max(
							T::DefaultMinEpochTime::get(),
							T::MinEpochTimeLowerBound::get(),
						),
						challenge_time: sp_std::cmp::max(
							T::DefaultChallengeTime::get(),
							T::ChallengeTimeLowerBound::get(),
						),
						max_nav_age: sp_std::cmp::min(
							T::DefaultMaxNAVAge::get(),
							T::MaxNAVAgeUpperBound::get(),
						),
					},
					reserve: ReserveDetails {
						max: max_reserve,
						available: Zero::zero(),
						total: Zero::zero(),
					},
					metadata: None,
					status: PoolStatus::Open,
				},
			);
			T::Permission::add(pool_id, admin.clone(), PoolRole::PoolAdmin)?;
			Self::deposit_event(Event::Created(pool_id, admin));
			Ok(())
		}

		/// Close an open pool.
		///
		/// This will result in no more investment being possible and no more withdraws.
		/// Redeemptions can be possible, if the price of a tranche is not zero.
		#[pallet::weight(0)]
		pub fn close(origin: OriginFor<T>, pool_id: T::PoolId) -> DispatchResult {
			let who = ensure_signed(origin)?;
			ensure!(
				T::Permission::has(pool_id, who.clone(), PoolRole::PoolAdmin),
				BadOrigin
			);
			Self::do_close_pool(pool_id)
		}

		/// Force close an open pool.
		///
		/// This will result in no more investment being possible and no more withdraws.
		/// Redeemptions can be possible, if the price of a tranche is not zero.
		#[pallet::weight(0)]
		pub fn force_close(origin: OriginFor<T>, pool_id: T::PoolId) -> DispatchResult {
			ensure_root(origin)?;
			Self::do_close_pool(pool_id)
		}

		/// Force open an open pool.
		#[pallet::weight(0)]
		pub fn force_open(origin: OriginFor<T>, pool_id: T::PoolId) -> DispatchResult {
			ensure_root(origin)?;
			Pool::<T>::try_mutate(pool_id, |pool| -> DispatchResult {
				let pool = pool.as_mut().ok_or(Error::<T>::NoSuchPool)?;
				pool.status = PoolStatus::Open;
				Ok(())
			})
		}

		/// Update per-pool configuration settings.
		///
		/// This sets the minimum epoch length, epoch solution challenge
		/// time, and maximum NAV age.
		///
		/// The caller must have the `PoolAdmin` role in order to
		/// invoke this extrinsic.
		#[pallet::weight(T::WeightInfo::update())]
		pub fn update(
			origin: OriginFor<T>,
			pool_id: T::PoolId,
			min_epoch_time: u64,
			challenge_time: u64,
			max_nav_age: u64,
		) -> DispatchResult {
			let who = ensure_signed(origin)?;
			ensure!(
				T::Permission::has(pool_id, who.clone(), PoolRole::PoolAdmin),
				BadOrigin
			);

			ensure!(
				min_epoch_time >= T::MinEpochTimeLowerBound::get()
					&& challenge_time >= T::ChallengeTimeLowerBound::get()
					&& max_nav_age <= T::MaxNAVAgeUpperBound::get(),
				Error::<T>::PoolParameterBoundViolated
			);

			Pool::<T>::try_mutate(pool_id, |pool| -> DispatchResult {
				let pool = pool.as_mut().ok_or(Error::<T>::NoSuchPool)?;

<<<<<<< HEAD
				ensure!(pool.status == PoolStatus::Open, Error::<T>::PoolNotOpen);

				pool.min_epoch_time = min_epoch_time;
				pool.challenge_time = challenge_time;
				pool.max_nav_age = max_nav_age;
=======
				pool.parameters.min_epoch_time = min_epoch_time;
				pool.parameters.challenge_time = challenge_time;
				pool.parameters.max_nav_age = max_nav_age;
>>>>>>> f2e3dedc
				Self::deposit_event(Event::Updated(pool_id));
				Ok(())
			})
		}

		/// Sets the IPFS hash for the pool metadata information.
		///
		/// The caller must have the `PoolAdmin` role in order to
		/// invoke this extrinsic.
		#[pallet::weight(T::WeightInfo::set_metadata(metadata.len().try_into().unwrap_or(u32::MAX)))]
		pub fn set_metadata(
			origin: OriginFor<T>,
			pool_id: T::PoolId,
			metadata: Vec<u8>,
		) -> DispatchResult {
			let who = ensure_signed(origin)?;
			ensure!(
				T::Permission::has(pool_id, who.clone(), PoolRole::PoolAdmin),
				BadOrigin
			);

			let checked_meta: BoundedVec<u8, T::MaxSizeMetadata> = metadata
				.clone()
				.try_into()
				.map_err(|_| Error::<T>::BadMetadata)?;

			Pool::<T>::try_mutate(pool_id, |pool| -> DispatchResult {
				let pool = pool.as_mut().ok_or(Error::<T>::NoSuchPool)?;

				ensure!(pool.status == PoolStatus::Open, Error::<T>::PoolNotOpen);

				pool.metadata = Some(checked_meta);
				Self::deposit_event(Event::MetadataSet(pool_id, metadata));
				Ok(())
			})
		}

		/// Sets the maximum reserve for a pool
		///
		/// The caller must have the `LiquidityAdmin` role in
		/// order to invoke this extrinsic. This role is not
		/// given to the pool creator by default, and must be
		/// added with the Permissions pallet before this
		/// extrinsic can be called.
		#[pallet::weight(T::WeightInfo::set_max_reserve())]
		pub fn set_max_reserve(
			origin: OriginFor<T>,
			pool_id: T::PoolId,
			max_reserve: T::Balance,
		) -> DispatchResult {
			let who = ensure_signed(origin)?;
			ensure!(
				T::Permission::has(pool_id, who.clone(), PoolRole::LiquidityAdmin),
				BadOrigin
			);

			Pool::<T>::try_mutate(pool_id, |pool| -> DispatchResult {
				let pool = pool.as_mut().ok_or(Error::<T>::NoSuchPool)?;
<<<<<<< HEAD

				ensure!(pool.status == PoolStatus::Open, Error::<T>::PoolNotOpen);

				pool.reserve.max_reserve = max_reserve;
=======
				pool.reserve.max = max_reserve;
>>>>>>> f2e3dedc
				Self::deposit_event(Event::MaxReserveSet(pool_id));
				Ok(())
			})
		}

		/// Update the tranche configuration for a pool
		///
		/// Can only be called by an account with the `PoolAdmin` role.
		///
		/// The interest rate, seniority, and minimum risk buffer
		/// will be set based on the new tranche configuration
		/// passed in. This configuration must contain the same
		/// number of tranches that the pool was created with.
		#[pallet::weight(T::WeightInfo::update_tranches(tranches.len().try_into().unwrap_or(u32::MAX)))]
		#[transactional]
		pub fn update_tranches(
			origin: OriginFor<T>,
			pool_id: T::PoolId,
			tranches: Vec<TrancheInput<T::InterestRate>>,
		) -> DispatchResult {
			let who = ensure_signed(origin)?;
			ensure!(
				T::Permission::has(pool_id, who.clone(), PoolRole::PoolAdmin),
				BadOrigin
			);

			Pool::<T>::try_mutate(pool_id, |pool| -> DispatchResult {
				let pool = pool.as_mut().ok_or(Error::<T>::NoSuchPool)?;

				ensure!(
					EpochExecution::<T>::try_get(pool_id).is_err(),
					Error::<T>::InSubmissionPeriod
				);

				ensure!(pool.status == PoolStatus::Open, Error::<T>::PoolNotOpen);

				Self::is_valid_tranche_change(Some(&pool.tranches), &tranches)?;

				pool.tranches.combine_with_mut_residual_top(
					tranches.into_iter(),
					|tranche, (new_tranche_type, seniority)| {
						tranche.tranche_type = new_tranche_type;

						if let Some(new_seniority) = seniority {
							tranche.seniority = new_seniority;
						}
						Ok(())
					},
				)?;

				Self::deposit_event(Event::TranchesUpdated(pool_id));
				Ok(())
			})
		}

		/// Update an order to invest tokens in a given tranche.
		///
		/// The caller must have the TrancheInvestor role for this
		/// tranche, and that role must not have expired.
		///
		/// If the caller has an investment order for the
		/// specified tranche in a prior epoch, it must first be
		/// collected.
		///
		/// If the requested amount is greater than the current
		/// investment order, the balance will be transferred from
		/// the calling account to the pool. If the requested
		/// amount is less than the current order, the balance
		/// willbe transferred from the pool to the calling
		/// account.
		#[pallet::weight(T::WeightInfo::update_invest_order())]
		pub fn update_invest_order(
			origin: OriginFor<T>,
			pool_id: T::PoolId,
			tranche_loc: TrancheLoc<T::TrancheId>,
			amount: T::Balance,
		) -> DispatchResult {
			let who = ensure_signed(origin)?;

			let tranche_id =
				Pool::<T>::try_mutate(pool_id, |pool| -> Result<T::TrancheId, DispatchError> {
					let pool = pool.as_mut().ok_or(Error::<T>::NoSuchPool)?;
					let tranche_id = pool
						.tranches
						.tranche_id(tranche_loc)
						.ok_or(Error::<T>::InvalidTrancheId)?;

					ensure!(
						T::Permission::has(
							pool_id,
							who.clone(),
							PoolRole::TrancheInvestor(tranche_id, Self::now())
						),
						BadOrigin
					);
					ensure!(!pool.status.closed(), Error::<T>::PoolNotOpen);

					Order::<T>::try_mutate(tranche_id, &who, |active_order| -> DispatchResult {
						let order = if let Some(order) = active_order {
							order
						} else {
							*active_order = Some(UserOrder::default());
							active_order.as_mut().expect("UserOrder now Some. qed.")
						};

						ensure!(
							order.invest.saturating_add(order.redeem) == Zero::zero()
								|| order.epoch == pool.epoch.current,
							Error::<T>::CollectRequired
						);

						Self::do_update_invest_order(&who, pool, order, amount, pool_id, tranche_id)
					})?;

					Ok(tranche_id)
				})?;

			Self::deposit_event(Event::InvestOrderUpdated(pool_id, tranche_id, who));
			Ok(())
		}

		/// Update an order to redeem tokens in a given tranche.
		///
		/// The caller must have the TrancheInvestor role for this
		/// tranche, and that role must not have expired.
		///
		/// If the caller has a redemption order for the
		/// specified tranche in a prior epoch, it must first
		/// be collected.
		///
		/// If the requested amount is greater than the current
		/// investment order, the balance will be transferred from
		/// the calling account to the pool. If the requested
		/// amount is less than the current order, the balance
		/// willbe transferred from the pool to the calling
		/// account.
		///
		/// NOTE:
		/// If the pool status is `PoolStatus::Closed(CloseManner::Forced)`
		/// then it CAN be possible that no redemptions for a tranche are
		/// possible as the tranche has been wiped out. Updating once
		/// order although will still work.
		///
		/// In this case, the solution logic ensures that solutions enforce
		/// this behaviour.  
		#[pallet::weight(T::WeightInfo::update_redeem_order())]
		pub fn update_redeem_order(
			origin: OriginFor<T>,
			pool_id: T::PoolId,
			tranche_loc: TrancheLoc<T::TrancheId>,
			amount: T::Balance,
		) -> DispatchResult {
			let who = ensure_signed(origin)?;

			let tranche_id =
				Pool::<T>::try_mutate(pool_id, |pool| -> Result<T::TrancheId, DispatchError> {
					let pool = pool.as_mut().ok_or(Error::<T>::NoSuchPool)?;
					let tranche_id = pool
						.tranches
						.tranche_id(tranche_loc)
						.ok_or(Error::<T>::InvalidTrancheId)?;

					ensure!(
						T::Permission::has(
							pool_id,
							who.clone(),
							PoolRole::TrancheInvestor(tranche_id, Self::now())
						),
						BadOrigin
					);

					Order::<T>::try_mutate(tranche_id, &who, |active_order| -> DispatchResult {
						let order = if let Some(order) = active_order {
							order
						} else {
							*active_order = Some(UserOrder::default());
							active_order.as_mut().expect("UserOrder now Some. qed.")
						};

						ensure!(
							order.invest.saturating_add(order.redeem) == Zero::zero()
								|| order.epoch == pool.epoch.current,
							Error::<T>::CollectRequired
						);

						Self::do_update_redeem_order(&who, pool, order, amount, pool_id, tranche_id)
					})?;

					Ok(tranche_id)
				})?;

			Self::deposit_event(Event::RedeemOrderUpdated(pool_id, tranche_id, who));
			Ok(())
		}

		/// Collect the results of an executed invest or redeem order.
		///
		/// Iterates through up to `collect_n_epochs` epochs from
		/// when the caller's order was initiated, and transfers
		/// the total results of the order execution to the
		/// caller's account.
		#[pallet::weight(T::WeightInfo::collect((*collect_n_epochs).into()))]
		pub fn collect(
			origin: OriginFor<T>,
			pool_id: T::PoolId,
			tranche_loc: TrancheLoc<T::TrancheId>,
			collect_n_epochs: T::EpochId,
		) -> DispatchResultWithPostInfo {
			let who = ensure_signed(origin)?;

			Self::do_collect(who, pool_id, tranche_loc, collect_n_epochs)
		}
		/// Collect the results of an executed invest or
		/// redeem order for another account.
		///
		/// Iterates through up to `collect_n_epochs` epochs from
		/// when the caller's order was initiated, and transfers
		/// the total results of the order execution to the
		/// caller's account.
		#[pallet::weight(T::WeightInfo::collect((*collect_n_epochs).into()))]
		pub fn collect_for(
			origin: OriginFor<T>,
			who: T::AccountId,
			pool_id: T::PoolId,
			tranche_loc: TrancheLoc<T::TrancheId>,
			collect_n_epochs: T::EpochId,
		) -> DispatchResultWithPostInfo {
			ensure_signed(origin)?;

			Self::do_collect(who, pool_id, tranche_loc, collect_n_epochs)
		}

		/// Close the current epoch
		///
		/// Closing an epoch locks in all invest and redeem
		/// orders placed during the epoch, and causes all
		/// further invest and redeem orders to be set for the
		/// next epoch.
		///
		/// If all orders can be executed without violating any
		/// pool constraints - which include maximum reserve and
		/// the tranche risk buffers - the execution will also be
		/// done. See `execute_epoch` for details on epoch
		/// execution.
		///
		/// If pool constraints would be violated by executing all
		/// orders, the pool enters a submission period. During a
		/// submission period, partial executions can be submitted
		/// to be scored, and the best-scoring solution will
		/// eventually be executed. See `submit_solution`.
		#[pallet::weight(T::WeightInfo::close_epoch_no_orders(T::MaxTranches::get())
                             .max(T::WeightInfo::close_epoch_no_execution(T::MaxTranches::get()))
                             .max(T::WeightInfo::close_epoch_execute(T::MaxTranches::get())))]
		#[transactional]
		pub fn close_epoch(origin: OriginFor<T>, pool_id: T::PoolId) -> DispatchResultWithPostInfo {
			ensure_signed(origin)?;

			Pool::<T>::try_mutate(pool_id, |pool| {
				let pool = pool.as_mut().ok_or(Error::<T>::NoSuchPool)?;
				ensure!(
					EpochExecution::<T>::try_get(pool_id).ok().is_none(),
					Error::<T>::InSubmissionPeriod
				);

				let now = Self::now();
				ensure!(
					now.saturating_sub(pool.epoch.last_closed) >= pool.parameters.min_epoch_time,
					Error::<T>::MinEpochTimeHasNotPassed
				);

				let (nav_amount, nav_last_updated) =
					T::NAV::nav(pool_id).ok_or(Error::<T>::NoNAV)?;

				ensure!(
					now.saturating_sub(nav_last_updated.into()) <= pool.parameters.max_nav_age,
					Error::<T>::NAVTooOld
				);

				let nav = nav_amount.into();
<<<<<<< HEAD
				let closed_epoch = pool.current_epoch;
=======
				let submission_period_epoch = pool.epoch.current;
>>>>>>> f2e3dedc
				let total_assets = nav
					.checked_add(&pool.reserve.total)
					.ok_or::<DispatchError>(ArithmeticError::Overflow.into())?;

				pool.start_next_epoch(now)?;

				let epoch_tranche_prices = pool
					.tranches
					.calculate_prices::<T::BalanceRatio, T::Tokens, _>(total_assets, now)?;

<<<<<<< HEAD
=======
				// If closing the epoch would wipe out a tranche, the close is invalid.
				// TODO: This should instead put the pool into an error state
				ensure!(
					!epoch_tranche_prices
						.iter()
						.any(|price| *price == Zero::zero()),
					Error::<T>::WipedOut
				);

				if pool.tranches.acc_outstanding_investments()?.is_zero()
					&& pool.tranches.acc_outstanding_redemptions()?.is_zero()
				{
					pool.tranches.combine_with_mut_residual_top(
						epoch_tranche_prices
							.iter()
							.zip(pool.tranches.ids_residual_top()),
						|tranche, (price, tranche_id)| {
							Self::update_tranche_for_epoch(
								pool_id,
								tranche_id,
								submission_period_epoch,
								tranche,
								TrancheSolution {
									invest_fulfillment: Perquintill::zero(),
									redeem_fulfillment: Perquintill::zero(),
								},
								(Zero::zero(), Zero::zero()),
								price.clone(),
							)
						},
					)?;

					pool.execute_previous_epoch()?;

					Self::deposit_event(Event::EpochExecuted(pool_id, submission_period_epoch));

					return Ok(Some(T::WeightInfo::close_epoch_no_orders(
						pool.tranches
							.num_tranches()
							.try_into()
							.expect("MaxTranches is u32. qed."),
					))
					.into());
				}

>>>>>>> f2e3dedc
				let epoch_tranches = pool.tranches.combine_with_residual_top(
					epoch_tranche_prices.iter(),
					|tranche, price| {
						let supply = tranche
							.debt
							.checked_add(&tranche.reserve)
							.ok_or::<DispatchError>(ArithmeticError::Overflow.into())?;

						let (invest, redeem) =
							tranche.order_as_currency::<T::BalanceRatio>(price)?;

						let epoch_tranche = EpochExecutionTranche {
							supply: supply,
							price: *price,
							invest: invest,
							redeem: redeem,
							seniority: tranche.seniority,
							min_risk_buffer: tranche.min_risk_buffer(),
							_phantom: Default::default(),
						};

						Ok(epoch_tranche)
					},
				)?;

				let mut epoch = EpochExecutionInfo {
					epoch: closed_epoch,
					nav,
					reserve: pool.reserve.total,
					max_reserve: pool.reserve.max,
					tranches: EpochExecutionTranches::new(epoch_tranches),
					best_submission: None,
					challenge_period_end: None,
				};

				Self::deposit_event(Event::EpochClosed(pool_id, closed_epoch));

				// If closing the epoch would wipe out a tranche, we put the pool into a
				// partially wiped out state.
				//
				// The following logic ensures that a partial solution is generated if one of the tranches
				// is wiped out and the solution adheres to:
				//   * No investments in any tranche are possible
				//   * No redemptions out of the wiped out tranche are possible
				let mut partially_wiped = false;
				let partial_solution = epoch_tranche_prices
					.iter()
					.map(|price| {
						if price == &T::BalanceRatio::zero() {
							partially_wiped = true;

							TrancheSolution {
								invest_fulfillment: Perquintill::zero(),
								redeem_fulfillment: Perquintill::zero(),
							}
						} else {
							TrancheSolution {
								invest_fulfillment: Perquintill::zero(),
								redeem_fulfillment: Perquintill::one(),
							}
						}
					})
					.collect();

				if partially_wiped {
					pool.status = PoolStatus::Closed(CloseManner::Forced);
					Self::try_executing_epoch_with(
						pool_id,
						closed_epoch,
						pool,
						&mut epoch,
						partial_solution,
					)
				} else {
					Self::try_executing_epoch_with(
						pool_id,
						closed_epoch,
						pool,
						&mut epoch,
						TrancheSolution::full(pool.tranches.num_tranches()),
					)
				}
			})
		}

		/// Submit a partial execution solution for a closed epoch
		///
		/// If the submitted solution is "better" than the
		/// previous best solution, it will replace it. Solutions
		/// are ordered such that solutions which do not violate
		/// constraints are better than those that do.
		///
		/// Once a valid solution has been submitted, the
		/// challenge time begins. The pool can be executed once
		/// the challenge time has expired.
		#[pallet::weight(T::WeightInfo::submit_solution(T::MaxTranches::get()))]
		pub fn submit_solution(
			origin: OriginFor<T>,
			pool_id: T::PoolId,
			solution: Vec<TrancheSolution>,
		) -> DispatchResultWithPostInfo {
			ensure_signed(origin)?;

			// Ensure we are not attacked by a large iteration that our weights are not
			// prepared for
			ensure!(
				solution.len()
					<= T::MaxTranches::get()
						.try_into()
						.map_err(|_| ArithmeticError::Overflow)?,
				Error::<T>::InvalidSolution
			);

			EpochExecution::<T>::try_mutate(pool_id, |epoch| {
				let epoch = epoch.as_mut().ok_or(Error::<T>::NotInSubmissionPeriod)?;
				let pool = Pool::<T>::try_get(pool_id).map_err(|_| Error::<T>::NoSuchPool)?;

				// The following logic ensures that a solution is provided that adheres to:
				//   * No investments in any tranche are possible
				//   * No redemptions out of the wiped out tranche are possible
				if pool.status.closed() {
					ensure!(
						solution
							.iter()
							.all(|tranche_solution| tranche_solution.invest_fulfillment
								== Zero::zero()),
						Error::<T>::InvalidSolution
					);

					ensure!(
						epoch
							.tranches
							.residual_top_slice()
							.iter()
							.map(|tranche_info| tranche_info.price)
							.zip(solution.iter())
							.map(|(tranche_price, tranche_solution)| {
								if tranche_price == T::BalanceRatio::zero()
									&& tranche_solution.redeem_fulfillment != Perquintill::zero()
								{
									false
								} else {
									true
								}
							})
							.all(|valid| valid),
						Error::<T>::InvalidSolution
					);
				}

				let new_solution = Self::score_solution(&pool, &epoch, &solution)?;
				if let Some(ref previous_solution) = epoch.best_submission {
					ensure!(
						&new_solution >= previous_solution,
						Error::<T>::NotNewBestSubmission
					);
				}

				epoch.best_submission = Some(new_solution.clone());

				// Challenge period starts when the first new solution has been submitted
				if epoch.challenge_period_end.is_none() {
					epoch.challenge_period_end =
						Some(Self::now().saturating_add(pool.parameters.challenge_time));
				}

				Self::deposit_event(Event::SolutionSubmitted(pool_id, epoch.epoch, new_solution));

				Ok(Some(T::WeightInfo::submit_solution(
					epoch
						.tranches
						.num_tranches()
						.try_into()
						.expect("MaxTranches is u32. qed."),
				))
				.into())
			})
		}

		/// Execute an epoch for which a valid solution has been
		/// submitted.
		///
		/// * Mints or burns tranche tokens based on investments
		///   and redemptions
		/// * Updates the portion of the reserve and loan balance
		///   assigned to each tranche, based on the investments
		///   and redemptions to those tranches.
		#[pallet::weight(T::WeightInfo::execute_epoch(T::MaxTranches::get()))]
		pub fn execute_epoch(
			origin: OriginFor<T>,
			pool_id: T::PoolId,
		) -> DispatchResultWithPostInfo {
			ensure_signed(origin)?;

			EpochExecution::<T>::try_mutate(pool_id, |epoch_info| {
				let epoch = epoch_info
					.as_mut()
					.ok_or(Error::<T>::NotInSubmissionPeriod)?;

				ensure!(
					epoch.best_submission.is_some(),
					Error::<T>::NoSolutionAvailable
				);

				// The challenge period is some if we have submitted at least one valid
				// solution since going into submission period. Hence, if it is none
				// no solution beside the injected zero-solution is available.
				ensure!(
					epoch.challenge_period_end.is_some(),
					Error::<T>::NoSolutionAvailable
				);

				ensure!(
					epoch
						.challenge_period_end
						.expect("Challenge period is some. qed.")
						<= Self::now(),
					Error::<T>::ChallengeTimeHasNotPassed
				);

				Pool::<T>::try_mutate(pool_id, |pool| -> DispatchResult {
					let pool = pool
						.as_mut()
						.expect("EpochExecutionInfo can only exist on existing pools. qed.");

					let solution = &epoch
						.best_submission
						.as_ref()
						.expect("Solution exists. qed.")
						.solution();

					Self::do_execute_epoch(pool_id, pool, epoch, solution)?;
					Self::deposit_event(Event::EpochExecuted(pool_id, epoch.epoch));
					Ok(())
				})?;

				let num_tranches = epoch
					.tranches
					.num_tranches()
					.try_into()
					.expect("MaxTranches is u32. qed.");

				// This kills the epoch info in storage.
				// See: https://github.com/paritytech/substrate/blob/bea8f32e7807233ab53045fe8214427e0f136230/frame/support/src/storage/generator/map.rs#L269-L284
				*epoch_info = None;
				Ok(Some(T::WeightInfo::execute_epoch(num_tranches)).into())
			})
		}
	}

	impl<T: Config> Pallet<T> {
		pub(crate) fn now() -> Moment {
			T::Time::now().as_secs()
		}

		pub fn do_close_pool(pool_id: T::PoolId) -> DispatchResult {
			Pool::<T>::try_mutate(pool_id, |pool| -> DispatchResult {
				let pool = pool.as_mut().ok_or(Error::<T>::NoSuchPool)?;
				pool.status = PoolStatus::Closed(CloseManner::Intentionally);
				Ok(())
			})
		}

		/// Scores a solution.
		///
		/// This function checks the state a pool would be in when applying a solution
		/// to an epoch. Depending on the state, the correct scoring function is chosen.
		pub(crate) fn score_solution(
			pool_id: &PoolDetailsOf<T>,
			epoch: &EpochExecutionInfoOf<T>,
			solution: &[TrancheSolution],
		) -> Result<EpochSolution<T::Balance>, DispatchError> {
			match Self::inspect_solution(pool_id, epoch, solution)? {
				PoolState::Healthy => {
					EpochSolution::score_solution_healthy(solution, &epoch.tranches)
				}
				PoolState::Unhealthy(states) => EpochSolution::score_solution_unhealthy(
					solution,
					&epoch.tranches,
					epoch.reserve,
					epoch.max_reserve,
					&states,
				),
			}
			.map_err(|_| Error::<T>::InvalidSolution.into())
		}

		pub(crate) fn inspect_solution(
			pool: &PoolDetailsOf<T>,
			epoch: &EpochExecutionInfoOf<T>,
			solution: &[TrancheSolution],
		) -> Result<PoolState, DispatchError> {
			ensure!(
				solution.len() == epoch.tranches.num_tranches(),
				Error::<T>::InvalidSolution
			);

			let (acc_invest, acc_redeem, risk_buffers) =
				calculate_solution_parameters::<_, _, T::InterestRate, _, T::CurrencyId>(
					&epoch.tranches,
					&solution,
				)
				.map_err(|e| {
					// In case we have an underflow in the calculation, there
					// is not enough balance in the tranches to realize the redeemptions.
					// We convert this at the pool level into an InsufficientCurrency error.
					if e == DispatchError::Arithmetic(ArithmeticError::Underflow) {
						Error::<T>::InsufficientCurrency
					} else {
						Error::<T>::InvalidSolution
					}
				})?;

			let currency_available: T::Balance = acc_invest
				.checked_add(&epoch.reserve)
				.ok_or(Error::<T>::InvalidSolution)?;

			// Mostly a sanity check. This is catched above.
			ensure!(
				currency_available.checked_sub(&acc_redeem).is_some(),
				Error::<T>::InsufficientCurrency
			);

			let new_reserve = currency_available
				.checked_sub(&acc_redeem)
				.expect("Ensures ensures there is enough liquidity in the reserve. qed.");

			Self::validate_pool_constraints(
				PoolState::Healthy,
				new_reserve,
				pool.reserve.max,
				&pool.tranches.min_risk_buffers(),
				&risk_buffers,
			)
		}

		/// Validates if the maximal reserve of a pool is exceeded or it
		/// any of the risk buffers falls below its minium.
		///
		/// **IMPORTANT NOTE:**  
		/// * min_risk_buffers => MUST be sorted from junior-to-senior tranche
		/// * risk_buffers => MUST be sorted from junior-to-senior tranche
		fn validate_pool_constraints(
			mut state: PoolState,
			reserve: T::Balance,
			max_reserve: T::Balance,
			min_risk_buffers: &[Perquintill],
			risk_buffers: &[Perquintill],
		) -> Result<PoolState, DispatchError> {
			if reserve > max_reserve {
				state.add_unhealthy(UnhealthyState::MaxReserveViolated);
			}

			for (risk_buffer, min_risk_buffer) in
				risk_buffers.iter().rev().zip(min_risk_buffers.iter().rev())
			{
				if risk_buffer < min_risk_buffer {
					state.add_unhealthy(UnhealthyState::MinRiskBufferViolated);
				}
			}

			Ok(state)
		}

		pub(crate) fn do_collect(
			who: T::AccountId,
			pool_id: T::PoolId,
			tranche_loc: TrancheLoc<T::TrancheId>,
			collect_n_epochs: T::EpochId,
		) -> DispatchResultWithPostInfo {
			let pool = Pool::<T>::try_get(pool_id).map_err(|_| Error::<T>::NoSuchPool)?;
			let tranche_id = pool
				.tranches
				.tranche_id(tranche_loc)
				.ok_or(Error::<T>::InvalidTrancheId)?;
			let order = Order::<T>::try_get(tranche_id, &who)
				.map_err(|_| Error::<T>::NoOutstandingOrder)?;

			let end_epoch: T::EpochId = collect_n_epochs
				.checked_sub(&One::one())
				.ok_or(Error::<T>::CollectsNoEpochs)?
				.checked_add(&order.epoch)
				.ok_or(DispatchError::from(ArithmeticError::Overflow))?;

			ensure!(
				end_epoch <= pool.epoch.last_executed,
				Error::<T>::EpochNotExecutedYet
			);

			let actual_epochs = end_epoch.saturating_sub(order.epoch);

			let collections = Self::calculate_collect(tranche_id, order, end_epoch)?;

			let pool_account = PoolLocator { pool_id }.into_account();
			if collections.payout_currency_amount > Zero::zero() {
				T::Tokens::transfer(
					pool.currency,
					&pool_account,
					&who,
					collections.payout_currency_amount,
					false,
				)?;
			}

			if collections.payout_token_amount > Zero::zero() {
				let token = T::TrancheToken::tranche_token(pool_id, tranche_id);
				T::Tokens::transfer(
					token,
					&pool_account,
					&who,
					collections.payout_token_amount,
					false,
				)?;
			}

			if collections.remaining_redeem_token != Zero::zero()
				|| collections.remaining_invest_currency != Zero::zero()
			{
				Order::<T>::insert(
					tranche_id,
					who.clone(),
					UserOrder {
						invest: collections.remaining_invest_currency,
						redeem: collections.remaining_redeem_token,
						epoch: pool.epoch.current,
					},
				);
			} else {
				Order::<T>::remove(tranche_id, who.clone())
			};

			Self::deposit_event(Event::OrdersCollected(
				pool_id,
				tranche_id,
				end_epoch,
				who.clone(),
				OutstandingCollections {
					payout_currency_amount: collections.payout_currency_amount,
					payout_token_amount: collections.payout_token_amount,
					remaining_invest_currency: collections.remaining_invest_currency,
					remaining_redeem_token: collections.remaining_redeem_token,
				},
			));

			Ok(Some(T::WeightInfo::collect(actual_epochs.into())).into())
		}

		pub(crate) fn do_update_invest_order(
			who: &T::AccountId,
			pool: &mut PoolDetailsOf<T>,
			order: &mut UserOrderOf<T>,
			amount: T::Balance,
			pool_id: T::PoolId,
			tranche_id: T::TrancheId,
		) -> DispatchResult {
			let mut outstanding = &mut pool
				.tranches
				.get_mut_tranche(TrancheLoc::Id(tranche_id))
				.ok_or(Error::<T>::InvalidTrancheId)?
				.outstanding_invest_orders;
			let pool_account = PoolLocator { pool_id }.into_account();

			let (send, recv, transfer_amount) = Self::update_order_amount(
				who,
				&pool_account,
				&mut order.invest,
				amount,
				&mut outstanding,
			)?;

			order.epoch = pool.epoch.current;
			T::Tokens::transfer(pool.currency, send, recv, transfer_amount, false).map(|_| ())
		}

		pub(crate) fn do_update_redeem_order(
			who: &T::AccountId,
			pool: &mut PoolDetailsOf<T>,
			order: &mut UserOrderOf<T>,
			amount: T::Balance,
			pool_id: T::PoolId,
			tranche_id: T::TrancheId,
		) -> DispatchResult {
			let tranche = pool
				.tranches
				.get_mut_tranche(TrancheLoc::Id(tranche_id))
				.ok_or(Error::<T>::InvalidTrancheId)?;
			let mut outstanding = &mut tranche.outstanding_redeem_orders;
			let pool_account = PoolLocator { pool_id }.into_account();

			let (send, recv, transfer_amount) = Self::update_order_amount(
				who,
				&pool_account,
				&mut order.redeem,
				amount,
				&mut outstanding,
			)?;

			order.epoch = pool.epoch.current;
			T::Tokens::transfer(tranche.currency, send, recv, transfer_amount, false).map(|_| ())
		}

		fn update_order_amount<'a>(
			who: &'a T::AccountId,
			pool: &'a T::AccountId,
			old_order: &mut T::Balance,
			new_order: T::Balance,
			pool_orders: &mut T::Balance,
		) -> Result<(&'a T::AccountId, &'a T::AccountId, T::Balance), DispatchError> {
			if new_order > *old_order {
				let transfer_amount = new_order
					.checked_sub(old_order)
					.expect("New order larger than old order. qed.");

				*pool_orders = pool_orders
					.checked_add(&transfer_amount)
					.ok_or(ArithmeticError::Overflow)?;

				*old_order = new_order;
				Ok((who, pool, transfer_amount))
			} else if new_order < *old_order {
				let transfer_amount = old_order
					.checked_sub(&new_order)
					.expect("Old order larger than new order. qed.");

				*pool_orders = pool_orders
					.checked_sub(&transfer_amount)
					.ok_or(ArithmeticError::Underflow)?;

				*old_order = new_order;
				Ok((pool, who, transfer_amount))
			} else {
				Err(Error::<T>::NoNewOrder.into())
			}
		}

		pub(crate) fn calculate_collect(
			tranche_id: T::TrancheId,
			order: UserOrder<T::Balance, T::EpochId>,
			end_epoch: T::EpochId,
		) -> Result<OutstandingCollections<T::Balance>, DispatchError> {
			let mut epoch_idx = order.epoch;
			let mut outstanding = OutstandingCollections {
				payout_currency_amount: Zero::zero(),
				payout_token_amount: Zero::zero(),
				remaining_invest_currency: order.invest,
				remaining_redeem_token: order.redeem,
			};
			let mut all_calculated = false;

			while epoch_idx <= end_epoch && !all_calculated {
				// Note: If this errors out here, the system is in a corrupt state.
				let epoch = Epoch::<T>::try_get(&tranche_id, epoch_idx)
					.map_err(|_| Error::<T>::EpochNotExecutedYet)?;

				if outstanding.remaining_invest_currency != Zero::zero() {
					Self::parse_invest_executions(&epoch, &mut outstanding)?;
				}

				if outstanding.remaining_redeem_token != Zero::zero() {
					Self::parse_redeem_executions(&epoch, &mut outstanding)?;
				}

				epoch_idx = epoch_idx + One::one();
				all_calculated = outstanding.remaining_invest_currency == Zero::zero()
					&& outstanding.remaining_redeem_token == Zero::zero();
			}

			return Ok(outstanding);
		}

		fn parse_invest_executions(
			epoch: &EpochDetails<T::BalanceRatio>,
			outstanding: &mut OutstandingCollections<T::Balance>,
		) -> DispatchResult {
			// Multiply invest fulfilment in this epoch with outstanding order amount to get executed amount
			// Rounding down in favor of the system
			let amount = epoch
				.invest_fulfillment
				.mul_floor(outstanding.remaining_invest_currency);

			if amount != Zero::zero() {
				// Divide by the token price to get the payout in tokens
				let amount_token = epoch
					.token_price
					.reciprocal()
					.and_then(|inv_price| inv_price.checked_mul_int(amount))
					.ok_or(ArithmeticError::Overflow)?;

				outstanding.payout_token_amount = outstanding
					.payout_token_amount
					.checked_add(&amount_token)
					.ok_or(ArithmeticError::Overflow)?;
				outstanding.remaining_invest_currency = outstanding
					.remaining_invest_currency
					.checked_sub(&amount)
					.ok_or(ArithmeticError::Overflow)?;
			}

			Ok(())
		}

		fn parse_redeem_executions(
			epoch: &EpochDetails<T::BalanceRatio>,
			outstanding: &mut OutstandingCollections<T::Balance>,
		) -> DispatchResult {
			// Multiply redeem fulfilment in this epoch with outstanding order amount to get executed amount
			// Rounding down in favor of the system
			let amount = epoch
				.redeem_fulfillment
				.mul_floor(outstanding.remaining_redeem_token);

			if amount != Zero::zero() {
				// Multiply by the token price to get the payout in currency
				let amount_currency = epoch
					.token_price
					.checked_mul_int(amount)
					.unwrap_or(Zero::zero());

				outstanding.payout_currency_amount = outstanding
					.payout_currency_amount
					.checked_add(&amount_currency)
					.ok_or(ArithmeticError::Overflow)?;
				outstanding.remaining_redeem_token = outstanding
					.remaining_redeem_token
					.checked_sub(&amount)
					.ok_or(ArithmeticError::Overflow)?;
			}

			Ok(())
		}

		pub fn is_valid_tranche_change(
			old_tranches: Option<&TranchesOf<T>>,
			new_tranches: &Vec<TrancheInput<T::InterestRate>>,
		) -> DispatchResult {
			// There is a limit to the number of allowed tranches
			ensure!(
				new_tranches.len() <= T::MaxTranches::get() as usize,
				Error::<T>::TooManyTranches
			);

			// At least one tranche must exist, and the first (most junior) tranche must have an
			// interest rate of 0, indicating that it receives all remaining equity
			ensure!(
				match new_tranches.first() {
					None => false,
					Some((tranche_type, _)) => tranche_type == &TrancheType::Residual,
				},
				Error::<T>::InvalidJuniorTranche
			);

			// All but the most junior tranche should have min risk buffers and interest rates
			let (_residual_tranche, non_residual_tranche) = new_tranches
				.split_first()
				.ok_or(Error::<T>::InvalidJuniorTranche)?;

			// Currently we only allow a single junior tranche per pool
			// This is subject to change in the future
			ensure!(
				match non_residual_tranche.iter().next() {
					None => true,
					Some((next_tranche, _)) => next_tranche != &TrancheType::Residual,
				},
				Error::<T>::InvalidTrancheStructure
			);

			let mut prev_tranche_type = &TrancheType::Residual;
			let mut prev_seniority = &None;
			let max_seniority = new_tranches
				.len()
				.try_into()
				.expect("MaxTranches is u32. qed.");

			for (tranche_type, seniority) in new_tranches.iter() {
				ensure!(
					prev_tranche_type.valid_next_tranche(tranche_type),
					Error::<T>::InvalidTrancheStructure
				);

				ensure!(
					prev_seniority <= seniority && seniority <= &Some(max_seniority),
					Error::<T>::InvalidTrancheSeniority
				);

				prev_tranche_type = tranche_type;
				prev_seniority = seniority;
			}

			// In case we are not setting up a new pool (i.e. a tranche setup already exists) we check
			// whether the changes are valid with respect to the existing setup.
			if let Some(old_tranches) = old_tranches {
				// For now, adding or removing tranches is not allowed, unless it's on pool creation.
				// TODO: allow adding tranches as most senior, and removing most senior and empty (debt+reserve=0) tranches
				ensure!(
					new_tranches.len() == old_tranches.num_tranches(),
					Error::<T>::CannotAddOrRemoveTranches
				);
			}
			Ok(())
		}

		fn try_executing_epoch_with(
			pool_id: T::PoolId,
			epoch_id: T::EpochId,
			pool: &mut PoolDetailsOf<T>,
			epoch: &mut EpochExecutionInfoOf<T>,
			solution: Vec<TrancheSolution>,
		) -> DispatchResultWithPostInfo {
			let inspection_solution = Self::inspect_solution(pool, &epoch, &solution);
			if inspection_solution.is_ok()
				&& inspection_solution.expect("is_ok() == true. qed.") == PoolState::Healthy
			{
				Self::do_execute_epoch(pool_id, pool, &epoch, &solution)?;
				Self::deposit_event(Event::EpochExecuted(pool_id, epoch_id));
				Ok(Some(T::WeightInfo::close_epoch_execute(
					pool.tranches
						.num_tranches()
						.try_into()
						.expect("MaxTranches is u32. qed."),
				))
				.into())
			} else {
				// Any new submission needs to improve on the existing state (which is defined as a total fulfilment of 0%)
				let existing_state_solution = Self::score_solution(
					&pool,
					&epoch,
					&TrancheSolution::zero(pool.tranches.num_tranches()),
				)?;
				epoch.best_submission = Some(existing_state_solution);
				EpochExecution::<T>::insert(pool_id, epoch);

				// The closed state has stricter requirements thatn the in-submission-period
				// state. Hence, the former takes precedence over the later
				if !pool.status.closed() {
					pool.status = PoolStatus::InSubmissionPeriod
				}

				Ok(Some(T::WeightInfo::close_epoch_no_execution(
					pool.tranches
						.num_tranches()
						.try_into()
						.expect("MaxTranches is u32. qed."),
				))
				.into())
			}
		}

		fn do_execute_epoch(
			pool_id: T::PoolId,
			pool: &mut PoolDetailsOf<T>,
			epoch: &EpochExecutionInfoOf<T>,
			solution: &[TrancheSolution],
		) -> DispatchResult {
			let mut partially_wiped = false;
			let executed_amounts: Vec<(T::Balance, T::Balance)> = epoch
				.tranches
				.combine_with_residual_top(solution, |tranche, solution| {
					// Utilise this iteration to retrieve the latest wiped status
					if tranche.price == Zero::zero() {
						partially_wiped = true;
					}

					Ok((
						solution.invest_fulfillment.mul_floor(tranche.invest),
						solution.redeem_fulfillment.mul_floor(tranche.redeem),
					))
				})?;

			// Update the total/available reserve for the new total value of the pool
			let mut acc_investments = T::Balance::zero();
			let mut acc_redemptions = T::Balance::zero();
			for (invest, redeem) in executed_amounts.iter() {
				acc_investments = acc_investments
					.checked_add(&invest)
					.ok_or(ArithmeticError::Overflow)?;
				acc_redemptions = acc_redemptions
					.checked_add(&redeem)
					.ok_or(ArithmeticError::Overflow)?;
			}
			pool.reserve.total = pool
				.reserve
				.total
				.checked_add(&acc_investments)
				.ok_or(ArithmeticError::Overflow)?
				.checked_sub(&acc_redemptions)
				.ok_or(ArithmeticError::Underflow)?;

			pool.execute_previous_epoch()?;

			let last_epoch_executed = pool.epoch.last_executed;
			let ids = pool.tranches.ids_residual_top();

			// Update tranche orders and add epoch solution state
			pool.tranches.combine_with_mut_residual_top(
				solution
					.iter()
					.zip(executed_amounts.iter())
					.zip(epoch.tranches.residual_top_slice())
					.zip(ids),
				|tranche, (((solution, executed_amounts), epoch_tranche), tranche_id)| {
					Self::update_tranche_for_epoch(
						pool_id,
						tranche_id,
						last_epoch_executed,
						tranche,
						*solution,
						*executed_amounts,
						epoch_tranche.price,
					)
				},
			)?;

			let total_assets = pool
				.reserve
				.total
				.checked_add(&epoch.nav)
				.ok_or(ArithmeticError::Overflow)?;
			let tranche_ratios = epoch.tranches.combine_with_residual_top(
				executed_amounts.iter(),
				|tranche, (invest, redeem)| {
					tranche
						.supply
						.checked_add(invest)
						.ok_or(ArithmeticError::Overflow)?
						.checked_sub(redeem)
						.ok_or(ArithmeticError::Underflow.into())
						.map(|tranche_asset| {
							Perquintill::from_rational(tranche_asset, total_assets)
						})
				},
			)?;

			pool.tranches.rebalance_tranches(
				Self::now(),
				pool.reserve.total,
				epoch.nav,
				tranche_ratios.as_slice(),
				executed_amounts.as_slice(),
			)?;

			// Ensure the pool is open if he is not wiped
			//
			// This enables the possibility for a pool to
			// recover from a closed state.
			//
			// We do NOT reopen the pool if we closed it
			// intentionally.
			if !pool.status.intentional_closed() && !partially_wiped {
				pool.status = PoolStatus::Open;
			}

			Ok(())
		}

		/// Prepare tranches for next epoch.
		///
		/// This function updates the
		///  * Invest and redeem orders based on the executed solution
		fn update_tranche_for_epoch(
			pool_id: T::PoolId,
			tranche_id: T::TrancheId,
			submission_period_epoch: T::EpochId,
			tranche: &mut TrancheOf<T>,
			solution: TrancheSolution,
			(currency_invest, _currency_redeem): (T::Balance, T::Balance),
			price: T::BalanceRatio,
		) -> DispatchResult {
			// Update invest/redeem orders for the next epoch based on our execution
			let token_invest = price
				.reciprocal()
				.and_then(|inv_price| inv_price.checked_mul_int(tranche.outstanding_invest_orders))
				.map(|invest| solution.invest_fulfillment.mul_ceil(invest))
				.unwrap_or(Zero::zero());
			let token_redeem = solution
				.redeem_fulfillment
				.mul_floor(tranche.outstanding_redeem_orders);

			tranche.outstanding_invest_orders -= currency_invest;
			tranche.outstanding_redeem_orders -= token_redeem;

			// Compute the tranche tokens that need to be minted or burned based on the execution
			let pool_address = PoolLocator { pool_id }.into_account();
			if token_invest > token_redeem {
				let tokens_to_mint = token_invest - token_redeem;
				T::Tokens::mint_into(tranche.currency, &pool_address, tokens_to_mint)?;
			} else if token_redeem > token_invest {
				let tokens_to_burn = token_redeem - token_invest;
				T::Tokens::burn_from(tranche.currency, &pool_address, tokens_to_burn)?;
			}

			// Insert epoch closing information on invest/redeem fulfillment
			let epoch = EpochDetails::<T::BalanceRatio> {
				invest_fulfillment: solution.invest_fulfillment,
				redeem_fulfillment: solution.redeem_fulfillment,
				token_price: price,
			};
			Epoch::<T>::insert(tranche_id, submission_period_epoch, epoch);

			Ok(())
		}

		pub(crate) fn do_deposit(
			who: T::AccountId,
			pool_id: T::PoolId,
			amount: T::Balance,
		) -> DispatchResult {
			let pool_account = PoolLocator { pool_id }.into_account();
			Pool::<T>::try_mutate(pool_id, |pool| {
				let pool = pool.as_mut().ok_or(Error::<T>::NoSuchPool)?;

<<<<<<< HEAD
				let now = Self::now();
				pool.reserve.total_reserve = pool
=======
				pool.reserve.total = pool
>>>>>>> f2e3dedc
					.reserve
					.total
					.checked_add(&amount)
					.ok_or(ArithmeticError::Overflow)?;

				let mut remaining_amount = amount;
				for tranche in pool.tranches.non_residual_top_slice_mut() {
					tranche.accrue(now)?;

					let tranche_amount = if tranche.tranche_type != TrancheType::Residual {
						tranche.ratio.mul_ceil(amount)
					} else {
						remaining_amount
					};

					let tranche_amount = if tranche_amount > tranche.debt {
						tranche.debt
					} else {
						tranche_amount
					};

					// NOTE: we ensure this is never underflowing. But better be safe than sorry.
					tranche.debt = tranche.debt.saturating_sub(tranche_amount);
					tranche.reserve = tranche
						.reserve
						.checked_add(&tranche_amount)
						.ok_or(ArithmeticError::Overflow)?;

					// NOTE: In case there is an error in the ratios this might be critical. Hence,
					//       we check here and error out
					remaining_amount = remaining_amount
						.checked_sub(&tranche_amount)
						.ok_or(ArithmeticError::Underflow)?;
				}

				T::Tokens::transfer(pool.currency, &who, &pool_account, amount, false)?;
				Ok(())
			})
		}

		pub(crate) fn do_withdraw(
			who: T::AccountId,
			pool_id: T::PoolId,
			amount: T::Balance,
		) -> DispatchResult {
			let pool_account = PoolLocator { pool_id }.into_account();
			Pool::<T>::try_mutate(pool_id, |pool| {
				let pool = pool.as_mut().ok_or(Error::<T>::NoSuchPool)?;

<<<<<<< HEAD
				ensure!(pool.status == PoolStatus::Open, Error::<T>::PoolNotOpen);

				let now = Self::now();
				pool.reserve.total_reserve = pool
=======
				pool.reserve.total = pool
>>>>>>> f2e3dedc
					.reserve
					.total
					.checked_sub(&amount)
					.ok_or(TokenError::NoFunds)?;
				pool.reserve.available = pool
					.reserve
					.available
					.checked_sub(&amount)
					.ok_or(TokenError::NoFunds)?;

				let mut remaining_amount = amount;
				for tranche in pool.tranches.non_residual_top_slice_mut() {
					tranche.accrue(now)?;

					let tranche_amount = if tranche.tranche_type != TrancheType::Residual {
						tranche.ratio.mul_ceil(amount)
					} else {
						remaining_amount
					};

					let tranche_amount = if tranche_amount > tranche.reserve {
						tranche.reserve
					} else {
						tranche_amount
					};

					tranche.reserve -= tranche_amount;
					tranche.debt = tranche
						.debt
						.checked_add(&tranche_amount)
						.ok_or(ArithmeticError::Overflow)?;

					remaining_amount -= tranche_amount;
				}

				T::Tokens::transfer(pool.currency, &pool_account, &who, amount, false)?;
				Ok(())
			})
		}
	}
}

impl<T: Config> PoolInspect<T::AccountId> for Pallet<T> {
	type PoolId = T::PoolId;

	fn pool_exists(pool_id: Self::PoolId) -> bool {
		Pool::<T>::contains_key(pool_id)
	}
}

impl<T: Config> PoolReserve<T::AccountId> for Pallet<T> {
	type Balance = T::Balance;

	fn withdraw(pool_id: Self::PoolId, to: T::AccountId, amount: Self::Balance) -> DispatchResult {
		Self::do_withdraw(to, pool_id, amount)
	}

	fn deposit(pool_id: Self::PoolId, from: T::AccountId, amount: Self::Balance) -> DispatchResult {
		Self::do_deposit(from, pool_id, amount)
	}
}<|MERGE_RESOLUTION|>--- conflicted
+++ resolved
@@ -52,12 +52,12 @@
 	pub parameters: PoolParameters,
 	/// Metadata that specifies the pool.
 	pub metadata: Option<BoundedVec<u8, MetaSize>>,
-<<<<<<< HEAD
-	pub min_epoch_time: Moment,
-	pub challenge_time: Moment,
-	pub max_nav_age: Moment,
-
+	/// The status the pool is currently in
 	pub status: PoolStatus,
+	/// Details about the epochs of the pool.
+	pub epoch: EpochState<EpochId>,
+	/// Details about the reserve (unused capital) in the pool.
+	pub reserve: ReserveDetails<Balance>,
 }
 
 #[derive(Clone, Encode, Decode, Eq, PartialEq, RuntimeDebug, TypeInfo)]
@@ -98,13 +98,8 @@
 pub enum CloseManner {
 	Forced,
 	Intentionally,
-=======
-	/// Details about the epochs of the pool.
-	pub epoch: EpochState<EpochId>,
-	/// Details about the reserve (unused capital) in the pool.
-	pub reserve: ReserveDetails<Balance>,
->>>>>>> f2e3dedc
 }
+
 #[derive(Clone, Encode, Decode, Eq, PartialEq, RuntimeDebug, TypeInfo)]
 pub struct ReserveDetails<Balance> {
 	/// Investments will be allowed up to this amount.
@@ -503,13 +498,10 @@
 		NoSolutionAvailable,
 		/// One of the runtime-level pool parameter bounds was violated
 		PoolParameterBoundViolated,
-<<<<<<< HEAD
 		/// Indicates that a pool is in a state that restricts actions
 		PoolNotOpen,
-=======
 		/// A user has tried to create a pool with an invalid currency
 		InvalidCurrency,
->>>>>>> f2e3dedc
 	}
 
 	#[pallet::call]
@@ -658,17 +650,11 @@
 			Pool::<T>::try_mutate(pool_id, |pool| -> DispatchResult {
 				let pool = pool.as_mut().ok_or(Error::<T>::NoSuchPool)?;
 
-<<<<<<< HEAD
 				ensure!(pool.status == PoolStatus::Open, Error::<T>::PoolNotOpen);
 
-				pool.min_epoch_time = min_epoch_time;
-				pool.challenge_time = challenge_time;
-				pool.max_nav_age = max_nav_age;
-=======
 				pool.parameters.min_epoch_time = min_epoch_time;
 				pool.parameters.challenge_time = challenge_time;
 				pool.parameters.max_nav_age = max_nav_age;
->>>>>>> f2e3dedc
 				Self::deposit_event(Event::Updated(pool_id));
 				Ok(())
 			})
@@ -727,14 +713,10 @@
 
 			Pool::<T>::try_mutate(pool_id, |pool| -> DispatchResult {
 				let pool = pool.as_mut().ok_or(Error::<T>::NoSuchPool)?;
-<<<<<<< HEAD
 
 				ensure!(pool.status == PoolStatus::Open, Error::<T>::PoolNotOpen);
 
-				pool.reserve.max_reserve = max_reserve;
-=======
 				pool.reserve.max = max_reserve;
->>>>>>> f2e3dedc
 				Self::deposit_event(Event::MaxReserveSet(pool_id));
 				Ok(())
 			})
@@ -1014,11 +996,7 @@
 				);
 
 				let nav = nav_amount.into();
-<<<<<<< HEAD
-				let closed_epoch = pool.current_epoch;
-=======
-				let submission_period_epoch = pool.epoch.current;
->>>>>>> f2e3dedc
+				let closed_epoch = pool.epoch.current;
 				let total_assets = nav
 					.checked_add(&pool.reserve.total)
 					.ok_or::<DispatchError>(ArithmeticError::Overflow.into())?;
@@ -1029,54 +1007,6 @@
 					.tranches
 					.calculate_prices::<T::BalanceRatio, T::Tokens, _>(total_assets, now)?;
 
-<<<<<<< HEAD
-=======
-				// If closing the epoch would wipe out a tranche, the close is invalid.
-				// TODO: This should instead put the pool into an error state
-				ensure!(
-					!epoch_tranche_prices
-						.iter()
-						.any(|price| *price == Zero::zero()),
-					Error::<T>::WipedOut
-				);
-
-				if pool.tranches.acc_outstanding_investments()?.is_zero()
-					&& pool.tranches.acc_outstanding_redemptions()?.is_zero()
-				{
-					pool.tranches.combine_with_mut_residual_top(
-						epoch_tranche_prices
-							.iter()
-							.zip(pool.tranches.ids_residual_top()),
-						|tranche, (price, tranche_id)| {
-							Self::update_tranche_for_epoch(
-								pool_id,
-								tranche_id,
-								submission_period_epoch,
-								tranche,
-								TrancheSolution {
-									invest_fulfillment: Perquintill::zero(),
-									redeem_fulfillment: Perquintill::zero(),
-								},
-								(Zero::zero(), Zero::zero()),
-								price.clone(),
-							)
-						},
-					)?;
-
-					pool.execute_previous_epoch()?;
-
-					Self::deposit_event(Event::EpochExecuted(pool_id, submission_period_epoch));
-
-					return Ok(Some(T::WeightInfo::close_epoch_no_orders(
-						pool.tranches
-							.num_tranches()
-							.try_into()
-							.expect("MaxTranches is u32. qed."),
-					))
-					.into());
-				}
-
->>>>>>> f2e3dedc
 				let epoch_tranches = pool.tranches.combine_with_residual_top(
 					epoch_tranche_prices.iter(),
 					|tranche, price| {
@@ -1987,12 +1917,8 @@
 			Pool::<T>::try_mutate(pool_id, |pool| {
 				let pool = pool.as_mut().ok_or(Error::<T>::NoSuchPool)?;
 
-<<<<<<< HEAD
 				let now = Self::now();
-				pool.reserve.total_reserve = pool
-=======
 				pool.reserve.total = pool
->>>>>>> f2e3dedc
 					.reserve
 					.total
 					.checked_add(&amount)
@@ -2042,14 +1968,10 @@
 			Pool::<T>::try_mutate(pool_id, |pool| {
 				let pool = pool.as_mut().ok_or(Error::<T>::NoSuchPool)?;
 
-<<<<<<< HEAD
 				ensure!(pool.status == PoolStatus::Open, Error::<T>::PoolNotOpen);
 
 				let now = Self::now();
-				pool.reserve.total_reserve = pool
-=======
 				pool.reserve.total = pool
->>>>>>> f2e3dedc
 					.reserve
 					.total
 					.checked_sub(&amount)
