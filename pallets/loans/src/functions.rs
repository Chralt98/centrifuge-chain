// Copyright 2021 Centrifuge Foundation (centrifuge.io).
// This file is part of Centrifuge chain project.

// Centrifuge is free software: you can redistribute it and/or modify
// it under the terms of the GNU General Public License as published by
// the Free Software Foundation, either version 3 of the License, or
// (at your option) any later version (see http://www.gnu.org/licenses).

// Centrifuge is distributed in the hope that it will be useful,
// but WITHOUT ANY WARRANTY; without even the implied warranty of
// MERCHANTABILITY or FITNESS FOR A PARTICULAR PURPOSE.  See the
// GNU General Public License for more details.

//! Module provides loan related functions
use super::*;
use crate::weights::WeightInfo;
use frame_support::weights::Weight;
use sp_runtime::ArithmeticError;

impl<T: Config> Pallet<T> {
	// calculates write off group weight for count number of write off groups looped
	// this function needs to adjusted when the reads and write changes for the write off group extrinsic
	pub(crate) fn write_off_group_weight(count: u64) -> Weight {
		T::WeightInfo::write_off()
			.saturating_mul(count)
			.saturating_sub(
				(count - 1).saturating_mul(
					T::DbWeight::get()
						.reads(4)
						.saturating_add(T::DbWeight::get().writes(2)),
				),
			)
	}

	/// returns the account_id of the loan pallet
	pub fn account_id() -> T::AccountId {
		T::LoansPalletId::get().into_account()
	}

	/// check if the given loan belongs to the owner provided
	pub(crate) fn check_loan_owner(
		pool_id: PoolIdOf<T>,
		loan_id: T::LoanId,
		owner: T::AccountId,
	) -> Result<AssetOf<T>, DispatchError> {
		let loan_class_id =
			PoolToLoanNftClass::<T>::get(pool_id).ok_or(Error::<T>::PoolNotInitialised)?;
		let got = T::NonFungible::owner(&loan_class_id.into(), &loan_id.into())
			.ok_or(Error::<T>::NFTOwnerNotFound)?;
		ensure!(got == owner, Error::<T>::NotAssetOwner);
		Ok(Asset(loan_class_id, loan_id))
	}

	/// issues a new loan nft and returns the LoanID
	pub(crate) fn create_loan(
		pool_id: PoolIdOf<T>,
		asset_owner: T::AccountId,
		asset: AssetOf<T>,
	) -> Result<T::LoanId, sp_runtime::DispatchError> {
		// check if the nft belongs to owner
		let (asset_class_id, instance_id) = asset.destruct();
		let owner = T::NonFungible::owner(&asset_class_id.into(), &instance_id.into())
			.ok_or(Error::<T>::NFTOwnerNotFound)?;
		ensure!(owner == asset_owner, Error::<T>::NotAssetOwner);

		// check if the registry is not an loan nft registry
		ensure!(
			!LoanNftClassToPool::<T>::contains_key(asset_class_id),
			Error::<T>::NotAValidAsset
		);

		// create new loan nft
		let loan_pallet_account: T::AccountId = T::LoansPalletId::get().into_account();
		let nonce = NextLoanId::<T>::get();
		let loan_id: T::LoanId = nonce.into();
		let loan_class_id =
			PoolToLoanNftClass::<T>::get(pool_id).ok_or(Error::<T>::PoolNotInitialised)?;
		T::NonFungible::mint_into(&loan_class_id.into(), &loan_id.into(), &owner)?;

		// lock asset nft
		T::NonFungible::transfer(
			&asset_class_id.into(),
			&instance_id.into(),
			&loan_pallet_account,
		)?;
		let timestamp = Self::time_now();

		// update the next token nonce
		let next_loan_id = nonce
			.checked_add(1)
			.ok_or(Error::<T>::NftTokenNonceOverflowed)?;
		NextLoanId::<T>::set(next_loan_id);

		// create loan info
		LoanInfo::<T>::insert(
			pool_id,
			loan_id,
			LoanData {
				borrowed_amount: Zero::zero(),
				repaid_amount: Zero::zero(),
				rate_per_sec: Zero::zero(),
				normalized_debt: Zero::zero(),
				status: LoanStatus::Created,
				loan_type: Default::default(),
				admin_written_off: false,
				write_off_index: None,
				asset,
				origination_date: 0,
			},
		);
		Ok(loan_id)
	}

	pub(crate) fn price_loan(
		pool_id: PoolIdOf<T>,
		loan_id: T::LoanId,
		rate_per_sec: T::Rate,
		loan_type: LoanType<T::Rate, T::Amount>,
	) -> DispatchResult {
		LoanInfo::<T>::try_mutate(pool_id, loan_id, |maybe_loan_info| -> DispatchResult {
			let mut loan_info = maybe_loan_info.take().ok_or(Error::<T>::MissingLoan)?;

			// ensure loan is created
			ensure!(
				loan_info.status == LoanStatus::Created,
				Error::<T>::LoanIsActive
			);

			// ensure loan_type is valid
			let now = Self::time_now();
			ensure!(loan_type.is_valid(now), Error::<T>::LoanValueInvalid);

			// ensure rate_per_sec >= one
			ensure!(rate_per_sec >= One::one(), Error::<T>::LoanValueInvalid);

			// update the loan info
			loan_info.rate_per_sec = rate_per_sec;
			loan_info.status = LoanStatus::Active;
			loan_info.loan_type = loan_type;
			*maybe_loan_info = Some(loan_info);

			Ok(())
		})
	}

	// try to close a given loan.
	// returns the asset/collateral loan is associated with along with bool that says whether loan was completely written off.
	pub(crate) fn close_loan(
		pool_id: PoolIdOf<T>,
		loan_id: T::LoanId,
		owner: T::AccountId,
	) -> Result<ClosedLoan<T>, DispatchError> {
		// ensure owner is the loan nft owner
		let loan_nft = Self::check_loan_owner(pool_id, loan_id, owner.clone())?;

		LoanInfo::<T>::try_mutate(
			pool_id,
			loan_id,
			|maybe_loan_info| -> Result<ClosedLoan<T>, DispatchError> {
				let mut loan_info = maybe_loan_info.take().ok_or(Error::<T>::MissingLoan)?;

				// ensure loan is active
				ensure!(
					loan_info.status == LoanStatus::Active,
					Error::<T>::LoanNotActive
				);

				// ensure debt is all paid
				// we just need to ensure normalized debt is zero
				// if not, we check if the loan is written of 100%
				let written_off = match (
					loan_info.normalized_debt == Zero::zero(),
					loan_info.write_off_index,
				) {
					// debt is cleared
					(true, _) => Ok(false),
					// debt not cleared and loan not written off
					(_, None) => Err(Error::<T>::LoanNotRepaid),
					// debt not cleared but loan is written off
					// if written off completely, then we can close it
					(_, Some(write_off_index)) => {
						let groups = PoolWriteOffGroups::<T>::get(pool_id);
						let group = groups
							.get(write_off_index as usize)
							.ok_or(Error::<T>::InvalidWriteOffGroupIndex)?;
						ensure!(group.percentage == One::one(), Error::<T>::LoanNotRepaid);
						Ok(true)
					}
				}?;

				// transfer asset to owner
				let asset = loan_info.asset;
				let (asset_class_id, instance_id) = asset.destruct();
				T::NonFungible::transfer(&asset_class_id.into(), &instance_id.into(), &owner)?;

				// transfer loan nft to loan pallet
				// ideally we should burn this but we do not have a function to burn them yet.
				// TODO(ved): burn loan nft so that deposit for loan account is returned
				let (loan_class_id, loan_id) = loan_nft.destruct();
				T::NonFungible::transfer(
					&loan_class_id.into(),
					&loan_id.into(),
					&Self::account_id(),
				)?;

				// update loan status
				loan_info.status = LoanStatus::Closed;
				*maybe_loan_info = Some(loan_info);
				Ok(ClosedLoan { asset, written_off })
			},
		)
	}

	// tries to borrow some amount on a loan that is active.
	// returns a bool indicating if this is the first borrow or not.
	pub(crate) fn borrow_amount(
		pool_id: PoolIdOf<T>,
		loan_id: T::LoanId,
		owner: T::AccountId,
		amount: T::Amount,
	) -> Result<bool, DispatchError> {
		// ensure owner is the loan owner
		Self::check_loan_owner(pool_id, loan_id, owner.clone())?;

		LoanInfo::<T>::try_mutate(
			pool_id,
			loan_id,
			|maybe_loan_info| -> Result<bool, DispatchError> {
				let mut loan_info = maybe_loan_info.take().ok_or(Error::<T>::MissingLoan)?;

				// ensure loan is active
				ensure!(
					loan_info.status == LoanStatus::Active,
					Error::<T>::LoanNotActive
				);

				// ensure loan is not written off
				ensure!(
					loan_info.write_off_index.is_none(),
					Error::<T>::WrittenOffByAdmin
				);

				// ensure maturity date has not passed if the loan has a maturity date
				let now: u64 = Self::time_now();
				let valid = match loan_info.loan_type.maturity_date() {
					Some(md) => md > now,
					None => true,
				};
				ensure!(valid, Error::<T>::LoanMaturityDatePassed);

				// ensure borrow amount is positive
				ensure!(amount.is_positive(), Error::<T>::LoanValueInvalid);

				// check for ceiling threshold
				let ceiling = loan_info.ceiling(now);
				ensure!(amount <= ceiling, Error::<T>::LoanCeilingReached);

				let old_debt = T::InterestAccrual::get_current_debt(
					loan_info.rate_per_sec,
					loan_info.normalized_debt,
				)
				.ok_or(Error::<T>::LoanAccrueFailed)?;

				// get previous present value so that we can update the nav accordingly
				// we already know that that loan is not written off,
				// means we wont need to have write off groups. so save a DB read and pass empty
				let old_pv = loan_info
					.present_value(old_debt, &vec![])
					.ok_or(Error::<T>::LoanPresentValueFailed)?;

				let new_borrowed_amount = loan_info
					.borrowed_amount
					.checked_add(&amount)
					.ok_or(ArithmeticError::Overflow)?;

				// calculate new normalized debt with adjustment amount
				let normalized_debt = T::InterestAccrual::adjust_normalized_debt(
					loan_info.rate_per_sec,
					loan_info.normalized_debt,
					math::Adjustment::Inc(amount),
				)
				.ok_or(Error::<T>::NormalizedDebtOverflow)?;

				// update loan
				let first_borrow = loan_info.borrowed_amount == Zero::zero();

				if first_borrow {
					loan_info.origination_date = now;
				}

				loan_info.borrowed_amount = new_borrowed_amount;
				loan_info.normalized_debt = normalized_debt;

				let new_debt = T::InterestAccrual::get_current_debt(
					loan_info.rate_per_sec,
					loan_info.normalized_debt,
				)
				.ok_or(Error::<T>::LoanAccrueFailed)?;

				let new_pv = loan_info
					.present_value(new_debt, &vec![])
					.ok_or(Error::<T>::LoanPresentValueFailed)?;
				Self::update_nav_with_updated_present_value(pool_id, new_pv, old_pv)?;

				T::Pool::withdraw(pool_id, owner, amount.into())?;

				*maybe_loan_info = Some(loan_info);
				Ok(first_borrow)
			},
		)
	}

	pub(crate) fn update_nav_with_updated_present_value(
		pool_id: PoolIdOf<T>,
		new_pv: T::Amount,
		old_pv: T::Amount,
	) -> Result<(), DispatchError> {
		// calculate new diff from the old and new present value and update the nav accordingly
		PoolNAV::<T>::try_mutate(pool_id, |maybe_nav_details| -> Result<(), DispatchError> {
			let mut nav = maybe_nav_details.take().unwrap_or_default();
			let new_nav = match new_pv > old_pv {
				// borrow
				true => new_pv
					.checked_sub(&old_pv)
					.and_then(|positive_diff| nav.latest_nav.checked_add(&positive_diff))
					.ok_or(ArithmeticError::Overflow),
				// repay since new pv is less than old
				false => old_pv
					.checked_sub(&new_pv)
					.and_then(|negative_diff| nav.latest_nav.checked_sub(&negative_diff))
					.ok_or(ArithmeticError::Underflow),
			}?;
			nav.latest_nav = new_nav;
			*maybe_nav_details = Some(nav);
			Self::deposit_event(Event::<T>::NAVUpdated(
				pool_id,
				new_nav,
				NAVUpdateType::Inexact,
			));
			Ok(())
		})
	}

	pub(crate) fn repay_amount(
		pool_id: PoolIdOf<T>,
		loan_id: T::LoanId,
		owner: T::AccountId,
		amount: T::Amount,
	) -> Result<T::Amount, DispatchError> {
		// ensure owner is the loan owner
		Self::check_loan_owner(pool_id, loan_id, owner.clone())?;

		LoanInfo::<T>::try_mutate(
			pool_id,
			loan_id,
			|maybe_loan_info| -> Result<T::Amount, DispatchError> {
				let mut loan_info = maybe_loan_info.take().ok_or(Error::<T>::MissingLoan)?;

				// ensure loan is active
				ensure!(
					loan_info.status == LoanStatus::Active,
					Error::<T>::LoanNotActive
				);

				let now: u64 = Self::time_now();

				// ensure current time is more than origination time
				// this is mainly to deal with how we calculate debt while trying to repay
				// therefore we do not let users repay at same instant origination happened
				ensure!(now > loan_info.origination_date, Error::<T>::RepayTooEarly);

				// ensure repay amount is positive
				ensure!(amount.is_positive(), Error::<T>::LoanValueInvalid);

				let old_debt = T::InterestAccrual::get_current_debt(
					loan_info.rate_per_sec,
					loan_info.normalized_debt,
				)
				.ok_or(Error::<T>::LoanAccrueFailed)?;

				// calculate old present_value
				let write_off_groups = PoolWriteOffGroups::<T>::get(pool_id);
				let old_pv = loan_info
					.present_value(old_debt, &write_off_groups)
					.ok_or(Error::<T>::LoanPresentValueFailed)?;

				// calculate new accumulated rate
				let (accumulated_rate, debt) =
					loan_info.accrue(now).ok_or(Error::<T>::LoanAccrueFailed)?;

				// ensure amount is not more than current debt
				let repay_amount = amount.min(debt);

				let new_repaid_amount = loan_info
					.repaid_amount
<<<<<<< HEAD
					.checked_add(&amount)
					.ok_or(ArithmeticError::Overflow)?;
=======
					.checked_add(&repay_amount)
					.ok_or(DispatchError::Arithmetic(ArithmeticError::Overflow))?;
>>>>>>> 9653e311

				// calculate new normalized debt with repaid amount
				let normalized_debt = T::InterestAccrual::adjust_normalized_debt(
					loan_info.rate_per_sec,
					loan_info.normalized_debt,
					math::Adjustment::Dec(repay_amount),
				)
				.ok_or(Error::<T>::ValueOverflow)?;

				loan_info.repaid_amount = new_repaid_amount;
				loan_info.normalized_debt = normalized_debt;

				let new_debt = T::InterestAccrual::get_current_debt(
					loan_info.rate_per_sec,
					loan_info.normalized_debt,
				)
				.ok_or(Error::<T>::LoanAccrueFailed)?;

				let new_pv = loan_info
					.present_value(new_debt, &write_off_groups)
					.ok_or(Error::<T>::LoanPresentValueFailed)?;
				Self::update_nav_with_updated_present_value(pool_id, new_pv, old_pv)?;

				T::Pool::deposit(pool_id, owner, repay_amount.into())?;

				*maybe_loan_info = Some(loan_info);
				Ok(repay_amount)
			},
		)
	}

	pub(crate) fn time_now() -> u64 {
		T::Time::now().as_secs()
	}

	/// accrues rate and debt of a given loan and updates it
	/// returns the present value of the loan accounting any write offs
	pub(crate) fn accrue_and_update_loan(
		pool_id: PoolIdOf<T>,
		loan_id: T::LoanId,
		now: u64,
		write_off_groups: &Vec<WriteOffGroup<T::Rate>>,
	) -> Result<T::Amount, DispatchError> {
		LoanInfo::<T>::try_mutate(
			pool_id,
			loan_id,
			|maybe_loan_info| -> Result<T::Amount, DispatchError> {
				let mut loan_info = maybe_loan_info.take().ok_or(Error::<T>::MissingLoan)?;
				// if the loan is not active, then skip updating and return PV as zero
				if loan_info.status != LoanStatus::Active {
					*maybe_loan_info = Some(loan_info);
					return Ok(Zero::zero());
				}

				let debt = T::InterestAccrual::get_current_debt(
					loan_info.rate_per_sec,
					loan_info.normalized_debt,
				)
				.ok_or(Error::<T>::LoanAccrueFailed)?;

				let present_value = loan_info
					.present_value(debt, write_off_groups)
					.ok_or(Error::<T>::LoanPresentValueFailed)?;
				*maybe_loan_info = Some(loan_info);
				Ok(present_value)
			},
		)
	}

	/// updates nav for the given pool and returns the latest NAV at this instant and number of loans accrued.
	pub(crate) fn update_nav_of_pool(
		pool_id: PoolIdOf<T>,
	) -> Result<(T::Amount, u64), DispatchError> {
		let now = Self::time_now();
		let write_off_groups = PoolWriteOffGroups::<T>::get(pool_id);
		let mut updated_loans = 0;
		let nav = LoanInfo::<T>::iter_key_prefix(pool_id).try_fold(
			Zero::zero(),
			|sum, loan_id| -> Result<T::Amount, DispatchError> {
				let pv = Self::accrue_and_update_loan(pool_id, loan_id, now, &write_off_groups)?;
				updated_loans += 1;
				sum.checked_add(&pv)
					.ok_or(Error::<T>::LoanAccrueFailed.into())
			},
		)?;
		PoolNAV::<T>::insert(
			pool_id,
			NAVDetails {
				latest_nav: nav,
				last_updated: now,
			},
		);
		Ok((nav, updated_loans))
	}

	pub(crate) fn add_write_off_group_to_pool(
		pool_id: PoolIdOf<T>,
		group: WriteOffGroup<T::Rate>,
	) -> Result<u32, DispatchError> {
		// ensure pool is initialised
		ensure!(
			PoolToLoanNftClass::<T>::contains_key(pool_id),
			Error::<T>::PoolNotInitialised,
		);

		// ensure write off percentage is not more than 100%
		ensure!(
			group.percentage <= One::one(),
			Error::<T>::InvalidWriteOffGroup
		);

		// append new group
		let index = PoolWriteOffGroups::<T>::mutate(pool_id, |write_off_groups| -> u32 {
			write_off_groups.push(group);
			// return the index of the latest write off group
			(write_off_groups.len() - 1) as u32
		});

		Ok(index)
	}

	/// writes off a given unhealthy loan
	/// if override_write_off_index is Some, this is a admin action and loan override flag is set
	/// if loan is already overridden and override_write_off_index is None, we return error
	/// if loan is still healthy, we return an error
	/// loan is accrued and nav is updated accordingly
	/// returns new write off index applied to loan
	pub(crate) fn write_off_loan(
		pool_id: PoolIdOf<T>,
		loan_id: T::LoanId,
		override_write_off_index: Option<u32>,
	) -> Result<u32, DispatchError> {
		LoanInfo::<T>::try_mutate(
			pool_id,
			loan_id,
			|maybe_loan_info| -> Result<u32, DispatchError> {
				let mut loan_info = maybe_loan_info.take().ok_or(Error::<T>::MissingLoan)?;
				// ensure loan is active
				ensure!(
					loan_info.status == LoanStatus::Active,
					Error::<T>::LoanNotActive
				);

				let now = Self::time_now();

				// ensure loan was not overwritten by admin and try to fetch a valid write off group for loan
				let write_off_groups = PoolWriteOffGroups::<T>::get(pool_id);
				let write_off_group_index = match override_write_off_index {
					// admin is trying to write off
					Some(index) => {
						// check if the write off group exists
						write_off_groups
							.get(index as usize)
							.ok_or(Error::<T>::InvalidWriteOffGroupIndex)?;
						loan_info.admin_written_off = true;
						Ok(index)
					}
					None => {
						// non-admin is trying to write off but admin already did. So error out
						if loan_info.admin_written_off {
							return Err(Error::<T>::WrittenOffByAdmin.into());
						}

						let maturity_date = loan_info
							.loan_type
							.maturity_date()
							.ok_or(Error::<T>::LoanTypeInvalid)?;

						// ensure loan's maturity date has passed
						ensure!(now > maturity_date, Error::<T>::LoanHealthy);

						// not written off by admin, and non admin trying to write off, then
						// fetch the best write group available for this loan
						math::valid_write_off_group(maturity_date, now, &write_off_groups)?
							.ok_or(Error::<T>::NoValidWriteOffGroup)
					}
				}?;

				let debt = T::InterestAccrual::get_current_debt(
					loan_info.rate_per_sec,
					loan_info.normalized_debt,
				)
				.ok_or(Error::<T>::LoanAccrueFailed)?;

				// get old present value accounting for any write offs
				let old_pv = loan_info
					.present_value(debt, &write_off_groups)
					.ok_or(Error::<T>::LoanPresentValueFailed)?;

				// accrue and calculate the new present value with current chosen write off
				let (accumulated_rate, _current_debt) =
					loan_info.accrue(now).ok_or(Error::<T>::LoanAccrueFailed)?;

				loan_info.accumulated_rate = accumulated_rate;
				loan_info.last_updated = now;
				loan_info.write_off_index = Some(write_off_group_index);

				// calculate updated write off adjusted present value
				let new_pv = loan_info
					.present_value(debt, &write_off_groups)
					.ok_or(Error::<T>::LoanPresentValueFailed)?;

				// update nav
				Self::update_nav_with_updated_present_value(pool_id, new_pv, old_pv)?;

				// update loan data
				*maybe_loan_info = Some(loan_info);
				Ok(write_off_group_index)
			},
		)
	}
}<|MERGE_RESOLUTION|>--- conflicted
+++ resolved
@@ -393,13 +393,8 @@
 
 				let new_repaid_amount = loan_info
 					.repaid_amount
-<<<<<<< HEAD
-					.checked_add(&amount)
+					.checked_add(&repay_amount)
 					.ok_or(ArithmeticError::Overflow)?;
-=======
-					.checked_add(&repay_amount)
-					.ok_or(DispatchError::Arithmetic(ArithmeticError::Overflow))?;
->>>>>>> 9653e311
 
 				// calculate new normalized debt with repaid amount
 				let normalized_debt = T::InterestAccrual::adjust_normalized_debt(
