use cfg_primitives::Moment;
use cfg_traits::{self, data::DataCollection, InterestAccrual, RateCollection};
use cfg_types::adjustments::Adjustment;
use codec::{Decode, Encode, MaxEncodedLen};
use frame_support::{
	ensure, pallet_prelude::DispatchResult, traits::UnixTime, RuntimeDebugNoBound,
};
use scale_info::TypeInfo;
use sp_runtime::{
	traits::{
		BlockNumberProvider, EnsureAdd, EnsureAddAssign, EnsureFixedPointNumber, EnsureSub, Zero,
	},
	DispatchError,
};

use super::pricing::{
	external::ExternalActivePricing, internal::InternalActivePricing, ActivePricing, Pricing,
};
use crate::{
	pallet::{AssetOf, Config, Error, PoolIdOf, PriceOf},
	types::{
		policy::{WriteOffStatus, WriteOffTrigger},
		BorrowLoanError, BorrowRestrictions, CloseLoanError, CreateLoanError, LoanMutation,
		LoanRestrictions, MutationError, RepaidAmount, RepayLoanError, RepayRestrictions,
		RepaymentSchedule,
	},
};

/// Loan information.
/// It contemplates the loan proposal by the borrower and the pricing properties
/// by the issuer.
#[derive(Encode, Decode, Clone, PartialEq, Eq, TypeInfo, RuntimeDebugNoBound, MaxEncodedLen)]
#[scale_info(skip_type_params(T))]
pub struct LoanInfo<T: Config> {
	/// Specify the repayments schedule of the loan
	pub schedule: RepaymentSchedule,

	/// Collateral used for this loan
	pub collateral: AssetOf<T>,

	/// Interest rate per year
	pub interest_rate: T::Rate,

	/// Pricing properties for this loan
	pub pricing: Pricing<T>,

	/// Restrictions of this loan
	pub restrictions: LoanRestrictions,
}

impl<T: Config> LoanInfo<T> {
	pub fn collateral(&self) -> AssetOf<T> {
		self.collateral
	}

	/// Validates the loan information.
	pub fn validate(&self, now: Moment) -> DispatchResult {
		match &self.pricing {
			Pricing::Internal(pricing) => pricing.validate()?,
			Pricing::External(pricing) => pricing.validate()?,
		}

		T::InterestAccrual::validate_rate(self.interest_rate)?;

		ensure!(
			self.schedule.is_valid(now),
			Error::<T>::from(CreateLoanError::InvalidRepaymentSchedule)
		);

		Ok(())
	}
}

/// Data containing a loan that has been created but is not active yet.
#[derive(Encode, Decode, Clone, TypeInfo, MaxEncodedLen)]
#[scale_info(skip_type_params(T))]
pub struct CreatedLoan<T: Config> {
	/// Loan information
	info: LoanInfo<T>,

	/// Borrower account that created this loan
	borrower: T::AccountId,
}

impl<T: Config> CreatedLoan<T> {
	pub fn new(info: LoanInfo<T>, borrower: T::AccountId) -> Self {
		Self { info, borrower }
	}

	pub fn borrower(&self) -> &T::AccountId {
		&self.borrower
	}

	pub fn activate(self, pool_id: PoolIdOf<T>) -> Result<ActiveLoan<T>, DispatchError> {
		ActiveLoan::new(pool_id, self.info, self.borrower, T::Time::now().as_secs())
	}

	pub fn close(self) -> Result<(ClosedLoan<T>, T::AccountId), DispatchError> {
		let loan = ClosedLoan {
			closed_at: frame_system::Pallet::<T>::current_block_number(),
			info: self.info,
			total_borrowed: Zero::zero(),
			total_repaid: Zero::zero(),
		};

		Ok((loan, self.borrower))
	}
}

/// Data containing a closed loan for historical purposes.
#[derive(Encode, Decode, Clone, TypeInfo, MaxEncodedLen)]
#[scale_info(skip_type_params(T))]
pub struct ClosedLoan<T: Config> {
	/// Block when the loan was closed
	closed_at: T::BlockNumber,

	/// Loan information
	info: LoanInfo<T>,

	/// Total borrowed amount of this loan
	total_borrowed: T::Balance,

	/// Total repaid amount of this loan
	total_repaid: T::Balance,
}

impl<T: Config> ClosedLoan<T> {
	pub fn collateral(&self) -> AssetOf<T> {
		self.info.collateral
	}
}

/// Data containing an active loan.
#[derive(Encode, Decode, Clone, PartialEq, Eq, RuntimeDebugNoBound, TypeInfo, MaxEncodedLen)]
#[scale_info(skip_type_params(T))]
pub struct ActiveLoan<T: Config> {
	/// Specify the repayments schedule of the loan
	schedule: RepaymentSchedule,

	/// Collateral used for this loan
	collateral: AssetOf<T>,

	/// Restrictions of this loan
	restrictions: LoanRestrictions,

	/// Borrower account that created this loan
	borrower: T::AccountId,

	/// Write off percentage of this loan
	write_off_percentage: T::Rate,

	/// Date when the loans becomes active
	origination_date: Moment,

	/// Pricing properties
	pricing: ActivePricing<T>,

	/// Total borrowed amount of this loan
	total_borrowed: T::Balance,

	/// Total repaid amount of this loan
<<<<<<< HEAD
	total_repaid: RepaidAmount<T::Balance>,
=======
	total_repaid: T::Balance,

	/// Total repaid amount unchecked of this loan
	total_repaid_unchecked: T::Balance,

	/// Until this date all principal & interest
	/// payments occurred as scheduled.
	repayments_on_schedule_until: Moment,
>>>>>>> 05c6c39d
}

impl<T: Config> ActiveLoan<T> {
	pub fn new(
		pool_id: PoolIdOf<T>,
		info: LoanInfo<T>,
		borrower: T::AccountId,
		now: Moment,
	) -> Result<Self, DispatchError> {
		Ok(ActiveLoan {
			schedule: info.schedule,
			collateral: info.collateral,
			restrictions: info.restrictions,
			borrower,
			write_off_percentage: T::Rate::zero(),
			origination_date: now,
			pricing: match info.pricing {
				Pricing::Internal(inner) => ActivePricing::Internal(
					InternalActivePricing::activate(inner, info.interest_rate)?,
				),
				Pricing::External(inner) => ActivePricing::External(
					ExternalActivePricing::activate(inner, info.interest_rate, pool_id)?,
				),
			},
			total_borrowed: T::Balance::zero(),
<<<<<<< HEAD
			total_repaid: RepaidAmount::default(),
=======
			total_repaid: T::Balance::zero(),
			total_repaid_unchecked: T::Balance::zero(),
			repayments_on_schedule_until: now,
>>>>>>> 05c6c39d
		})
	}

	pub fn borrower(&self) -> &T::AccountId {
		&self.borrower
	}

	pub fn maturity_date(&self) -> Moment {
		self.schedule.maturity.date()
	}

	pub fn pricing(&self) -> &ActivePricing<T> {
		&self.pricing
	}

	pub fn write_off_status(&self) -> WriteOffStatus<T::Rate> {
		WriteOffStatus {
			percentage: self.write_off_percentage,
			penalty: match &self.pricing {
				ActivePricing::Internal(inner) => inner.interest.penalty(),
				ActivePricing::External(inner) => inner.interest.penalty(),
			},
		}
	}

	fn write_down(&self, value: T::Balance) -> Result<T::Balance, DispatchError> {
		Ok(value.ensure_sub(self.write_off_percentage.ensure_mul_int(value)?)?)
	}

	/// Check if a write off rule is applicable for this loan
	pub fn check_write_off_trigger(
		&self,
		trigger: &WriteOffTrigger,
	) -> Result<bool, DispatchError> {
		let now = T::Time::now().as_secs();
		match trigger {
			WriteOffTrigger::PrincipalOverdue(overdue_secs) => {
				Ok(now >= self.maturity_date().ensure_add(*overdue_secs)?)
			}
			WriteOffTrigger::PriceOutdated(secs) => match &self.pricing {
				ActivePricing::External(pricing) => {
					Ok(now >= pricing.last_updated()?.ensure_add(*secs)?)
				}
				ActivePricing::Internal(_) => Ok(false),
			},
		}
	}

	pub fn present_value(&self) -> Result<T::Balance, DispatchError> {
		let value = match &self.pricing {
			ActivePricing::Internal(inner) => {
				let maturity_date = self.schedule.maturity.date();
				inner.present_value(self.origination_date, maturity_date)?
			}
			ActivePricing::External(inner) => inner.present_value()?,
		};

		self.write_down(value)
	}

	/// An optimized version of `ActiveLoan::present_value()` when some input
	/// data can be used from cached collections. Instead of fetch the current
	/// debt and prices from the pallets,
	/// it get the values from caches previously fetched.
	pub fn present_value_by<Rates, Prices>(
		&self,
		rates: &Rates,
		prices: &Prices,
	) -> Result<T::Balance, DispatchError>
	where
		Rates: RateCollection<T::Rate, T::Balance, T::Balance>,
		Prices: DataCollection<T::PriceId, Data = Result<PriceOf<T>, DispatchError>>,
	{
		let value = match &self.pricing {
			ActivePricing::Internal(inner) => {
				let maturity_date = self.schedule.maturity.date();
				inner.present_value_cached(rates, self.origination_date, maturity_date)?
			}
			ActivePricing::External(inner) => inner.present_value_cached(prices)?,
		};

		self.write_down(value)
	}

	fn ensure_can_borrow(&self, amount: T::Balance) -> DispatchResult {
		let max_borrow_amount = match &self.pricing {
			ActivePricing::Internal(inner) => inner.max_borrow_amount(self.total_borrowed)?,
			ActivePricing::External(inner) => inner.max_borrow_amount(amount)?,
		};

		ensure!(
			amount <= max_borrow_amount,
			Error::<T>::from(BorrowLoanError::MaxAmountExceeded)
		);

		ensure!(
			match self.restrictions.borrows {
				BorrowRestrictions::NotWrittenOff => self.write_off_status().is_none(),
				BorrowRestrictions::FullOnce => {
					self.total_borrowed.is_zero() && amount == max_borrow_amount
				}
			},
			Error::<T>::from(BorrowLoanError::Restriction)
		);

		let now = T::Time::now().as_secs();
		ensure!(
			self.schedule.maturity.is_valid(now),
			Error::<T>::from(BorrowLoanError::MaturityDatePassed)
		);

		Ok(())
	}

	pub fn borrow(&mut self, amount: T::Balance) -> DispatchResult {
		self.ensure_can_borrow(amount)?;

		self.total_borrowed.ensure_add_assign(amount)?;

		match &mut self.pricing {
			ActivePricing::Internal(inner) => inner.adjust(Adjustment::Increase(amount))?,
			ActivePricing::External(inner) => {
				inner.adjust(Adjustment::Increase(amount), Zero::zero())?
			}
		}

		Ok(())
	}

	fn ensure_can_repay(
		&self,
		mut amount: RepaidAmount<T::Balance>,
	) -> Result<RepaidAmount<T::Balance>, DispatchError> {
		let (interest_accrued, max_repay_principal) = match &self.pricing {
			ActivePricing::Internal(inner) => {
				let principal = self
					.total_borrowed
					.ensure_sub(self.total_repaid.principal)?;

				(inner.current_interest(principal)?, principal)
			}
			ActivePricing::External(inner) => {
				(inner.current_interest()?, inner.outstanding_amount()?)
			}
		};

		amount.interest = amount.interest.min(interest_accrued);

		ensure!(
			amount.principal <= max_repay_principal,
			Error::<T>::from(RepayLoanError::MaxPrincipalAmountExceeded)
		);

		ensure!(
			match self.restrictions.repayments {
				RepayRestrictions::None => true,
				RepayRestrictions::FullOnce => {
					self.total_repaid.effective()?.is_zero()
						&& amount.principal == max_repay_principal
						&& amount.interest == interest_accrued
				}
			},
			Error::<T>::from(RepayLoanError::Restriction)
		);

		Ok(amount)
	}

	pub fn repay(
		&mut self,
		amount: RepaidAmount<T::Balance>,
	) -> Result<RepaidAmount<T::Balance>, DispatchError> {
		let amount = self.ensure_can_repay(amount)?;

		self.total_repaid.ensure_add_assign(&amount)?;

		match &mut self.pricing {
			ActivePricing::Internal(inner) => {
				inner.adjust(Adjustment::Decrease(amount.effective()?))?
			}
			ActivePricing::External(inner) => {
				inner.adjust(Adjustment::Decrease(amount.principal), amount.interest)?
			}
		}

		Ok(amount)
	}

	pub fn write_off(&mut self, new_status: &WriteOffStatus<T::Rate>) -> DispatchResult {
		let penalty = new_status.penalty;
		match &mut self.pricing {
			ActivePricing::Internal(inner) => inner.interest.set_penalty(penalty)?,
			ActivePricing::External(inner) => inner.interest.set_penalty(penalty)?,
		}

		self.write_off_percentage = new_status.percentage;

		Ok(())
	}

	fn ensure_can_close(&self) -> DispatchResult {
		let can_close = match &self.pricing {
			ActivePricing::Internal(inner) => !inner.interest.has_debt(),
			ActivePricing::External(inner) => !inner.interest.has_debt(),
		};

		ensure!(can_close, Error::<T>::from(CloseLoanError::NotFullyRepaid));

		Ok(())
	}

	pub fn close(
		self,
		pool_id: PoolIdOf<T>,
	) -> Result<(ClosedLoan<T>, T::AccountId), DispatchError> {
		self.ensure_can_close()?;

		let (pricing, interest_rate) = match self.pricing {
			ActivePricing::Internal(inner) => {
				let (pricing, interest_rate) = inner.deactivate()?;
				(Pricing::Internal(pricing), interest_rate)
			}
			ActivePricing::External(inner) => {
				let (pricing, interest_rate) = inner.deactivate(pool_id)?;
				(Pricing::External(pricing), interest_rate)
			}
		};

		let loan = ClosedLoan {
			closed_at: frame_system::Pallet::<T>::current_block_number(),
			info: LoanInfo {
				pricing,
				collateral: self.collateral,
				interest_rate,
				schedule: self.schedule,
				restrictions: self.restrictions,
			},
			total_borrowed: self.total_borrowed,
			total_repaid: self.total_repaid.total()?,
		};

		Ok((loan, self.borrower))
	}

	pub fn mutate_with(&mut self, mutation: LoanMutation<T::Rate>) -> DispatchResult {
		match mutation {
			LoanMutation::Maturity(maturity) => self.schedule.maturity = maturity,
			LoanMutation::InterestRate(rate) => match &mut self.pricing {
				ActivePricing::Internal(inner) => inner.interest.set_base_rate(rate)?,
				ActivePricing::External(inner) => inner.interest.set_base_rate(rate)?,
			},
			LoanMutation::InterestPayments(payments) => self.schedule.interest_payments = payments,
			LoanMutation::PayDownSchedule(schedule) => self.schedule.pay_down_schedule = schedule,
			LoanMutation::Internal(mutation) => match &mut self.pricing {
				ActivePricing::Internal(inner) => inner.mutate_with(mutation)?,
				ActivePricing::External(_) => {
					Err(Error::<T>::from(MutationError::InternalPricingExpected))?
				}
			},
		};

		Ok(())
	}

	#[cfg(feature = "runtime-benchmarks")]
	pub fn set_maturity(&mut self, duration: Moment) {
		self.schedule.maturity = crate::types::Maturity::Fixed(duration);
	}
}<|MERGE_RESOLUTION|>--- conflicted
+++ resolved
@@ -159,18 +159,11 @@
 	total_borrowed: T::Balance,
 
 	/// Total repaid amount of this loan
-<<<<<<< HEAD
 	total_repaid: RepaidAmount<T::Balance>,
-=======
-	total_repaid: T::Balance,
-
-	/// Total repaid amount unchecked of this loan
-	total_repaid_unchecked: T::Balance,
 
 	/// Until this date all principal & interest
 	/// payments occurred as scheduled.
 	repayments_on_schedule_until: Moment,
->>>>>>> 05c6c39d
 }
 
 impl<T: Config> ActiveLoan<T> {
@@ -196,13 +189,8 @@
 				),
 			},
 			total_borrowed: T::Balance::zero(),
-<<<<<<< HEAD
 			total_repaid: RepaidAmount::default(),
-=======
-			total_repaid: T::Balance::zero(),
-			total_repaid_unchecked: T::Balance::zero(),
 			repayments_on_schedule_until: now,
->>>>>>> 05c6c39d
 		})
 	}
 
