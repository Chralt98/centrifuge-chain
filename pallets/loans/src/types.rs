// Copyright 2021 Centrifuge Foundation (centrifuge.io).
// This file is part of Centrifuge chain project.

// Centrifuge is free software: you can redistribute it and/or modify
// it under the terms of the GNU General Public License as published by
// the Free Software Foundation, either version 3 of the License, or
// (at your option) any later version (see http://www.gnu.org/licenses).

// Centrifuge is distributed in the hope that it will be useful,
// but WITHOUT ANY WARRANTY; without even the implied warranty of
// MERCHANTABILITY or FITNESS FOR A PARTICULAR PURPOSE.  See the
// GNU General Public License for more details.

//! Module provides base types and their functions
use super::*;
use common_traits::PoolInspect;
use scale_info::TypeInfo;
use sp_arithmetic::traits::Zero;

/// Asset that represents a non fungible
#[derive(Encode, Decode, Copy, Clone, PartialEq, Eq, Default, Debug, TypeInfo)]
pub struct Asset<ClassId, InstanceId>(pub ClassId, pub InstanceId);

impl<ClassId, InstanceId> Asset<ClassId, InstanceId> {
	pub fn destruct(self) -> (ClassId, InstanceId) {
		(self.0, self.1)
	}
}

/// ClosedLoan holds the collateral reference of the loan and if loan was written off
pub(crate) struct ClosedLoan<T: pallet::Config> {
	pub(crate) asset: AssetOf<T>,
	// Whether the loan has been 100% written off
	pub(crate) written_off: bool,
}

/// The data structure for storing pool nav details
#[derive(Encode, Decode, Copy, Clone, PartialEq, Default, TypeInfo)]
#[cfg_attr(feature = "std", derive(Serialize, Deserialize, Debug))]
pub struct NAVDetails<Amount> {
	// this is the latest nav for the given pool.
	// this will be updated on these scenarios
	// 1. When we are calculating pool nav
	// 2. when there is borrow or repay or write off on a loan under this pool
	// So NAV could be
	//	approximate when current time != last_updated
	//	exact when current time == last_updated
	pub(crate) latest_nav: Amount,

	// this is the last time when the nav was calculated for the entire pool
	pub(crate) last_updated: Moment,
}

/// The data structure for storing a specific write off group
#[derive(Encode, Decode, Copy, Clone, PartialEq, Default, TypeInfo)]
#[cfg_attr(feature = "std", derive(Serialize, Deserialize, Debug))]
pub struct WriteOffGroup<Rate> {
	/// percentage of outstanding debt we are going to write off on a loan
	pub(crate) percentage: Rate,

	/// number in days after the maturity has passed at which this write off group is valid
	pub(crate) overdue_days: u64,
}

/// The data structure for storing loan status
#[derive(Encode, Decode, Copy, Clone, PartialEq, TypeInfo)]
#[cfg_attr(any(feature = "std", feature = "runtime-benchmarks"), derive(Debug))]
#[cfg_attr(feature = "std", derive(Serialize, Deserialize))]
pub enum LoanStatus {
	// this when asset is locked and loan nft is created.
	Created,
	// this is when loan is in active state. Either underwriters or oracles can move loan to this state
	// by providing information like discount rates etc.. to loan
	Active,
	// loan is closed and asset nft is transferred back to borrower and loan nft is transferred back to loan module
	Closed,
}

/// Information about how the nav was updated
#[derive(Encode, Decode, Copy, Clone, PartialEq, TypeInfo)]
#[cfg_attr(any(feature = "std", feature = "runtime-benchmarks"), derive(Debug))]
#[cfg_attr(feature = "std", derive(Serialize, Deserialize))]
pub enum NAVUpdateType {
	/// NAV was fully recomputed to an exact value
	Exact,
	/// NAV was updated inexactly based on loan status changes
	Inexact,
}

/// The data structure for storing loan info
#[derive(Encode, Decode, Copy, Clone, TypeInfo)]
#[cfg_attr(feature = "std", derive(Serialize, Deserialize, Debug))]
<<<<<<< HEAD
pub struct LoanData<Rate, Amount, Asset, NormalizedDebt> {
=======
pub struct LoanDetails<Rate, Amount, Asset> {
>>>>>>> 84b6cda6
	pub(crate) asset: Asset,
	pub(crate) loan_type: LoanType<Rate, Amount>,
	pub(crate) status: LoanStatus,

	// interest rate per second
	pub(crate) rate_per_sec: Rate,

	// time at which first borrow occurred
	pub(crate) origination_date: Moment,

<<<<<<< HEAD
	// normalized debt used to calculate the current outstanding debt.
	pub(crate) normalized_debt: NormalizedDebt,
=======
	// principal debt used to calculate the current outstanding debt.
	// principal debt will change on every borrow and repay.
	// Called principal debt instead of pie or normalized debt as mentioned here - https://docs.makerdao.com/smart-contract-modules/rates-module
	// since its easier to look at it as principal amount borrowed and can be used to calculate final debt with the accumulated interest rate
	pub(crate) principal_debt: Amount,
	pub(crate) last_updated: Moment,

	// accumulated rate till last_updated. more about this here - https://docs.makerdao.com/smart-contract-modules/rates-module
	pub(crate) accumulated_rate: Rate,
>>>>>>> 84b6cda6

	// total borrowed and repaid on this loan
	pub(crate) total_borrowed: Amount,
	pub(crate) total_repaid: Amount,

	// write off group index in the vec of write off groups
	// none, the loan is not written off yet
	// some(index), loan is written off and write off details are found under the given index
	pub(crate) write_off_index: Option<u32>,

	// whether the loan written off by admin
	// if so, we wont update the write off group on this loan further from permission less call
	pub(crate) admin_written_off: bool,
}

<<<<<<< HEAD
impl<Rate, Amount, Asset, NormalizedDebt> LoanData<Rate, Amount, Asset, NormalizedDebt>
=======
impl<Rate, Amount, Asset> LoanDetails<Rate, Amount, Asset>
>>>>>>> 84b6cda6
where
	Rate: FixedPointNumber,
	Amount: FixedPointNumber,
{
	/// returns the present value of the loan
	/// note: this will use the accumulated_rate and last_updated from self
	/// if you want the latest upto date present value, ensure these values are updated as well before calling this
	pub(crate) fn present_value(
		&self,
		debt: Amount,
		write_off_groups: &Vec<WriteOffGroup<Rate>>,
	) -> Option<Amount> {
		// if the debt is written off, write off accordingly
		self.write_off_index
			.map_or(Some(debt), |index| {
				write_off_groups
					.get(index as usize)
					// convert rate to amount
					.and_then(|group| math::convert::<Rate, Amount>(group.percentage))
					// calculate write off amount
					.and_then(|write_off_percentage| debt.checked_mul(&write_off_percentage))
					// calculate debt after written off
					.and_then(|write_off_amount| debt.checked_sub(&write_off_amount))
			})
			.and_then(|debt| match self.loan_type {
				LoanType::BulletLoan(bl) => bl.present_value(
					debt,
					self.origination_date,
					self.last_updated,
					self.rate_per_sec,
				),
				LoanType::CreditLine(cl) => cl.present_value(debt),
				LoanType::CreditLineWithMaturity(clm) => clm.present_value(
					debt,
					self.origination_date,
					self.last_updated,
					self.rate_per_sec,
				),
			})
	}

	/// accrues rate and current debt from last updated until now
<<<<<<< HEAD
	// pub(crate) fn accrue(&self, now: u64) -> Option<(Rate, Amount)> {
	// 	// if the borrow amount is zero, then set accumulated rate to rate per sec so we start accumulating from now.
	// 	let maybe_rate = match self.borrowed_amount == Zero::zero() {
	// 		true => Some(self.rate_per_sec),
	// 		false => math::calculate_accumulated_rate::<Rate>(
	// 			self.rate_per_sec,
	// 			self.accumulated_rate,
	// 			now,
	// 			self.last_updated,
	// 		),
	// 	};

	// 	// calculate the current outstanding debt
	// 	let maybe_debt = maybe_rate
	// 		.and_then(|acc_rate| math::debt::<Amount, Rate>(self.normalized_debt, acc_rate));

	// 	match (maybe_rate, maybe_debt) {
	// 		(Some(rate), Some(debt)) => Some((rate, debt)),
	// 		_ => None,
	// 	}
	// }
=======
	pub(crate) fn accrue(&self, now: Moment) -> Option<(Rate, Amount)> {
		// if the borrow amount is zero, then set accumulated rate to rate per sec so we start accumulating from now.
		let maybe_rate = match self.total_borrowed == Zero::zero() {
			true => Some(self.rate_per_sec),
			false => math::calculate_accumulated_rate::<Rate>(
				self.rate_per_sec,
				self.accumulated_rate,
				now,
				self.last_updated,
			),
		};

		// calculate the current outstanding debt
		let maybe_debt = maybe_rate
			.and_then(|acc_rate| math::debt::<Amount, Rate>(self.principal_debt, acc_rate));

		match (maybe_rate, maybe_debt) {
			(Some(rate), Some(debt)) => Some((rate, debt)),
			_ => None,
		}
	}
>>>>>>> 84b6cda6

	/// returns the ceiling amount for the loan based on the loan type
	pub(crate) fn ceiling(&self, now: Moment) -> Amount {
		match self.loan_type {
			LoanType::BulletLoan(bl) => bl.ceiling(self.total_borrowed),
			LoanType::CreditLine(cl) => {
				// we need to accrue and calculate the latest debt
				// calculate accumulated rate and outstanding debt
				self.accrue(now).and_then(|(_, debt)| cl.ceiling(debt))
			}
			LoanType::CreditLineWithMaturity(clm) => {
				// we need to accrue and calculate the latest debt
				// calculate accumulated rate and outstanding debt
				self.accrue(now).and_then(|(_, debt)| clm.ceiling(debt))
			}
		}
		// always fallback to zero ceiling
		.unwrap_or(Zero::zero())
	}
}

/// type alias to Non fungible ClassId type
pub(crate) type ClassIdOf<T> =
	<<T as Config>::NonFungible as Inspect<<T as frame_system::Config>::AccountId>>::ClassId;
/// type alias to Non fungible InstanceId type
pub(crate) type InstanceIdOf<T> =
	<<T as Config>::NonFungible as Inspect<<T as frame_system::Config>::AccountId>>::InstanceId;
/// type alias to Non fungible Asset
pub(crate) type AssetOf<T> = Asset<<T as Config>::ClassId, <T as Config>::LoanId>;
/// type alias for pool reserve balance type
pub(crate) type ReserveBalanceOf<T> =
	<<T as Config>::Pool as PoolReserve<<T as frame_system::Config>::AccountId>>::Balance;
/// type alias for poolId type
pub(crate) type PoolIdOf<T> =
	<<T as Config>::Pool as PoolInspect<<T as frame_system::Config>::AccountId>>::PoolId;<|MERGE_RESOLUTION|>--- conflicted
+++ resolved
@@ -90,11 +90,7 @@
 /// The data structure for storing loan info
 #[derive(Encode, Decode, Copy, Clone, TypeInfo)]
 #[cfg_attr(feature = "std", derive(Serialize, Deserialize, Debug))]
-<<<<<<< HEAD
-pub struct LoanData<Rate, Amount, Asset, NormalizedDebt> {
-=======
-pub struct LoanDetails<Rate, Amount, Asset> {
->>>>>>> 84b6cda6
+pub struct LoanDetails<Rate, Amount, Asset, NormalizedDebt> {
 	pub(crate) asset: Asset,
 	pub(crate) loan_type: LoanType<Rate, Amount>,
 	pub(crate) status: LoanStatus,
@@ -105,20 +101,8 @@
 	// time at which first borrow occurred
 	pub(crate) origination_date: Moment,
 
-<<<<<<< HEAD
 	// normalized debt used to calculate the current outstanding debt.
 	pub(crate) normalized_debt: NormalizedDebt,
-=======
-	// principal debt used to calculate the current outstanding debt.
-	// principal debt will change on every borrow and repay.
-	// Called principal debt instead of pie or normalized debt as mentioned here - https://docs.makerdao.com/smart-contract-modules/rates-module
-	// since its easier to look at it as principal amount borrowed and can be used to calculate final debt with the accumulated interest rate
-	pub(crate) principal_debt: Amount,
-	pub(crate) last_updated: Moment,
-
-	// accumulated rate till last_updated. more about this here - https://docs.makerdao.com/smart-contract-modules/rates-module
-	pub(crate) accumulated_rate: Rate,
->>>>>>> 84b6cda6
 
 	// total borrowed and repaid on this loan
 	pub(crate) total_borrowed: Amount,
@@ -134,11 +118,7 @@
 	pub(crate) admin_written_off: bool,
 }
 
-<<<<<<< HEAD
-impl<Rate, Amount, Asset, NormalizedDebt> LoanData<Rate, Amount, Asset, NormalizedDebt>
-=======
-impl<Rate, Amount, Asset> LoanDetails<Rate, Amount, Asset>
->>>>>>> 84b6cda6
+impl<Rate, Amount, Asset, NormalizedDebt> LoanDetails<Rate, Amount, Asset, NormalizedDebt>
 where
 	Rate: FixedPointNumber,
 	Amount: FixedPointNumber,
@@ -181,10 +161,9 @@
 	}
 
 	/// accrues rate and current debt from last updated until now
-<<<<<<< HEAD
 	// pub(crate) fn accrue(&self, now: u64) -> Option<(Rate, Amount)> {
 	// 	// if the borrow amount is zero, then set accumulated rate to rate per sec so we start accumulating from now.
-	// 	let maybe_rate = match self.borrowed_amount == Zero::zero() {
+	// 	let maybe_rate = match self.total_borrowed == Zero::zero() {
 	// 		true => Some(self.rate_per_sec),
 	// 		false => math::calculate_accumulated_rate::<Rate>(
 	// 			self.rate_per_sec,
@@ -203,29 +182,6 @@
 	// 		_ => None,
 	// 	}
 	// }
-=======
-	pub(crate) fn accrue(&self, now: Moment) -> Option<(Rate, Amount)> {
-		// if the borrow amount is zero, then set accumulated rate to rate per sec so we start accumulating from now.
-		let maybe_rate = match self.total_borrowed == Zero::zero() {
-			true => Some(self.rate_per_sec),
-			false => math::calculate_accumulated_rate::<Rate>(
-				self.rate_per_sec,
-				self.accumulated_rate,
-				now,
-				self.last_updated,
-			),
-		};
-
-		// calculate the current outstanding debt
-		let maybe_debt = maybe_rate
-			.and_then(|acc_rate| math::debt::<Amount, Rate>(self.principal_debt, acc_rate));
-
-		match (maybe_rate, maybe_debt) {
-			(Some(rate), Some(debt)) => Some((rate, debt)),
-			_ => None,
-		}
-	}
->>>>>>> 84b6cda6
 
 	/// returns the ceiling amount for the loan based on the loan type
 	pub(crate) fn ceiling(&self, now: Moment) -> Amount {
