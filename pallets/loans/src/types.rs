--- conflicted
+++ resolved
@@ -145,40 +145,23 @@
 					.and_then(|write_off_amount| debt.checked_sub(&write_off_amount))
 			})
 			.and_then(|debt| match self.loan_type {
-<<<<<<< HEAD
 				LoanType::BulletLoan(bl) => {
-					bl.present_value(debt, self.origination_date, now, self.rate_per_sec)
+					bl.present_value(debt, self.origination_date, now, self.interest_rate_per_sec)
 				}
 				LoanType::CreditLine(cl) => cl.present_value(debt),
 				LoanType::CreditLineWithMaturity(clm) => {
-					clm.present_value(debt, self.origination_date, now, self.rate_per_sec)
+					clm.present_value(debt, self.origination_date, now, self.interest_rate_per_sec)
 				}
-=======
-				LoanType::BulletLoan(bl) => bl.present_value(
-					debt,
-					self.origination_date,
-					self.last_updated,
-					self.interest_rate_per_sec,
-				),
-				LoanType::CreditLine(cl) => cl.present_value(debt),
-				LoanType::CreditLineWithMaturity(clm) => clm.present_value(
-					debt,
-					self.origination_date,
-					self.last_updated,
-					self.interest_rate_per_sec,
-				),
->>>>>>> 37e44da9
 			})
 	}
 
 	/// accrues rate and current debt from last updated until now
-<<<<<<< HEAD
-	// pub(crate) fn accrue(&self, now: u64) -> Option<(Rate, Amount)> {
+	// pub(crate) fn accrue(&self, now: Moment) -> Option<(Rate, Amount)> {
 	// 	// if the borrow amount is zero, then set accumulated rate to rate per sec so we start accumulating from now.
 	// 	let maybe_rate = match self.total_borrowed == Zero::zero() {
-	// 		true => Some(self.rate_per_sec),
+	// 		true => Some(self.interest_rate_per_sec),
 	// 		false => math::calculate_accumulated_rate::<Rate>(
-	// 			self.rate_per_sec,
+	// 			self.interest_rate_per_sec,
 	// 			self.accumulated_rate,
 	// 			now,
 	// 			self.last_updated,
@@ -187,7 +170,7 @@
 
 	// 	// calculate the current outstanding debt
 	// 	let maybe_debt = maybe_rate
-	// 		.and_then(|acc_rate| math::debt::<Amount, Rate>(self.normalized_debt, acc_rate));
+	// 		.and_then(|acc_rate| math::debt::<Amount, Rate>(self.principal_debt, acc_rate));
 
 	// 	match (maybe_rate, maybe_debt) {
 	// 		(Some(rate), Some(debt)) => Some((rate, debt)),
@@ -195,34 +178,8 @@
 	// 	}
 	// }
 
-	/// returns the max borrow amount for the loan based on the loan type
+	/// returns the max_borrow_amount amount for the loan based on the loan type
 	pub(crate) fn max_borrow_amount(&self, debt: Amount) -> Amount {
-=======
-	pub(crate) fn accrue(&self, now: Moment) -> Option<(Rate, Amount)> {
-		// if the borrow amount is zero, then set accumulated rate to rate per sec so we start accumulating from now.
-		let maybe_rate = match self.total_borrowed == Zero::zero() {
-			true => Some(self.interest_rate_per_sec),
-			false => math::calculate_accumulated_rate::<Rate>(
-				self.interest_rate_per_sec,
-				self.accumulated_rate,
-				now,
-				self.last_updated,
-			),
-		};
-
-		// calculate the current outstanding debt
-		let maybe_debt = maybe_rate
-			.and_then(|acc_rate| math::debt::<Amount, Rate>(self.principal_debt, acc_rate));
-
-		match (maybe_rate, maybe_debt) {
-			(Some(rate), Some(debt)) => Some((rate, debt)),
-			_ => None,
-		}
-	}
-
-	/// returns the max_borrow_amount amount for the loan based on the loan type
-	pub(crate) fn max_borrow_amount(&self, now: Moment) -> Amount {
->>>>>>> 37e44da9
 		match self.loan_type {
 			LoanType::BulletLoan(bl) => bl.max_borrow_amount(self.total_borrowed),
 			LoanType::CreditLine(cl) => cl.max_borrow_amount(debt),
