--- conflicted
+++ resolved
@@ -192,13 +192,8 @@
 	/// Stores the pool nav against poolId
 	#[pallet::storage]
 	#[pallet::getter(fn nav)]
-<<<<<<< HEAD
-	pub(crate) type PoolNAV<T: Config> =
+	pub type PoolNAV<T: Config> =
 		StorageMap<_, Blake2_128Concat, PoolIdOf<T>, NAVDetails<T::Balance>, OptionQuery>;
-=======
-	pub type PoolNAV<T: Config> =
-		StorageMap<_, Blake2_128Concat, PoolIdOf<T>, NAVDetails<T::Amount>, OptionQuery>;
->>>>>>> 71fb0563
 
 	/// Stores the pool associated with the its write off groups
 	#[pallet::storage]
