--- conflicted
+++ resolved
@@ -414,34 +414,16 @@
 			);
 			ensure!(valid_until > Self::now(), Error::<T>::InvalidValidity);
 
-<<<<<<< HEAD
 			// Ensure that the destination address has been whitelisted as a TrancheInvestor
 			// beforehand.
 			ensure!(
 				T::Permission::has(
 					PermissionScope::Pool(pool_id),
-					domain_address.into_account_truncating(),
+					T::AccountConverter::convert(domain_address.clone()),
 					Role::PoolRole(PoolRole::TrancheInvestor(tranche_id, valid_until))
 				),
 				Error::<T>::DomainNotWhitelisted
 			);
-=======
-			// Now add the destination address as a TrancheInvestor of the given tranche if
-			// not already one. This check is necessary shall a user have called
-			// `update_member` already but the call has failed on the EVM side and needs to
-			// be retried.
-			if !T::Permission::has(
-				PermissionScope::Pool(pool_id),
-				T::AccountConverter::convert(domain_address.clone()),
-				Role::PoolRole(PoolRole::TrancheInvestor(tranche_id, valid_until)),
-			) {
-				T::Permission::add(
-					PermissionScope::Pool(pool_id),
-					T::AccountConverter::convert(domain_address.clone()),
-					Role::PoolRole(PoolRole::TrancheInvestor(tranche_id, valid_until)),
-				)?;
-			}
->>>>>>> 5ecc0ba2
 
 			Self::do_send_message(
 				who,
@@ -474,12 +456,7 @@
 				domain_address.domain() != Domain::Centrifuge,
 				Error::<T>::InvalidDomain
 			);
-<<<<<<< HEAD
 			ensure!(!amount.is_zero(), Error::<T>::InvalidTransferAmount);
-=======
-
-			// Check that the destination is a member of this tranche token
->>>>>>> 5ecc0ba2
 			ensure!(
 				T::Permission::has(
 					PermissionScope::Pool(pool_id),
