{
  description = "Nix package for centrifuge-chain";

  inputs = {
    nixpkgs.url = github:NixOS/nixpkgs/nixos-21.11;
    flake-utils = {
        url = github:numtide/flake-utils;
        inputs.nixpkgs.follows = "nixpkgs";
    };
    gitignore = {
      url = github:hercules-ci/gitignore.nix;
      inputs.nixpkgs.follows = "nixpkgs";
    };
    fenix = {
      url = github:nix-community/fenix;
      inputs.nixpkgs.follows = "nixpkgs";
    };
  };

  outputs = inputs :
    inputs.flake-utils.lib.eachDefaultSystem (system:
        let
          pkgs = inputs.nixpkgs.legacyPackages.${system};

          cargoTOML = builtins.fromTOML (builtins.readFile ./Cargo.toml);
          rustToolChainTOML = builtins.fromTOML (builtins.readFile ./rust-toolchain.toml);

          name = cargoTOML.package.name;
          # This is the program version.
          version = cargoTOML.package.version;
          # This selects a nightly Rust version, based on the date.
          nightly-date = pkgs.lib.strings.removePrefix "nightly-" rustToolChainTOML.toolchain.channel;
          # This is the hash of the Rust toolchain at nightly-date, required for reproducibility.
          nightly-sha256 = "sha256-UuVX3RxSsUfng4G/Bec8JcI/lOUmxrG7NXSG5hMRgbc=";
          # This is the git short commit of the current version of the program.
          shortCommit = builtins.substring 0 7 (inputs.self.rev or "dirty");

          # This instantiates a new Rust version based on nightly-date.
          nightlyRustPlatform = pkgs.makeRustPlatform {
            inherit
              (inputs.fenix.packages.${system}.toolchainOf {
                channel = "nightly";
                date = nightly-date;
                sha256 = nightly-sha256;
              })
              cargo rustc;
          };

          # This is a mock git program, which just returns the commit-substr value.
          # It is called when the build process calls git. Instead of the real git,
          # it will find this one.
          git-mock =
            pkgs.writeShellScriptBin "git" ''
              echo ${shortCommit}
            '';

          # srcFilter is used to keep out of the build non-source files,
          # so that we only trigger a rebuild when necessary.
          srcFilter = src:
            let
              isGitIgnored = inputs.gitignore.lib.gitignoreFilter src;

              ignoreList = [
                ".dockerignore"
                ".envrc"
                ".github"
                ".travis.yml"
                "CODE_OF_CONDUCT.md"
                "README.md"
                "ci"
                "cloudbuild.yaml"
                "codecov.yml"
                "docker-compose.yml"
                "rustfmt.toml"
              ];
            in
            path: type:
              isGitIgnored path type
              && builtins.all (name: builtins.baseNameOf path != name) ignoreList;
        in
        rec {
          defaultPackage = nightlyRustPlatform.buildRustPackage {
            pname = name;
            inherit version;
            inherit shortCommit;

            # This applies the srcFilter function to the current directory, so
            # we don't include unnecessary files in the package.
            src = pkgs.lib.cleanSourceWith {
              src = ./.;
              filter = srcFilter ./.;
              name = "${name}-source";
            };

            # This is a hash of all the Cargo dependencies, for reproducibility.
<<<<<<< HEAD
            cargoSha256 = "sha256-Uq1FShw4/UKMEPgONhHWj/SpSqTZSe3hVdDmybxI8T8=";
=======
            cargoSha256 = "sha256-SsEMOSiSwZsk/6x9Q3n4fV07XTwHfjKrQBZl9HIlB5c=";
>>>>>>> bb2afef6

            nativeBuildInputs = with pkgs; [ clang git-mock pkg-config ];
            buildInputs = with pkgs; [ openssl ] ++ (
                 lib.optionals stdenv.isDarwin [
                   darwin.apple_sdk.frameworks.Security
                   darwin.apple_sdk.frameworks.SystemConfiguration
                 ]
            );

            LIBCLANG_PATH = "${pkgs.llvmPackages.libclang.lib}/lib";
            PROTOC = "${pkgs.protobuf}/bin/protoc";
            SKIP_WASM_BUILD = 1;


            doCheck = false;
          };

          packages.fastRuntime = defaultPackage.overrideAttrs (base: {
            buildFeatures = [ "fast-runtime" ];
          });

          # Docker image package doesn't work on Darwin Archs
          packages.dockerImage = pkgs.dockerTools.buildLayeredImage {
            name = "centrifugeio/${name}";
            tag = "${version}-${shortCommit}-nix-do-not-use"; # todo remove suffix once verified
            # This uses the date of the last commit as the image creation date.
            created = builtins.substring 0 8 inputs.self.lastModifiedDate;

            contents = [
              pkgs.busybox
              inputs.self.defaultPackage.${system}
            ];

            config = {
              ExposedPorts = {
                "30333/tcp" = { };
                "9933/tcp" = { };
                "9944/tcp" = { };
              };
              Volumes = {
                "/data" = { };
              };
              Entrypoint = [ "centrifuge-chain" ];
            };
          };

          packages.dockerImageFastRuntime = packages.dockerImage.overrideAttrs (base: {
            tag = "test-${version}-${shortCommit}-nix-do-not-use"; # todo remove suffix once verified
            contents = [
                pkgs.busybox
                packages.fastRuntime
            ];
          });
    });
}<|MERGE_RESOLUTION|>--- conflicted
+++ resolved
@@ -93,11 +93,7 @@
             };
 
             # This is a hash of all the Cargo dependencies, for reproducibility.
-<<<<<<< HEAD
-            cargoSha256 = "sha256-Uq1FShw4/UKMEPgONhHWj/SpSqTZSe3hVdDmybxI8T8=";
-=======
             cargoSha256 = "sha256-SsEMOSiSwZsk/6x9Q3n4fV07XTwHfjKrQBZl9HIlB5c=";
->>>>>>> bb2afef6
 
             nativeBuildInputs = with pkgs; [ clang git-mock pkg-config ];
             buildInputs = with pkgs; [ openssl ] ++ (
