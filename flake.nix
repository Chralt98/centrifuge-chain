--- conflicted
+++ resolved
@@ -93,11 +93,7 @@
             };
 
             # This is a hash of all the Cargo dependencies, for reproducibility.
-<<<<<<< HEAD
-            cargoSha256 = "sha256-YZshRwPCZfjmu3fdWQV9Me7HsNXk+hjQW1NMFm+qUAA=";
-=======
             cargoSha256 = "sha256-cfGNrb4391DiYSSFr0pB+UxaahZsFopwj5dMxs/1kJM=";
->>>>>>> e177da64
 
             nativeBuildInputs = with pkgs; [ clang git-mock pkg-config ];
             buildInputs = with pkgs; [ openssl ] ++ (
