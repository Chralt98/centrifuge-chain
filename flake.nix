{
  description = "Nix package for centrifuge-chain";

  inputs = {
    nixpkgs.url = github:NixOS/nixpkgs/nixos-21.11;
    flake-utils = {
        url = github:numtide/flake-utils;
        inputs.nixpkgs.follows = "nixpkgs";
    };
    gitignore = {
      url = github:hercules-ci/gitignore.nix;
      inputs.nixpkgs.follows = "nixpkgs";
    };
    fenix = {
      url = github:nix-community/fenix;
      inputs.nixpkgs.follows = "nixpkgs";
    };
  };

  outputs = inputs :
    inputs.flake-utils.lib.eachDefaultSystem (system:
        let
          pkgs = inputs.nixpkgs.legacyPackages.${system};

          cargoTOML = builtins.fromTOML (builtins.readFile ./Cargo.toml);
          rustToolChainTOML = builtins.fromTOML (builtins.readFile ./rust-toolchain.toml);

          name = cargoTOML.package.name;
          # This is the program version.
          version = cargoTOML.package.version;
          # This selects a nightly Rust version, based on the date.
          nightly-date = pkgs.lib.strings.removePrefix "nightly-" rustToolChainTOML.toolchain.channel;
          # This is the hash of the Rust toolchain at nightly-date, required for reproducibility.
          nightly-sha256 = "sha256-CNMj0ouNwwJ4zwgc/gAeTYyDYe0botMoaj/BkeDTy4M=";


          # This instantiates a new Rust version based on nightly-date.
          nightlyRustPlatform = pkgs.makeRustPlatform {
            inherit
              (inputs.fenix.packages.${system}.toolchainOf {
                channel = "nightly";
                date = nightly-date;
                sha256 = nightly-sha256;
              })
              cargo rustc;
          };

          # This is a mock git program, which just returns the commit-substr value.
          # It is called when the build process calls git. Instead of the real git,
          # it will find this one.
          git-mock =
            let
              # This evaluates to the first 7 digits of the git hash of this repo's HEAD
              # commit, or to "dirty" if there are uncommitted changes.
              commit-substr = builtins.substring 0 7 (inputs.self.rev or "dirty");
            in
            pkgs.writeShellScriptBin "git" ''
              echo ${commit-substr}
            '';

          # srcFilter is used to keep out of the build non-source files,
          # so that we only trigger a rebuild when necessary.
          srcFilter = src:
            let
              isGitIgnored = inputs.gitignore.lib.gitignoreFilter src;

              ignoreList = [
                ".dockerignore"
                ".envrc"
                ".github"
                ".travis.yml"
                "CODE_OF_CONDUCT.md"
                "README.md"
                "ci"
                "cloudbuild.yaml"
                "codecov.yml"
                "docker-compose.yml"
                "rustfmt.toml"
              ];
            in
            path: type:
              isGitIgnored path type
              && builtins.all (name: builtins.baseNameOf path != name) ignoreList;
        in
        rec {
          defaultPackage = nightlyRustPlatform.buildRustPackage {
            pname = name;
            inherit version;

            # This applies the srcFilter function to the current directory, so
            # we don't include unnecessary files in the package.
            src = pkgs.lib.cleanSourceWith {
              src = ./.;
              filter = srcFilter ./.;
              name = "${name}-source";
            };

            # This is a hash of all the Cargo dependencies, for reproducibility.
<<<<<<< HEAD
            cargoSha256 = "sha256-KcAyE73+ueEEtyvJ8ToiXrEswanxJef8JMg/W11ddns=";
=======
            cargoSha256 = "sha256-ZmbFuv2+Rlmi3Vr5pYfiFsGHC32agm0pMtuPiw+LMWs=";
>>>>>>> ddf6eaac

            nativeBuildInputs = with pkgs; [ clang git-mock pkg-config ];
            buildInputs = with pkgs; [ openssl ] ++ (
                 lib.optionals stdenv.isDarwin [
                   darwin.apple_sdk.frameworks.Security
                   darwin.apple_sdk.frameworks.SystemConfiguration
                 ]
            );

            LIBCLANG_PATH = "${pkgs.llvmPackages.libclang.lib}/lib";
            PROTOC = "${pkgs.protobuf}/bin/protoc";
            SKIP_WASM_BUILD = 1;


            doCheck = false;
          };

          packages.fastRuntime = defaultPackage.overrideAttrs (base: {
            buildFeatures = [ "fast-runtime" ];
          });

          # Docker image package doesn't work on Darwin Archs
          packages.dockerImage = pkgs.dockerTools.buildLayeredImage {
            name = "centrifugeio/${name}";
            tag = "${version}-nix-do-not-use"; # todo remove suffix once verified
            # This uses the date of the last commit as the image creation date.
            created = builtins.substring 0 8 inputs.self.lastModifiedDate;

            contents = [
              pkgs.busybox
              inputs.self.defaultPackage.${system}
            ];

            config = {
              ExposedPorts = {
                "30333/tcp" = { };
                "9933/tcp" = { };
                "9944/tcp" = { };
              };
              Volumes = {
                "/data" = { };
              };
              Entrypoint = [ "centrifuge-chain" ];
            };
          };

          packages.dockerImageFastRuntime = packages.dockerImage.overrideAttrs (base: {
            tag = "test-${version}-nix-do-not-use"; # todo remove suffix once verified
            contents = [
                pkgs.busybox
                packages.fastRuntime
            ];
          });
    });
}<|MERGE_RESOLUTION|>--- conflicted
+++ resolved
@@ -96,11 +96,7 @@
             };
 
             # This is a hash of all the Cargo dependencies, for reproducibility.
-<<<<<<< HEAD
-            cargoSha256 = "sha256-KcAyE73+ueEEtyvJ8ToiXrEswanxJef8JMg/W11ddns=";
-=======
             cargoSha256 = "sha256-ZmbFuv2+Rlmi3Vr5pYfiFsGHC32agm0pMtuPiw+LMWs=";
->>>>>>> ddf6eaac
 
             nativeBuildInputs = with pkgs; [ clang git-mock pkg-config ];
             buildInputs = with pkgs; [ openssl ] ++ (
