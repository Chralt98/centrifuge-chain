// Copyright 2021 Centrifuge Foundation (centrifuge.io).
//
// This file is part of the Centrifuge chain project.
// Centrifuge is free software: you can redistribute it and/or modify
// it under the terms of the GNU General Public License as published by
// the Free Software Foundation, either version 3 of the License, or
// (at your option) any later version (see http://www.gnu.org/licenses).
// Centrifuge is distributed in the hope that it will be useful,
// but WITHOUT ANY WARRANTY; without even the implied warranty of
// MERCHANTABILITY or FITNESS FOR A PARTICULAR PURPOSE.  See the
// GNU General Public License for more details.

// Ensure we're `no_std` when compiling for WebAssembly.
#![cfg_attr(not(feature = "std"), no_std)]

///! Common-types of the Centrifuge chain.
use codec::{Decode, Encode};
use common_traits::{AssetProperties, Properties};
use frame_support::scale_info::build::Fields;
use frame_support::scale_info::Path;
use frame_support::scale_info::Type;
use frame_support::sp_runtime::traits::Saturating;
use frame_support::traits::{Get, UnixTime};
use frame_support::RuntimeDebug;
use scale_info::TypeInfo;
#[cfg(feature = "std")]
use serde::{Deserialize, Serialize};
use sp_runtime::traits::Zero;
use sp_runtime::Perquintill;
use sp_std::cmp::{Ord, PartialEq, PartialOrd};
use sp_std::marker::PhantomData;
use sp_std::vec::Vec;

// Pub exports
pub use tokens::*;

pub mod ids;
#[cfg(test)]
mod tests;
mod tokens;

/// PoolId type we use.
pub type PoolId = u64;

/// A representation of a tranche identifier
pub type TrancheId = [u8; 16];

/// PoolRole can hold any type of role specific functions a user can do on a given pool.
// NOTE: In order to not carry around the TrancheId and Moment types all the time, we give it a default.
//       In case the Role we provide does not match what we expect. I.e. if we change the Moment
//       type in our actual runtimes, then the compiler complains about it anyways.
#[derive(Encode, Decode, Clone, Copy, PartialEq, Eq, TypeInfo, Debug)]
#[cfg_attr(feature = "std", derive(Serialize, Deserialize))]
pub enum PoolRole<TrancheId = [u8; 16], Moment = u64> {
	PoolAdmin,
	Borrower,
	PricingAdmin,
	LiquidityAdmin,
	MemberListAdmin,
	LoanAdmin,
	TrancheInvestor(TrancheId, Moment),
}

#[derive(Encode, Decode, Clone, Copy, PartialEq, Eq, TypeInfo, Debug)]
#[cfg_attr(feature = "std", derive(Serialize, Deserialize))]
pub enum PermissionedCurrencyRole<Moment = u64> {
	/// This role can hold & transfer tokens
	Holder(Moment),
	/// This role can add/remove holders
	Manager,
	/// This role can mint/burn tokens
	Issuer,
}

/// The Role enum is used by the permissions pallet,
/// to specify which role an account has within a
/// specific scope.
#[derive(Encode, Decode, Clone, Copy, PartialEq, Eq, TypeInfo, Debug)]
#[cfg_attr(feature = "std", derive(Serialize, Deserialize))]
pub enum Role<TrancheId = [u8; 16], Moment = u64> {
	/// Roles that apply to a specific pool.
	PoolRole(PoolRole<TrancheId, Moment>),
	/// Roles that apply to a specific permissioned currency.
	PermissionedCurrencyRole(PermissionedCurrencyRole<Moment>),
}

#[derive(Encode, Decode, Clone, Copy, PartialEq, Eq, TypeInfo, Debug)]
#[cfg_attr(feature = "std", derive(Serialize, Deserialize))]
pub enum PermissionScope<PoolId, CurrencyId> {
	Pool(PoolId),
	Currency(CurrencyId),
}

/// This is only used by the permission pallet benchmarks.
// TODO: use conditional compilation to only add this on benchmarks and tests.
// #[cfg(any(test, feature = "runtime-benchmarks", feature = "test-benchmarks"))]
impl<PoolId, CurrencyId> Default for PermissionScope<PoolId, CurrencyId>
where
	PoolId: Default,
{
	fn default() -> Self {
		Self::Pool(PoolId::default())
	}
}

bitflags::bitflags! {
	/// The current admin roles we support
	#[derive(codec::Encode, codec::Decode,  TypeInfo)]
	pub struct PoolAdminRoles: u32 {
		const POOL_ADMIN = 0b00000001;
		const BORROWER  = 0b00000010;
		const PRICING_ADMIN = 0b00000100;
		const LIQUIDITY_ADMIN = 0b00001000;
		const MEMBER_LIST_ADMIN = 0b00010000;
		const RISK_ADMIN = 0b00100000;
	}

	/// The current admin roles we support
	#[derive(codec::Encode, codec::Decode,  TypeInfo)]
	pub struct CurrencyAdminRoles: u32 {
		const PERMISSIONED_ASSET_MANAGER = 0b00000001;
		const PERMISSIONED_ASSET_ISSUER  = 0b00000010;
	}
}

#[derive(Encode, Decode, TypeInfo, Debug, Clone, Eq, PartialEq)]
pub struct PermissionedCurrencyHolderInfo<Moment> {
	permissioned_till: Moment,
}

#[derive(Encode, Decode, TypeInfo, Debug, Clone, Eq, PartialEq)]
pub struct TrancheInvestorInfo<TrancheId, Moment> {
	tranche_id: TrancheId,
	permissioned_till: Moment,
}

#[derive(Encode, Decode, TypeInfo, Debug, Clone, Eq, PartialEq)]
pub struct PermissionedCurrencyHolders<Now, MinDelay, Moment> {
	info: Option<PermissionedCurrencyHolderInfo<Moment>>,
	_phantom: PhantomData<(Now, MinDelay)>,
}

#[derive(Encode, Decode, TypeInfo, Debug, Clone, Eq, PartialEq)]
pub struct TrancheInvestors<Now, MinDelay, TrancheId, Moment> {
	info: Vec<TrancheInvestorInfo<TrancheId, Moment>>,
	_phantom: PhantomData<(Now, MinDelay)>,
}

/// The structure that we store in the pallet-permissions storage
/// This here implements trait Properties.
#[derive(Encode, Decode, TypeInfo, Clone, Eq, PartialEq, Debug)]
pub struct PermissionRoles<Now, MinDelay, TrancheId, Moment = u64> {
	pool_admin: PoolAdminRoles,
	currency_admin: CurrencyAdminRoles,
	permissioned_asset_holder: PermissionedCurrencyHolders<Now, MinDelay, Moment>,
	tranche_investor: TrancheInvestors<Now, MinDelay, TrancheId, Moment>,
}

impl<Now, MinDelay, Moment> Default for PermissionedCurrencyHolders<Now, MinDelay, Moment>
where
	Now: UnixTime,
	MinDelay: Get<Moment>,
	Moment: From<u64> + PartialEq + PartialOrd + Saturating + Ord,
{
	fn default() -> Self {
		Self {
			info: None,
			_phantom: Default::default(),
		}
	}
}

impl<Now, MinDelay, TrancheId, Moment> Default
	for TrancheInvestors<Now, MinDelay, TrancheId, Moment>
where
	Now: UnixTime,
	MinDelay: Get<Moment>,
	Moment: From<u64> + PartialEq + PartialOrd + Saturating + Ord,
	TrancheId: PartialEq + PartialOrd,
{
	fn default() -> Self {
		Self {
			info: Vec::default(),
			_phantom: Default::default(),
		}
	}
}

impl<Now, MinDelay, TrancheId, Moment> Default for PermissionRoles<Now, MinDelay, TrancheId, Moment>
where
	Now: UnixTime,
	MinDelay: Get<Moment>,
	Moment: From<u64> + PartialEq + PartialOrd + Saturating + Ord,
	TrancheId: PartialEq + PartialOrd,
{
	fn default() -> Self {
		Self {
			pool_admin: PoolAdminRoles::empty(),
			currency_admin: CurrencyAdminRoles::empty(),
			permissioned_asset_holder:
				PermissionedCurrencyHolders::<Now, MinDelay, Moment>::default(),
			tranche_investor: TrancheInvestors::<Now, MinDelay, TrancheId, Moment>::default(),
		}
	}
}

/// The implementation of trait Properties for our PermissionsRoles does not care which Moment
/// is passed to the PoolRole::TrancheInvestor(TrancheId, Moment) variant.
/// This UNION shall reflect that and explain to the reader why it is passed here.
pub const UNION: u64 = 0;

impl<Now, MinDelay, TrancheId, Moment> Properties
	for PermissionRoles<Now, MinDelay, TrancheId, Moment>
where
	Now: UnixTime,
	MinDelay: Get<Moment>,
	Moment: From<u64> + PartialEq + PartialOrd + Saturating + Ord + Copy,
	TrancheId: PartialEq + PartialOrd,
{
	type Property = Role<TrancheId, Moment>;
	type Error = ();
	type Ok = ();

	fn exists(&self, property: Self::Property) -> bool {
		match property {
			Role::PoolRole(pool_role) => match pool_role {
				PoolRole::Borrower => self.pool_admin.contains(PoolAdminRoles::BORROWER),
				PoolRole::LiquidityAdmin => {
					self.pool_admin.contains(PoolAdminRoles::LIQUIDITY_ADMIN)
				}
				PoolRole::PoolAdmin => self.pool_admin.contains(PoolAdminRoles::POOL_ADMIN),
				PoolRole::PricingAdmin => self.pool_admin.contains(PoolAdminRoles::PRICING_ADMIN),
				PoolRole::MemberListAdmin => {
					self.pool_admin.contains(PoolAdminRoles::MEMBER_LIST_ADMIN)
				}
				PoolRole::LoanAdmin => self.pool_admin.contains(PoolAdminRoles::RISK_ADMIN),
				PoolRole::TrancheInvestor(id, _) => self.tranche_investor.contains(id),
			},
			Role::PermissionedCurrencyRole(permissioned_currency_role) => {
				match permissioned_currency_role {
					PermissionedCurrencyRole::Holder(_) => {
						self.permissioned_asset_holder.contains()
					}
					PermissionedCurrencyRole::Manager => self
						.currency_admin
						.contains(CurrencyAdminRoles::PERMISSIONED_ASSET_MANAGER),
					PermissionedCurrencyRole::Issuer => self
						.currency_admin
						.contains(CurrencyAdminRoles::PERMISSIONED_ASSET_ISSUER),
				}
			}
		}
	}

	fn empty(&self) -> bool {
		self.pool_admin.is_empty()
			&& self.currency_admin.is_empty()
			&& self.tranche_investor.is_empty()
			&& self.permissioned_asset_holder.is_empty()
	}

	fn rm(&mut self, property: Self::Property) -> Result<(), ()> {
		match property {
			Role::PoolRole(pool_role) => match pool_role {
				PoolRole::Borrower => Ok(self.pool_admin.remove(PoolAdminRoles::BORROWER)),
				PoolRole::LiquidityAdmin => {
					Ok(self.pool_admin.remove(PoolAdminRoles::LIQUIDITY_ADMIN))
				}
				PoolRole::PoolAdmin => Ok(self.pool_admin.remove(PoolAdminRoles::POOL_ADMIN)),
				PoolRole::PricingAdmin => Ok(self.pool_admin.remove(PoolAdminRoles::PRICING_ADMIN)),
				PoolRole::MemberListAdmin => {
					Ok(self.pool_admin.remove(PoolAdminRoles::MEMBER_LIST_ADMIN))
				}
				PoolRole::LoanAdmin => Ok(self.pool_admin.remove(PoolAdminRoles::RISK_ADMIN)),
				PoolRole::TrancheInvestor(id, delta) => self.tranche_investor.remove(id, delta),
			},
			Role::PermissionedCurrencyRole(permissioned_currency_role) => {
				match permissioned_currency_role {
					PermissionedCurrencyRole::Holder(delta) => {
						self.permissioned_asset_holder.remove(delta)
					}
					PermissionedCurrencyRole::Manager => Ok(self
						.currency_admin
						.remove(CurrencyAdminRoles::PERMISSIONED_ASSET_MANAGER)),
					PermissionedCurrencyRole::Issuer => Ok(self
						.currency_admin
						.remove(CurrencyAdminRoles::PERMISSIONED_ASSET_ISSUER)),
				}
			}
		}
	}

	fn add(&mut self, property: Self::Property) -> Result<(), ()> {
		match property {
			Role::PoolRole(pool_role) => match pool_role {
				PoolRole::Borrower => Ok(self.pool_admin.insert(PoolAdminRoles::BORROWER)),
				PoolRole::LiquidityAdmin => {
					Ok(self.pool_admin.insert(PoolAdminRoles::LIQUIDITY_ADMIN))
				}
				PoolRole::PoolAdmin => Ok(self.pool_admin.insert(PoolAdminRoles::POOL_ADMIN)),
				PoolRole::PricingAdmin => Ok(self.pool_admin.insert(PoolAdminRoles::PRICING_ADMIN)),
				PoolRole::MemberListAdmin => {
					Ok(self.pool_admin.insert(PoolAdminRoles::MEMBER_LIST_ADMIN))
				}
				PoolRole::LoanAdmin => Ok(self.pool_admin.insert(PoolAdminRoles::RISK_ADMIN)),
				PoolRole::TrancheInvestor(id, delta) => self.tranche_investor.insert(id, delta),
			},
			Role::PermissionedCurrencyRole(permissioned_currency_role) => {
				match permissioned_currency_role {
					PermissionedCurrencyRole::Holder(delta) => {
						self.permissioned_asset_holder.insert(delta)
					}
					PermissionedCurrencyRole::Manager => Ok(self
						.currency_admin
						.insert(CurrencyAdminRoles::PERMISSIONED_ASSET_MANAGER)),
					PermissionedCurrencyRole::Issuer => Ok(self
						.currency_admin
						.insert(CurrencyAdminRoles::PERMISSIONED_ASSET_ISSUER)),
				}
			}
		}
	}
}

impl<Now, MinDelay, Moment> PermissionedCurrencyHolders<Now, MinDelay, Moment>
where
	Now: UnixTime,
	MinDelay: Get<Moment>,
	Moment: From<u64> + PartialEq + PartialOrd + Saturating + Ord + Copy,
{
	pub fn empty() -> Self {
		Self::default()
	}

	pub fn is_empty(&self) -> bool {
		self.info.is_none()
	}

	fn validity(&self, delta: Moment) -> Result<Moment, ()> {
		let now: Moment = Now::now().as_secs().into();
		let min_validity = now.saturating_add(MinDelay::get());
		let req_validity = now.saturating_add(delta);

		if req_validity < min_validity {
			return Err(());
		}

		Ok(req_validity)
	}

	pub fn contains(&self) -> bool {
		if let Some(info) = &self.info {
			info.permissioned_till >= Now::now().as_secs().into()
		} else {
			false
		}
	}

	pub fn remove(&mut self, delta: Moment) -> Result<(), ()> {
		if let Some(info) = &self.info {
			let valid_till = &info.permissioned_till;
			let now = Now::now().as_secs().into();

			if *valid_till <= now {
				// The account is already invalid. Hence no more grace period
				Err(())
			} else {
				// Ensure that permissioned_till is at least now + min_delay.
				let permissioned_till = self.validity(delta)?;
				self.info = Some(PermissionedCurrencyHolderInfo { permissioned_till });
				Ok(())
			}
		} else {
			Err(())
		}
	}

	pub fn insert(&mut self, delta: Moment) -> Result<(), ()> {
		let validity = self.validity(delta)?;

		match &self.info {
			Some(info) if info.permissioned_till > validity => Err(()),
			_ => {
				self.info = Some(PermissionedCurrencyHolderInfo {
					permissioned_till: validity,
				});

				Ok(())
			}
		}
	}
}

impl<Now, MinDelay, TrancheId, Moment> TrancheInvestors<Now, MinDelay, TrancheId, Moment>
where
	Now: UnixTime,
	MinDelay: Get<Moment>,
	Moment: From<u64> + PartialEq + PartialOrd + Saturating + Ord + Copy,
	TrancheId: PartialEq + PartialOrd,
{
	pub fn empty() -> Self {
		Self::default()
	}

	pub fn is_empty(&self) -> bool {
		self.info.is_empty()
	}

	fn validity(&self, delta: Moment) -> Result<Moment, ()> {
		let now: Moment = Now::now().as_secs().into();
		let min_validity = now.saturating_add(MinDelay::get());
		let req_validity = now.saturating_add(delta);

		if req_validity < min_validity {
			Err(())
		} else {
			Ok(req_validity)
		}
	}

	pub fn contains(&self, tranche: TrancheId) -> bool {
		self.info
			.iter()
			.position(|info| {
				info.tranche_id == tranche && info.permissioned_till >= Now::now().as_secs().into()
			})
			.is_some()
	}

	pub fn remove(&mut self, tranche: TrancheId, delta: Moment) -> Result<(), ()> {
		if let Some(index) = self.info.iter().position(|info| info.tranche_id == tranche) {
			let valid_till = &self.info[index].permissioned_till;
			let now = Now::now().as_secs().into();

			if *valid_till <= now {
				// The account is already invalid. Hence no more grace period
				Err(())
			} else {
				// Ensure that permissioned_till is at least now + min_delay.
				Ok(self.info[index].permissioned_till = self.validity(delta)?)
			}
		} else {
			Err(())
		}
	}

	pub fn insert(&mut self, tranche: TrancheId, delta: Moment) -> Result<(), ()> {
		let validity = self.validity(delta)?;

		if let Some(index) = self.info.iter().position(|info| info.tranche_id == tranche) {
			if self.info[index].permissioned_till > validity {
				Err(())
			} else {
				Ok(self.info[index].permissioned_till = validity)
			}
		} else {
			Ok(self.info.push(TrancheInvestorInfo {
				tranche_id: tranche,
				permissioned_till: validity,
			}))
		}
	}
}

/// A struct we need as the pallets implementing trait Time
/// do not implement TypeInfo. This wraps this and implements everything manually.
#[derive(Encode, Decode, Eq, PartialEq, Debug, Clone)]
pub struct TimeProvider<T>(PhantomData<T>);

impl<T> UnixTime for TimeProvider<T>
where
	T: UnixTime,
{
	fn now() -> core::time::Duration {
		<T as UnixTime>::now()
	}
}

impl<T> TypeInfo for TimeProvider<T> {
	type Identity = ();

	fn type_info() -> Type {
		Type::builder()
			.path(Path::new("TimeProvider", module_path!()))
			.docs(&["A wrapper around a T that provides a trait Time implementation. Should be filtered out."])
			.composite(Fields::unit())
	}
}

/// A representation of a pool identifier that can be converted to an account address
#[derive(Encode, Decode, Clone, Eq, PartialEq, RuntimeDebug, TypeInfo)]
pub struct PoolLocator<PoolId> {
	pub pool_id: PoolId,
}

// Type that indicates a point in time
pub use common_traits::Moment;

pub enum Adjustment<Amount> {
	Increase(Amount),
	Decrease(Amount),
}

<<<<<<< HEAD
/// A representation of a pool identifier that can be converted to an account address
#[derive(Encode, Decode, Clone, Eq, PartialEq, RuntimeDebug, TypeInfo)]
pub struct AssetAccount<AssetId> {
	pub asset_id: AssetId,
}

#[derive(Encode, Decode, Clone, Eq, PartialEq, RuntimeDebug, Default, TypeInfo)]
pub struct AssetInfo<AccountId, Currency, AssetId> {
	pub owner: AccountId,
	pub id: AssetId,
	pub payment_currency: Currency,
}

impl<AccountId, Currency, AssetId> AssetProperties<AccountId>
	for AssetInfo<AccountId, Currency, AssetId>
where
	AccountId: Clone,
	Currency: Clone,
	AssetId: Clone,
{
	type Currency = Currency;
	type Id = AssetId;

	fn owner(&self) -> AccountId {
		self.owner.clone()
	}

	fn id(&self) -> Self::Id {
		self.id.clone()
	}

	fn payment_currency(&self) -> Self::Currency {
		self.payment_currency.clone()
	}
}

#[derive(Clone, Encode, Decode, Eq, PartialEq, RuntimeDebug, TypeInfo)]
pub struct TotalOrder<Balance> {
	pub invest: Balance,
	pub redeem: Balance,
}

impl<Balance: Zero> Default for TotalOrder<Balance> {
	fn default() -> Self {
		TotalOrder {
			invest: Zero::zero(),
			redeem: Zero::zero(),
		}
	}
}

#[derive(Clone, Encode, Decode, Eq, PartialEq, RuntimeDebug, TypeInfo)]
pub struct FulfillmentWithPrice<BalanceRatio> {
	pub invest: Perquintill,
	pub redeem: Perquintill,
	pub price: BalanceRatio,
=======
/// Different stored fees keys
#[derive(Encode, Decode, Clone, Copy, PartialEq, RuntimeDebug, TypeInfo)]
#[cfg_attr(feature = "std", derive(Serialize, Deserialize))]
pub enum FeeKey {
	CommitAnchor,
	PreCommitDeposit,
	// Others keys used go here
}

/// Only needed for initializing the runtime benchmark with some value.
#[cfg(feature = "runtime-benchmarks")]
impl Default for FeeKey {
	fn default() -> Self {
		FeeKey::CommitAnchor
	}
>>>>>>> 66bc4d73
}<|MERGE_RESOLUTION|>--- conflicted
+++ resolved
@@ -501,7 +501,6 @@
 	Decrease(Amount),
 }
 
-<<<<<<< HEAD
 /// A representation of a pool identifier that can be converted to an account address
 #[derive(Encode, Decode, Clone, Eq, PartialEq, RuntimeDebug, TypeInfo)]
 pub struct AssetAccount<AssetId> {
@@ -558,7 +557,8 @@
 	pub invest: Perquintill,
 	pub redeem: Perquintill,
 	pub price: BalanceRatio,
-=======
+}
+
 /// Different stored fees keys
 #[derive(Encode, Decode, Clone, Copy, PartialEq, RuntimeDebug, TypeInfo)]
 #[cfg_attr(feature = "std", derive(Serialize, Deserialize))]
@@ -574,5 +574,4 @@
 	fn default() -> Self {
 		FeeKey::CommitAnchor
 	}
->>>>>>> 66bc4d73
 }