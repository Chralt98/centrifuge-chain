// Copyright 2021 Centrifuge GmbH (centrifuge.io).
// This file is part of Centrifuge chain project.

// Centrifuge is free software: you can redistribute it and/or modify
// it under the terms of the GNU General Public License as published by
// the Free Software Foundation, either version 3 of the License, or
// (at your option) any later version (see http://www.gnu.org/licenses).

// Centrifuge is distributed in the hope that it will be useful,
// but WITHOUT ANY WARRANTY; without even the implied warranty of
// MERCHANTABILITY or FITNESS FOR A PARTICULAR PURPOSE.  See the
// GNU General Public License for more details.

//! # A common trait lib for centrifuge
//!
//! This crate provides some common traits used by centrifuge.

// Ensure we're `no_std` when compiling for WebAssembly.
#![cfg_attr(not(feature = "std"), no_std)]

use cfg_primitives::Moment;
use codec::{Decode, Encode, MaxEncodedLen};
use frame_support::{
	dispatch::{Codec, DispatchResult, DispatchResultWithPostInfo},
	scale_info::TypeInfo,
	Parameter, RuntimeDebug,
};
use impl_trait_for_tuples::impl_for_tuples;
use sp_runtime::{
	traits::{
		AtLeast32BitUnsigned, Bounded, Get, MaybeDisplay, MaybeSerialize,
		MaybeSerializeDeserialize, Member, Zero,
	},
	DispatchError,
};
use sp_std::{fmt::Debug, hash::Hash, str::FromStr, vec::Vec};

/// Traits related to connectors.
pub mod connectors;
/// Traits related to data registry and collection.
pub mod data;
/// Traits related to operations.
pub mod ops;
/// Traits related to rewards.
pub mod rewards;

<<<<<<< HEAD
=======
/// Traits related to data registry & collections.
pub mod data;

/// Traits related to checked changes.
pub mod changes;

>>>>>>> ecd9a59f
/// A trait used for loosely coupling the claim pallet with a reward mechanism.
///
/// ## Overview
/// The crowdloan reward mechanism is separated from the crowdloan claiming
/// process, the latter being generic, acting as a kind of proxy to the
/// rewarding mechanism, that is specific to to each crowdloan campaign. The aim
/// of this pallet is to ensure that a claim for a reward payout is well-formed,
/// checking for replay attacks, spams or invalid claim (e.g. unknown
/// contributor, exceeding reward amount, ...).
/// See the [`crowdloan-reward`] pallet, that implements a reward mechanism with
/// vesting, for instance.
pub trait Reward {
	/// The account from the parachain, that the claimer provided in her/his
	/// transaction.
	type ParachainAccountId: Debug
		+ MaybeSerialize
		+ MaybeSerializeDeserialize
		+ Member
		+ Ord
		+ Parameter
		+ TypeInfo;

	/// The contribution amount in relay chain tokens.
	type ContributionAmount: AtLeast32BitUnsigned
		+ Codec
		+ Copy
		+ Debug
		+ Default
		+ MaybeSerializeDeserialize
		+ Member
		+ Parameter
		+ Zero
		+ TypeInfo;

	/// Block number type used by the runtime
	type BlockNumber: AtLeast32BitUnsigned
		+ Bounded
		+ Copy
		+ Debug
		+ Default
		+ FromStr
		+ Hash
		+ MaybeDisplay
		+ MaybeSerializeDeserialize
		+ Member
		+ Parameter
		+ TypeInfo;

	/// Rewarding function that is invoked from the claim pallet.
	///
	/// If this function returns successfully, any subsequent claim of the same
	/// claimer will be rejected by the claim module.
	fn reward(
		who: Self::ParachainAccountId,
		contribution: Self::ContributionAmount,
	) -> DispatchResultWithPostInfo;
}

/// A trait that can be used to fetch the nav and update nav for a given pool
pub trait PoolNAV<PoolId, Amount> {
	type ClassId;
	type RuntimeOrigin;
	// nav returns the nav and the last time it was calculated
	fn nav(pool_id: PoolId) -> Option<(Amount, u64)>;
	fn update_nav(pool_id: PoolId) -> Result<Amount, DispatchError>;
	fn initialise(
		origin: Self::RuntimeOrigin,
		pool_id: PoolId,
		class_id: Self::ClassId,
	) -> DispatchResult;
}

/// A trait that support pool inspection operations such as pool existence
/// checks and pool admin of permission set.
pub trait PoolInspect<AccountId, CurrencyId> {
	type PoolId: Parameter
		+ Member
		+ Debug
		+ Copy
		+ Default
		+ TypeInfo
		+ Encode
		+ Decode
		+ MaxEncodedLen;
	type TrancheId: Parameter + Member + Debug + Copy + Default + TypeInfo + MaxEncodedLen;
	type Rate;
	type Moment;

	/// check if the pool exists
	fn pool_exists(pool_id: Self::PoolId) -> bool;
	fn tranche_exists(pool_id: Self::PoolId, tranche_id: Self::TrancheId) -> bool;
	fn get_tranche_token_price(
		pool_id: Self::PoolId,
		tranche_id: Self::TrancheId,
	) -> Option<PriceValue<CurrencyId, Self::Rate, Self::Moment>>;

	/// Get the account used for the given `pool_id`.
	fn account_for(pool_id: Self::PoolId) -> AccountId;

	// Get the currency used for the given `pool_id`.
	fn currency_for(pool_id: Self::PoolId) -> Option<CurrencyId>;
}

/// Variants for valid Pool updates to send out as events
#[derive(Encode, Decode, Clone, Eq, PartialEq, RuntimeDebug, TypeInfo)]
pub enum UpdateState {
	NoExecution,
	Executed(u32),
	Stored(u32),
}

/// A trait that supports modifications of pools
pub trait PoolMutate<AccountId, PoolId> {
	type Balance;
	type CurrencyId;
	type Rate;
	type MaxTokenNameLength: Get<u32>;
	type MaxTokenSymbolLength: Get<u32>;
	type MaxTranches: Get<u32>;
	type TrancheInput: Encode + Decode + Clone + TypeInfo + Debug + PartialEq;
	type PoolChanges: Encode + Decode + Clone + TypeInfo + Debug + PartialEq + MaxEncodedLen;

	fn create(
		admin: AccountId,
		depositor: AccountId,
		pool_id: PoolId,
		tranche_inputs: Vec<Self::TrancheInput>,
		currency: Self::CurrencyId,
		max_reserve: Self::Balance,
	) -> DispatchResult;

	fn update(pool_id: PoolId, changes: Self::PoolChanges) -> Result<UpdateState, DispatchError>;

	fn execute_update(pool_id: PoolId) -> Result<u32, DispatchError>;
}

/// A trait that support pool reserve operations such as withdraw and deposit
pub trait PoolReserve<AccountId, CurrencyId>: PoolInspect<AccountId, CurrencyId> {
	type Balance;

	/// Withdraw `amount` from the reserve to the `to` account.
	fn withdraw(pool_id: Self::PoolId, to: AccountId, amount: Self::Balance) -> DispatchResult;

	/// Deposit `amount` from the `from` account into the reserve.
	fn deposit(pool_id: Self::PoolId, from: AccountId, amount: Self::Balance) -> DispatchResult;
}

/// Utility to benchmark pools easily
#[cfg(feature = "runtime-benchmarks")]
pub trait PoolBenchmarkHelper {
	type PoolId;
	type AccountId;
	type Balance;

	/// Create a benchmark pool giving the id and the admin.
	fn benchmark_create_pool(pool_id: Self::PoolId, admin: &Self::AccountId);

	/// Give AUSD to the account
	fn benchmark_give_ausd(account: &Self::AccountId, balance: Self::Balance);
}

/// A trait that can be used to retrieve the current price for a currency
pub struct CurrencyPair<CurrencyId> {
	pub base: CurrencyId,
	pub quote: CurrencyId,
}

pub struct PriceValue<CurrencyId, Rate, Moment> {
	pub pair: CurrencyPair<CurrencyId>,
	pub price: Rate,
	pub last_updated: Moment,
}

pub trait CurrencyPrice<CurrencyId> {
	type Rate;
	type Moment;

	/// Retrieve the latest price of `base` currency, denominated in the `quote`
	/// currency If `quote` currency is not passed, then the default `quote`
	/// currency is used (when possible)
	fn get_latest(
		base: CurrencyId,
		quote: Option<CurrencyId>,
	) -> Option<PriceValue<CurrencyId, Self::Rate, Self::Moment>>;
}

/// A trait that can be used to calculate interest accrual for debt
pub trait InterestAccrual<InterestRate, Balance, Adjustment> {
	/// The maximum number of rates this `InterestAccrual` can
	/// contain. It is necessary for rate calculations in consumers of
	/// this pallet, but is otherwise unused in this interface.
	type MaxRateCount: Get<u32>;
	type NormalizedDebt: Member + Parameter + MaxEncodedLen + TypeInfo + Copy + Zero;
	type Rates: RateCollection<InterestRate, Balance, Self::NormalizedDebt>;

	/// Calculate the debt at an specific moment
	fn calculate_debt(
		interest_rate_per_year: InterestRate,
		normalized_debt: Self::NormalizedDebt,
		when: Moment,
	) -> Result<Balance, DispatchError>;

	/// Increase or decrease the normalized debt
	fn adjust_normalized_debt(
		interest_rate_per_year: InterestRate,
		normalized_debt: Self::NormalizedDebt,
		adjustment: Adjustment,
	) -> Result<Self::NormalizedDebt, DispatchError>;

	/// Re-normalize a debt for a new interest rate
	fn renormalize_debt(
		old_interest_rate: InterestRate,
		new_interest_rate: InterestRate,
		normalized_debt: Self::NormalizedDebt,
	) -> Result<Self::NormalizedDebt, DispatchError>;

	/// Validate and indicate that a yearly rate is in use
	fn reference_rate(interest_rate_per_year: InterestRate) -> DispatchResult;

	/// Indicate that a rate is no longer in use
	fn unreference_rate(interest_rate_per_year: InterestRate) -> DispatchResult;

	/// Ask if the rate is valid to use by the implementation
	fn validate_rate(interest_rate_per_year: InterestRate) -> DispatchResult;

	/// Returns a collection of pre-computed rates to perform multiple
	/// operations with
	fn rates() -> Self::Rates;
}

/// A collection of pre-computed interest rates for performing interest accrual
pub trait RateCollection<InterestRate, Balance, NormalizedDebt> {
	/// Calculate the current debt using normalized debt * cumulative rate
	fn current_debt(
		&self,
		interest_rate_per_sec: InterestRate,
		normalized_debt: NormalizedDebt,
	) -> Result<Balance, DispatchError>;
}

pub trait Permissions<AccountId> {
	type Scope;
	type Role;
	type Error: Debug;
	type Ok: Debug;

	fn has(scope: Self::Scope, who: AccountId, role: Self::Role) -> bool;

	fn add(scope: Self::Scope, who: AccountId, role: Self::Role) -> Result<Self::Ok, Self::Error>;

	fn remove(
		scope: Self::Scope,
		who: AccountId,
		role: Self::Role,
	) -> Result<Self::Ok, Self::Error>;
}

pub trait Properties {
	type Property;
	type Error;
	type Ok;

	fn exists(&self, property: Self::Property) -> bool;

	fn empty(&self) -> bool;

	fn rm(&mut self, property: Self::Property) -> Result<Self::Ok, Self::Error>;

	fn add(&mut self, property: Self::Property) -> Result<Self::Ok, Self::Error>;
}

pub trait PoolUpdateGuard {
	type PoolDetails;
	type ScheduledUpdateDetails;
	type Moment: Copy;

	fn released(
		pool: &Self::PoolDetails,
		update: &Self::ScheduledUpdateDetails,
		now: Self::Moment,
	) -> bool;
}

pub trait PreConditions<T> {
	type Result;

	fn check(t: T) -> Self::Result;
}

#[impl_for_tuples(1, 10)]
#[tuple_types_custom_trait_bound(PreConditions<T, Result = bool>)]
#[allow(clippy::redundant_clone)]
impl<T> PreConditions<T> for Tuple
where
	T: Clone,
{
	type Result = bool;

	fn check(t: T) -> Self::Result {
		for_tuples!( #( <Tuple as PreConditions::<T>>::check(t.clone()) )&* )
	}
}

#[derive(Encode, Decode, Clone, Eq, PartialEq, RuntimeDebug, TypeInfo)]
pub struct Always;
impl<T> PreConditions<T> for Always {
	type Result = bool;

	fn check(_t: T) -> bool {
		true
	}
}

#[derive(Encode, Decode, Clone, Eq, PartialEq, RuntimeDebug, TypeInfo)]
pub struct Never;
impl<T> PreConditions<T> for Never {
	type Result = bool;

	fn check(_t: T) -> bool {
		false
	}
}

/// A trait for converting from a PoolId and a TranchId
/// into a given Self::Currency
pub trait TrancheCurrency<PoolId, TrancheId> {
	fn generate(pool_id: PoolId, tranche_id: TrancheId) -> Self;

	fn of_pool(&self) -> PoolId;

	fn of_tranche(&self) -> TrancheId;
}

/// A trait, when implemented allows to invest into
/// investment classes
pub trait Investment<AccountId> {
	type Error: Debug;
	type InvestmentId;
	type Amount;

	/// Updates the current investment amount of who into the
	/// investment class to amount.
	/// Meaning: if amount < previous investment, then investment
	/// will be reduced, and increases in the opposite case.
	fn update_investment(
		who: &AccountId,
		investment_id: Self::InvestmentId,
		amount: Self::Amount,
	) -> Result<(), Self::Error>;

	/// Returns, if possible, the current investment amount of who into the
	/// given investment class
	fn investment(
		who: &AccountId,
		investment_id: Self::InvestmentId,
	) -> Result<Self::Amount, Self::Error>;

	/// Updates the current redemption amount of who into the
	/// investment class to amount.
	/// Meaning: if amount < previous redemption, then redemption
	/// will be reduced, and increases in the opposite case.
	fn update_redemption(
		who: &AccountId,
		investment_id: Self::InvestmentId,
		amount: Self::Amount,
	) -> Result<(), Self::Error>;

	/// Returns, if possible, the current redemption amount of who into the
	/// given investment class
	fn redemption(
		who: &AccountId,
		investment_id: Self::InvestmentId,
	) -> Result<Self::Amount, Self::Error>;
}

/// A trait which allows to collect existing investments and redemptions.
pub trait InvestmentCollector<AccountId> {
	type Error: Debug;
	type InvestmentId;
	type Result: Debug;

	/// Collect the results of a user's invest orders for the given
	/// investment. If any amounts are not fulfilled they are directly
	/// appended to the next active order for this investment.
	fn collect_investment(
		who: AccountId,
		investment_id: Self::InvestmentId,
	) -> Result<Self::Result, Self::Error>;

	/// Collect the results of a users redeem orders for the given
	/// investment. If any amounts are not fulfilled they are directly
	/// appended to the next active order for this investment.
	fn collect_redemption(
		who: AccountId,
		investment_id: Self::InvestmentId,
	) -> Result<Self::Result, Self::Error>;
}

/// A trait which exposes investment information required for foreign
/// investments.
pub trait ForeignInvestments<CurrencyId> {
	type AssetRegistry;
	type Error: Debug;
	type PoolId;

	/// Checks whether the currency can be used for investing into the given
	/// pool.
	fn can_invest_currency_into_pool(
		invest_id: Self::PoolId,
		currency: CurrencyId,
	) -> Result<(), Self::Error>;
}

/// A trait, when implemented must take care of
/// collecting orders (invest & redeem) for a given investment class.
/// When being asked it must return the current orders and
/// when being singled about a fulfillment, it must act accordingly.
pub trait OrderManager {
	type Error;
	type InvestmentId;
	type Orders;
	type Fulfillment;

	/// When called the manager return the current
	/// invest orders for the given investment class.
	fn invest_orders(asset_id: Self::InvestmentId) -> Self::Orders;

	/// When called the manager return the current
	/// redeem orders for the given investment class.
	fn redeem_orders(asset_id: Self::InvestmentId) -> Self::Orders;

	/// When called the manager return the current
	/// invest orders for the given investment class.
	/// Callers of this method can expect that the returned
	/// orders equal the returned orders from `invest_orders`.
	///
	/// **NOTE:** Once this is called, the OrderManager is expected
	/// to start a new round of orders and return an error if this
	/// method is to be called again before `invest_fulfillment` is
	/// called.
	fn process_invest_orders(asset_id: Self::InvestmentId) -> Result<Self::Orders, Self::Error>;

	/// When called the manager return the current
	/// invest orders for the given investment class.
	/// Callers of this method can expect that the returned
	/// orders equal the returned orders from `redeem_orders`.
	///
	/// **NOTE:** Once this is called, the OrderManager is expected
	/// to start a new round of orders and return an error if this
	/// method is to be called again before `redeem_fulfillment` is
	/// called.
	fn process_redeem_orders(asset_id: Self::InvestmentId) -> Result<Self::Orders, Self::Error>;

	/// Signals the manager that the previously
	/// fetch invest orders for a given investment class
	/// will be fulfilled by fulfillment.
	fn invest_fulfillment(
		asset_id: Self::InvestmentId,
		fulfillment: Self::Fulfillment,
	) -> Result<(), Self::Error>;

	/// Signals the manager that the previously
	/// fetch redeem orders for a given investment class
	/// will be fulfilled by fulfillment.
	fn redeem_fulfillment(
		asset_id: Self::InvestmentId,
		fulfillment: Self::Fulfillment,
	) -> Result<(), Self::Error>;
}

/// A trait who's implementer provides means of accounting
/// for investments of a generic kind.
pub trait InvestmentAccountant<AccountId> {
	type Error;
	type InvestmentId;
	type InvestmentInfo: InvestmentProperties<AccountId, Id = Self::InvestmentId>;
	type Amount;

	/// Information about an asset. Must allow to derive
	/// owner, payment and denomination currency
	fn info(id: Self::InvestmentId) -> Result<Self::InvestmentInfo, Self::Error>;

	/// Return the balance of a given user for the given investmnet
	fn balance(id: Self::InvestmentId, who: &AccountId) -> Self::Amount;

	/// Transfer a given investment from source, to destination
	fn transfer(
		id: Self::InvestmentId,
		source: &AccountId,
		dest: &AccountId,
		amount: Self::Amount,
	) -> Result<(), Self::Error>;

	/// Increases the existance of
	fn deposit(
		buyer: &AccountId,
		id: Self::InvestmentId,
		amount: Self::Amount,
	) -> Result<(), Self::Error>;

	/// Reduce the existance of an asset
	fn withdraw(
		seller: &AccountId,
		id: Self::InvestmentId,
		amount: Self::Amount,
	) -> Result<(), Self::Error>;
}

/// A trait that allows to retrieve information
/// about an investment class.
pub trait InvestmentProperties<AccountId> {
	/// The overarching Currency that payments
	/// for this class are made in
	type Currency;
	/// Who the investment class can be identified
	type Id;

	/// Returns the owner of the investment class
	fn owner(&self) -> AccountId;

	/// Returns the id of the investment class
	fn id(&self) -> Self::Id;

	/// Returns the currency in which the investment class
	/// can be bought.
	fn payment_currency(&self) -> Self::Currency;

	/// Returns the account a payment for the investment class
	/// must be made to.
	///
	/// Defaults to owner.
	fn payment_account(&self) -> AccountId {
		self.owner()
	}
}

impl<AccountId, T: InvestmentProperties<AccountId>> InvestmentProperties<AccountId> for &T {
	type Currency = T::Currency;
	type Id = T::Id;

	fn owner(&self) -> AccountId {
		(*self).owner()
	}

	fn id(&self) -> Self::Id {
		(*self).id()
	}

	fn payment_currency(&self) -> Self::Currency {
		(*self).payment_currency()
	}

	fn payment_account(&self) -> AccountId {
		(*self).payment_account()
	}
}

pub mod fees {
	use codec::FullCodec;
	use frame_support::{dispatch::DispatchResult, traits::tokens::Balance};
	use scale_info::TypeInfo;
	use sp_runtime::traits::MaybeSerializeDeserialize;

	/// Type used for identity the key used to retrieve the fees.
	pub trait FeeKey:
		FullCodec + TypeInfo + MaybeSerializeDeserialize + sp_std::fmt::Debug + Clone + PartialEq
	{
	}

	impl<
			T: FullCodec
				+ TypeInfo
				+ MaybeSerializeDeserialize
				+ sp_std::fmt::Debug
				+ Clone
				+ PartialEq,
		> FeeKey for T
	{
	}

	/// A way to identify a fee value.
	pub enum Fee<Balance, FeeKey> {
		/// The fee value itself.
		Balance(Balance),

		/// The fee value is already stored and identified by a key.
		Key(FeeKey),
	}

	/// A trait that used to deal with fees
	pub trait Fees {
		type AccountId;
		type Balance: Balance;
		type FeeKey: FeeKey;

		/// Get the fee balance for a fee key
		fn fee_value(key: Self::FeeKey) -> Self::Balance;

		/// Pay an amount of fee to the block author
		/// If the `from` account has not enough balance or the author is
		/// invalid the fees are not paid.
		fn fee_to_author(
			from: &Self::AccountId,
			fee: Fee<Self::Balance, Self::FeeKey>,
		) -> DispatchResult;

		/// Burn an amount of fee
		/// If the `from` account has not enough balance the fees are not paid.
		fn fee_to_burn(
			from: &Self::AccountId,
			fee: Fee<Self::Balance, Self::FeeKey>,
		) -> DispatchResult;

		/// Send an amount of fee to the treasury
		/// If the `from` account has not enough balance the fees are not paid.
		fn fee_to_treasury(
			from: &Self::AccountId,
			fee: Fee<Self::Balance, Self::FeeKey>,
		) -> DispatchResult;
	}
}

/// Trait to determine whether a sending account and currency have a
/// restriction, and if so is there an allowance for the receiver location.
pub trait TransferAllowance<AccountId> {
	type CurrencyId;
	type Location: Member + Debug + Eq + PartialEq + TypeInfo + Encode + Decode + MaxEncodedLen;
	/// Determines whether the `send` account is allowed to make a transfer to
<<<<<<< HEAD
	/// the `receive` location with `currency` type currency. Returns result
=======
	/// the  `receive` location with `currency` type currency. Returns result
>>>>>>> ecd9a59f
	/// wrapped bool for whether allowance is allowed.
	fn allowance(
		send: AccountId,
		receive: Self::Location,
		currency: Self::CurrencyId,
	) -> DispatchResult;
}

/// Trait to retrieve information about currencies.
pub trait CurrencyInspect {
	type CurrencyId;

	/// Checks whether the provided currency is a tranche token.
	fn is_tranche_token(currency: Self::CurrencyId) -> bool;
}<|MERGE_RESOLUTION|>--- conflicted
+++ resolved
@@ -35,6 +35,8 @@
 };
 use sp_std::{fmt::Debug, hash::Hash, str::FromStr, vec::Vec};
 
+/// Traits related to checked changes.
+pub mod changes;
 /// Traits related to connectors.
 pub mod connectors;
 /// Traits related to data registry and collection.
@@ -44,15 +46,6 @@
 /// Traits related to rewards.
 pub mod rewards;
 
-<<<<<<< HEAD
-=======
-/// Traits related to data registry & collections.
-pub mod data;
-
-/// Traits related to checked changes.
-pub mod changes;
-
->>>>>>> ecd9a59f
 /// A trait used for loosely coupling the claim pallet with a reward mechanism.
 ///
 /// ## Overview
@@ -681,11 +674,7 @@
 	type CurrencyId;
 	type Location: Member + Debug + Eq + PartialEq + TypeInfo + Encode + Decode + MaxEncodedLen;
 	/// Determines whether the `send` account is allowed to make a transfer to
-<<<<<<< HEAD
 	/// the `receive` location with `currency` type currency. Returns result
-=======
-	/// the  `receive` location with `currency` type currency. Returns result
->>>>>>> ecd9a59f
 	/// wrapped bool for whether allowance is allowed.
 	fn allowance(
 		send: AccountId,
