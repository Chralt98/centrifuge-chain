// Copyright 2021 Centrifuge Foundation (centrifuge.io).
//
// This file is part of the Centrifuge chain project.
// Centrifuge is free software: you can redistribute it and/or modify
// it under the terms of the GNU General Public License as published by
// the Free Software Foundation, either version 3 of the License, or
// (at your option) any later version (see http://www.gnu.org/licenses).
// Centrifuge is distributed in the hope that it will be useful,
// but WITHOUT ANY WARRANTY; without even the implied warranty of
// MERCHANTABILITY or FITNESS FOR A PARTICULAR PURPOSE.  See the
// GNU General Public License for more details.

use core::marker::PhantomData;

use cfg_primitives::types::{PoolId, TrancheId};
use cfg_traits::TrancheCurrency as TrancheCurrencyT;
use codec::{Decode, Encode, MaxEncodedLen};
pub use orml_asset_registry::AssetMetadata;
use scale_info::TypeInfo;
#[cfg(feature = "std")]
use serde::{Deserialize, Serialize};
use sp_runtime::{traits::Get, DispatchError, TokenError};

use crate::{xcm::XcmMetadata, EVMChainId};

#[derive(
	Clone,
	Copy,
	Default,
	PartialOrd,
	Ord,
	PartialEq,
	Eq,
	Debug,
	Encode,
	Decode,
	TypeInfo,
	MaxEncodedLen,
)]
#[cfg_attr(feature = "std", derive(Serialize, Deserialize))]
pub enum CurrencyId {
	// The Native token, representing AIR in Altair and CFG in Centrifuge.
	#[default]
	Native,

	// A Tranche token
	Tranche(PoolId, TrancheId),

	/// Karura KSM
	KSM,

	/// Acala Dollar
	/// In Altair, it represents AUSD in Kusama;
	/// In Centrifuge, it represents AUSD in Polkadot;
	AUSD,

	/// A foreign asset
	ForeignAsset(ForeignAssetId),

	/// A staking token
	Staking(StakingCurrency),
}

#[derive(
	Clone, Copy, PartialOrd, Ord, PartialEq, Eq, Debug, Encode, Decode, TypeInfo, MaxEncodedLen,
)]
#[cfg_attr(feature = "std", derive(Serialize, Deserialize))]
pub enum StakingCurrency {
	/// An emulated internal, non-transferable currency
	/// Its issuance and holding is handled inherently
	BlockRewards,
}

pub type ForeignAssetId = u32;

// A way to generate different currencies from a number.
// Can be used in tests/benchmarks to generate different currencies.
impl From<u32> for CurrencyId {
	fn from(value: u32) -> Self {
		CurrencyId::ForeignAsset(value)
	}
}

// A shortcut anchoring the assumption made about `StakingCurrency`.
impl From<StakingCurrency> for CurrencyId {
	fn from(inner: StakingCurrency) -> Self {
		CurrencyId::Staking(inner)
	}
}

/// A general index wrapper for a given currency representation which is the
/// concatenation of the generic prefix and the identifier of the respective
/// currency.
pub struct GeneralCurrencyIndex<Index, Prefix> {
	pub index: Index,
	_phantom: PhantomData<Prefix>,
}

impl<Index, Prefix> TryInto<GeneralCurrencyIndex<Index, Prefix>> for CurrencyId
where
	Index: From<u128>,
	Prefix: Get<[u8; 12]>,
{
	type Error = DispatchError;

	fn try_into(self) -> Result<GeneralCurrencyIndex<Index, Prefix>, Self::Error> {
		let mut bytes = [0u8; 16];
		bytes[..12].copy_from_slice(&Prefix::get());

		let currency_bytes: [u8; 4] = match &self {
			CurrencyId::ForeignAsset(id32) => Ok(id32.to_be_bytes()),
			_ => Err(DispatchError::Token(TokenError::Unsupported)),
		}?;
		bytes[12..].copy_from_slice(&currency_bytes[..]);

		Ok(GeneralCurrencyIndex {
			index: u128::from_be_bytes(bytes).into(),
			_phantom: Default::default(),
		})
	}
}

impl<Index, Prefix> TryFrom<GeneralCurrencyIndex<Index, Prefix>> for CurrencyId
where
	Index: Into<u128>,
	Prefix: Get<[u8; 12]>,
{
	type Error = DispatchError;

	fn try_from(value: GeneralCurrencyIndex<Index, Prefix>) -> Result<Self, Self::Error> {
		let bytes: [u8; 16] = value.index.into().to_be_bytes();
		let currency_bytes: [u8; 4] = bytes[12..]
			.try_into()
			// should never throw but lets be safe
			.map_err(|_| DispatchError::Corruption)?;

		Ok(CurrencyId::ForeignAsset(u32::from_be_bytes(currency_bytes)))
	}
}

impl<Index, Prefix> From<u128> for GeneralCurrencyIndex<Index, Prefix>
where
	Index: From<u128>,
	Prefix: Get<[u8; 12]>,
{
	fn from(value: u128) -> Self {
		GeneralCurrencyIndex {
			index: value.into(),
			_phantom: Default::default(),
		}
	}
}

/// A Currency that is solely used by tranches.
///
/// We distinguish here between the enum variant CurrencyId::Tranche(PoolId,
/// TranchId) in order to be able to have a clear separation of concerns. This
/// enables us to use the `TrancheCurrency` type separately where solely this
/// enum variant would be relevant. Most notably, in the `struct Tranche`.
#[derive(
	Clone, Copy, PartialOrd, Ord, PartialEq, Eq, Debug, Encode, Decode, TypeInfo, MaxEncodedLen,
)]
#[cfg_attr(feature = "std", derive(Serialize, Deserialize))]
pub struct TrancheCurrency {
	pub(crate) pool_id: PoolId,
	pub(crate) tranche_id: TrancheId,
}

impl From<TrancheCurrency> for CurrencyId {
	fn from(x: TrancheCurrency) -> Self {
		CurrencyId::Tranche(x.pool_id, x.tranche_id)
	}
}

impl TrancheCurrencyT<PoolId, TrancheId> for TrancheCurrency {
	fn generate(pool_id: PoolId, tranche_id: TrancheId) -> Self {
		Self {
			pool_id,
			tranche_id,
		}
	}

	fn of_pool(&self) -> PoolId {
		self.pool_id
	}

	fn of_tranche(&self) -> TrancheId {
		self.tranche_id
	}
}

/// A type describing our custom additional metadata stored in the
/// OrmlAssetRegistry.
#[cfg_attr(feature = "std", derive(Serialize, Deserialize))]
#[derive(
	Clone,
	Copy,
	Default,
	PartialOrd,
	Ord,
	PartialEq,
	Eq,
	Debug,
	Encode,
	Decode,
	TypeInfo,
	MaxEncodedLen,
)]
pub struct CustomMetadata {
	/// The ways, if any, this token is cross-chain transferable
	pub transferability: CrossChainTransferability,

	/// Whether an asset can be minted.
	/// When `true`, the right permissions will checked in the permissions
	/// pallet to authorize asset minting by an origin.
	pub mintable: bool,

	/// Whether an asset is _permissioned_, i.e., whether the asset can only
	/// be transferred from and to whitelisted accounts. When `true`, the
	/// right permissions will checked in the permissions pallet to authorize
	/// transfer between mutually allowed from and to accounts.
	pub permissioned: bool,

	/// Whether an asset can be used as a currency to fund Centrifuge Pools.
	pub pool_currency: bool,
}

<<<<<<< HEAD
impl cfg_traits::CurrencyInspect for CurrencyId {
	type CurrencyId = CurrencyId;

	fn is_tranche_token(currency: Self::CurrencyId) -> bool {
		matches!(currency, CurrencyId::Tranche(_, _))
	}
}

=======
/// The Cross Chain Transferability property of an asset describes the way(s),
/// if any, that said asset is cross-chain transferable. It may currently be
/// transferable through Xcm, Centrifuge Connectors, or All .
///
/// NOTE: Once set to `All`, the asset is automatically transferable through any
/// eventual new option added at a later stage. A migration might be required if
/// that's undesirable for any registered asset.
#[derive(
	Clone,
	Copy,
	Default,
	PartialOrd,
	Ord,
	PartialEq,
	Eq,
	Debug,
	Encode,
	Decode,
	TypeInfo,
	MaxEncodedLen,
)]
#[cfg_attr(feature = "std", derive(Serialize, Deserialize))]
pub enum CrossChainTransferability {
	/// The asset is not transferable cross-chain
	#[default]
	None,

	/// The asset is only transferable through XCM
	Xcm(XcmMetadata),

	/// The asset is only transferable through Centrifuge Connectors
	Connectors,

	/// The asset is transferable through all available options
	All(XcmMetadata),
}

impl CrossChainTransferability {
	pub fn includes_xcm(self) -> bool {
		matches!(self, Self::Xcm(..) | Self::All(..))
	}
}

/// Connectors-wrapped tokens
///
/// Currently, Connectors are only deployed on EVM-based chains and therefore
/// we only support EVM tokens. In the far future, we might support wrapped
/// tokens from other chains such as Cosmos based ones.
#[derive(
	Clone, Copy, PartialOrd, Ord, PartialEq, Eq, Debug, Encode, Decode, TypeInfo, MaxEncodedLen,
)]
#[cfg_attr(feature = "std", derive(Serialize, Deserialize))]
pub enum ConnectorsWrappedToken {
	/// An EVM-native token
	EVM {
		/// The EVM chain id where the token is deployed
		chain_id: EVMChainId,
		/// The token contract address
		address: [u8; 20],
	},
}

>>>>>>> ecd9a59f
#[cfg(test)]
mod tests {
	use frame_support::parameter_types;

	use super::*;

	const FOREIGN: CurrencyId = CurrencyId::ForeignAsset(1u32);

	parameter_types! {
		pub const ZeroPrefix: [u8; 12] = [0u8; 12];
		pub const NonZeroPrefix: [u8; 12] = *b"TestPrefix12";
	}

	#[test]
	fn zero_prefix_general_index_conversion() {
		let general_index: GeneralCurrencyIndex<u128, ZeroPrefix> = FOREIGN.try_into().unwrap();
		assert_eq!(general_index.index, 1u128);

		// check identity condition on reverse conversion
		let reconvert = CurrencyId::try_from(general_index).unwrap();
		assert_eq!(reconvert, CurrencyId::ForeignAsset(1u32));
	}

	#[test]
	fn non_zero_prefix_general_index_conversion() {
		let general_index: GeneralCurrencyIndex<u128, NonZeroPrefix> = FOREIGN.try_into().unwrap();
		assert_eq!(
			general_index.index,
			112181915321113319688489505016241979393u128
		);

		// check identity condition on reverse conversion
		let reconvert = CurrencyId::try_from(general_index).unwrap();
		assert_eq!(reconvert, CurrencyId::ForeignAsset(1u32));
	}

	#[test]
	fn non_foreign_asset_general_index_conversion() {
		assert!(
			TryInto::<GeneralCurrencyIndex<u128, ZeroPrefix>>::try_into(CurrencyId::Native)
				.is_err()
		);
		assert!(
			TryInto::<GeneralCurrencyIndex<u128, ZeroPrefix>>::try_into(CurrencyId::Tranche(
				2, [1u8; 16]
			))
			.is_err()
		);
		assert!(
			TryInto::<GeneralCurrencyIndex<u128, ZeroPrefix>>::try_into(CurrencyId::KSM).is_err()
		);
		assert!(
			TryInto::<GeneralCurrencyIndex<u128, ZeroPrefix>>::try_into(CurrencyId::AUSD).is_err()
		);
		assert!(
			TryInto::<GeneralCurrencyIndex<u128, ZeroPrefix>>::try_into(CurrencyId::Staking(
				StakingCurrency::BlockRewards
			))
			.is_err()
		);
	}
}<|MERGE_RESOLUTION|>--- conflicted
+++ resolved
@@ -88,6 +88,14 @@
 	}
 }
 
+impl cfg_traits::CurrencyInspect for CurrencyId {
+	type CurrencyId = CurrencyId;
+
+	fn is_tranche_token(currency: Self::CurrencyId) -> bool {
+		matches!(currency, CurrencyId::Tranche(_, _))
+	}
+}
+
 /// A general index wrapper for a given currency representation which is the
 /// concatenation of the generic prefix and the identifier of the respective
 /// currency.
@@ -225,16 +233,6 @@
 	pub pool_currency: bool,
 }
 
-<<<<<<< HEAD
-impl cfg_traits::CurrencyInspect for CurrencyId {
-	type CurrencyId = CurrencyId;
-
-	fn is_tranche_token(currency: Self::CurrencyId) -> bool {
-		matches!(currency, CurrencyId::Tranche(_, _))
-	}
-}
-
-=======
 /// The Cross Chain Transferability property of an asset describes the way(s),
 /// if any, that said asset is cross-chain transferable. It may currently be
 /// transferable through Xcm, Centrifuge Connectors, or All .
@@ -297,7 +295,6 @@
 	},
 }
 
->>>>>>> ecd9a59f
 #[cfg(test)]
 mod tests {
 	use frame_support::parameter_types;
