// Copyright 2021 Centrifuge GmbH (centrifuge.io).
// This file is part of Centrifuge chain project.

// Centrifuge is free software: you can redistribute it and/or modify
// it under the terms of the GNU General Public License as published by
// the Free Software Foundation, either version 3 of the License, or
// (at your option) any later version (see http://www.gnu.org/licenses).

// Centrifuge is distributed in the hope that it will be useful,
// but WITHOUT ANY WARRANTY; without even the implied warranty of
// MERCHANTABILITY or FITNESS FOR A PARTICULAR PURPOSE.  See the
// GNU General Public License for more details.

//! # A common trait lib for centrifuge
//!
//! This crate provides some common traits used by centrifuge.

// Ensure we're `no_std` when compiling for WebAssembly.
#![cfg_attr(not(feature = "std"), no_std)]

use codec::{Decode, Encode, MaxEncodedLen};
use frame_support::dispatch::{Codec, DispatchResult, DispatchResultWithPostInfo};
use frame_support::scale_info::TypeInfo;
use frame_support::Parameter;
use frame_support::RuntimeDebug;
use impl_trait_for_tuples::impl_for_tuples;
use sp_runtime::traits::{
	AtLeast32BitUnsigned, Bounded, MaybeDisplay, MaybeMallocSizeOf, MaybeSerialize,
	MaybeSerializeDeserialize, Member, Zero,
};
use sp_runtime::DispatchError;
use sp_std::fmt::Debug;
use sp_std::hash::Hash;
use sp_std::str::FromStr;

pub type Moment = u64;

/// A trait used for loosely coupling the claim pallet with a reward mechanism.
///
/// ## Overview
/// The crowdloan reward mechanism is separated from the crowdloan claiming process, the latter
/// being generic, acting as a kind of proxy to the rewarding mechanism, that is specific to
/// to each crowdloan campaign. The aim of this pallet is to ensure that a claim for a reward
/// payout is well-formed, checking for replay attacks, spams or invalid claim (e.g. unknown
/// contributor, exceeding reward amount, ...).
/// See the [`crowdloan-reward`] pallet, that implements a reward mechanism with vesting, for
/// instance.
pub trait Reward {
	/// The account from the parachain, that the claimer provided in her/his transaction.
	type ParachainAccountId: Debug
		+ MaybeSerialize
		+ MaybeSerializeDeserialize
		+ Member
		+ Ord
		+ Parameter
		+ TypeInfo;

	/// The contribution amount in relay chain tokens.
	type ContributionAmount: AtLeast32BitUnsigned
		+ Codec
		+ Copy
		+ Debug
		+ Default
		+ MaybeSerializeDeserialize
		+ Member
		+ Parameter
		+ Zero
		+ TypeInfo;

	/// Block number type used by the runtime
	type BlockNumber: AtLeast32BitUnsigned
		+ Bounded
		+ Copy
		+ Debug
		+ Default
		+ FromStr
		+ Hash
		+ MaybeDisplay
		+ MaybeMallocSizeOf
		+ MaybeSerializeDeserialize
		+ Member
		+ Parameter
		+ TypeInfo;

	/// Rewarding function that is invoked from the claim pallet.
	///
	/// If this function returns successfully, any subsequent claim of the same claimer will be
	/// rejected by the claim module.
	fn reward(
		who: Self::ParachainAccountId,
		contribution: Self::ContributionAmount,
	) -> DispatchResultWithPostInfo;
}

/// A trait used to convert a type to BigEndian format
pub trait BigEndian<T> {
	fn to_big_endian(&self) -> T;
}

/// A trait that can be used to fetch the nav and update nav for a given pool
pub trait PoolNAV<PoolId, Amount> {
	type ClassId;
	type Origin;
	// nav returns the nav and the last time it was calculated
	fn nav(pool_id: PoolId) -> Option<(Amount, u64)>;
	fn update_nav(pool_id: PoolId) -> Result<Amount, DispatchError>;
	fn initialise(origin: Self::Origin, pool_id: PoolId, class_id: Self::ClassId)
		-> DispatchResult;
}

/// A trait that support pool inspection operations such as pool existence checks and pool admin of permission set.
pub trait PoolInspect<AccountId, CurrencyId> {
	type PoolId: Parameter + Member + Debug + Copy + Default + TypeInfo;
	type TrancheId: Parameter + Member + Debug + Copy + Default + TypeInfo;
	type Rate;
	type Moment;

	/// check if the pool exists
	fn pool_exists(pool_id: Self::PoolId) -> bool;
	fn tranche_exists(pool_id: Self::PoolId, tranche_id: Self::TrancheId) -> bool;
	fn get_tranche_token_price(
		pool_id: Self::PoolId,
		tranche_id: Self::TrancheId,
	) -> Option<PriceValue<CurrencyId, Self::Rate, Self::Moment>>;
}

/// A trait that support pool reserve operations such as withdraw and deposit
pub trait PoolReserve<AccountId, CurrencyId>: PoolInspect<AccountId, CurrencyId> {
	type Balance;

	/// Withdraw `amount` from the reserve to the `to` account.
	fn withdraw(pool_id: Self::PoolId, to: AccountId, amount: Self::Balance) -> DispatchResult;

	/// Deposit `amount` from the `from` account into the reserve.
	fn deposit(pool_id: Self::PoolId, from: AccountId, amount: Self::Balance) -> DispatchResult;
}

/// A trait that can be used to retrieve the current price for a currency
pub struct CurrencyPair<CurrencyId> {
	pub base: CurrencyId,
	pub quote: CurrencyId,
}

pub struct PriceValue<CurrencyId, Rate, Moment> {
	pub pair: CurrencyPair<CurrencyId>,
	pub price: Rate,
	pub last_updated: Moment,
}

pub trait CurrencyPrice<CurrencyId> {
	type Rate;
	type Moment;

	/// Retrieve the latest price of `base` currency, denominated in the `quote` currency
	/// If `quote` currency is not passed, then the default `quote` currency is used (when possible)
	fn get_latest(
		base: CurrencyId,
		quote: Option<CurrencyId>,
	) -> Option<PriceValue<CurrencyId, Self::Rate, Self::Moment>>;
}

/// A trait that can be used to calculate interest accrual for debt
pub trait InterestAccrual<InterestRate, Balance, Adjustment> {
	type NormalizedDebt: Member + Parameter + MaxEncodedLen + TypeInfo + Copy + Zero;

	/// Calculate the current debt using normalized debt * cumulative rate
	fn current_debt(
		interest_rate_per_sec: InterestRate,
		normalized_debt: Self::NormalizedDebt,
	) -> Result<Balance, DispatchError>;

	/// Calculate a previous debt using normalized debt * previous cumulative rate
	///
	/// If `when` is further in the past than the last time the
	/// normalized debt was adjusted, this will return nonsense
	/// (effectively "rewinding the clock" to before the value was
	/// valid)
	fn previous_debt(
		interest_rate_per_sec: InterestRate,
		normalized_debt: Self::NormalizedDebt,
		when: Moment,
	) -> Result<Balance, DispatchError>;

	/// Increase or decrease the normalized debt
	fn adjust_normalized_debt(
		interest_rate_per_sec: InterestRate,
		normalized_debt: Self::NormalizedDebt,
		adjustment: Adjustment,
	) -> Result<Self::NormalizedDebt, DispatchError>;

	/// Re-normalize a debt for a new interest rate
	fn renormalize_debt(
		old_interest_rate: InterestRate,
		new_interest_rate: InterestRate,
		normalized_debt: Self::NormalizedDebt,
	) -> Result<Self::NormalizedDebt, DispatchError>;

	/// Indicate that a rate is in use
	fn reference_rate(interest_rate_per_sec: InterestRate);

	/// Indicate that a rate is no longer in use
	fn unreference_rate(interest_rate_per_sec: InterestRate) -> DispatchResult;
}

pub trait Permissions<AccountId> {
	type Scope;
	type Role;
	type Error: Debug;
	type Ok: Debug;

	fn has(scope: Self::Scope, who: AccountId, role: Self::Role) -> bool;

	fn add(scope: Self::Scope, who: AccountId, role: Self::Role) -> Result<Self::Ok, Self::Error>;

	fn remove(
		scope: Self::Scope,
		who: AccountId,
		role: Self::Role,
	) -> Result<Self::Ok, Self::Error>;
}

pub trait Properties {
	type Property;
	type Error;
	type Ok;

	fn exists(&self, property: Self::Property) -> bool;

	fn empty(&self) -> bool;

	fn rm(&mut self, property: Self::Property) -> Result<Self::Ok, Self::Error>;

	fn add(&mut self, property: Self::Property) -> Result<Self::Ok, Self::Error>;
}

pub trait PoolUpdateGuard {
	type PoolDetails;
	type ScheduledUpdateDetails;
	type Moment: Copy;

	fn released(
		pool: &Self::PoolDetails,
		update: &Self::ScheduledUpdateDetails,
		now: Self::Moment,
	) -> bool;
}

pub trait PreConditions<T> {
	type Result;

	fn check(t: T) -> Self::Result;
}

#[impl_for_tuples(1, 10)]
#[tuple_types_custom_trait_bound(PreConditions<T, Result = bool>)]
impl<T> PreConditions<T> for Tuple
where
	T: Clone,
{
	type Result = bool;

	fn check(t: T) -> Self::Result {
		for_tuples!( #( <Tuple as PreConditions::<T>>::check(t.clone()) )&* )
	}
}

#[derive(Encode, Decode, Clone, Eq, PartialEq, RuntimeDebug, TypeInfo)]
pub struct Always;
impl<T> PreConditions<T> for Always {
	type Result = bool;

	fn check(_t: T) -> bool {
		true
	}
}

#[derive(Encode, Decode, Clone, Eq, PartialEq, RuntimeDebug, TypeInfo)]
pub struct Never;
impl<T> PreConditions<T> for Never {
	type Result = bool;

	fn check(_t: T) -> bool {
		false
	}
}

/// Trait for converting a pool+tranche ID pair to a CurrencyId
///
/// This should be implemented in the runtime to convert from the
/// PoolId and TrancheId types to a CurrencyId that represents that
/// tranche.
///
/// The pool epoch logic assumes that every tranche has a UNIQUE
/// currency, but nothing enforces that. Failure to ensure currency
/// uniqueness will almost certainly cause some wild bugs.
pub trait TrancheToken<PoolId, TrancheId, CurrencyId> {
	fn tranche_token(pool: PoolId, tranche: TrancheId) -> CurrencyId;
}

<<<<<<< HEAD
pub trait InvestmentManager {
	type Error;
	type AssetId;
	type Orders;
	type OrderId: Copy;
	type Fulfillment;

	fn orders(asset_id: Self::AssetId) -> Result<(Self::OrderId, Self::Orders), Self::Error>;
	fn fulfillment(
		order_id: Self::OrderId,
		asset_id: Self::AssetId,
		fulfillment: Self::Fulfillment,
	) -> Result<(), Self::Error>;
}

pub trait AssetAccountant<AccountId> {
	type Error;
	type AssetId;
	type AssetInfo: AssetProperties<AccountId, Id = Self::AssetId>;
	type Amount;

	/// Information about an asset. Must allow to derive
	/// owner, payment and denomination currency
	fn info(id: Self::AssetId) -> Result<Self::AssetInfo, Self::Error>;

	fn transfer(
		asset: Self::AssetId,
		source: &AccountId,
		dest: &AccountId,
		amount: Self::Amount,
	) -> Result<(), Self::Error>;

	/// Increases the existance of
	fn deposit(
		buyer: &AccountId,
		id: Self::AssetId,
		amount: Self::Amount,
	) -> Result<(), Self::Error>;

	/// Reduce the existance of an asset
	fn withdraw(
		seller: &AccountId,
		id: Self::AssetId,
		amount: Self::Amount,
	) -> Result<(), Self::Error>;
}

pub trait AssetProperties<AccountId> {
	type Currency;
	type Id;

	fn owner(&self) -> AccountId;
	fn id(&self) -> Self::Id;
	fn payment_currency(&self) -> Self::Currency;
	fn payment_account(&self) -> AccountId {
		self.owner()
	}
}

impl<AccountId, T: AssetProperties<AccountId>> AssetProperties<AccountId> for &T {
	type Currency = T::Currency;
	type Id = T::Id;

	fn owner(&self) -> AccountId {
		(*self).owner()
	}

	fn id(&self) -> Self::Id {
		(*self).id()
	}

	fn payment_currency(&self) -> Self::Currency {
		(*self).payment_currency()
	}

	fn payment_account(&self) -> AccountId {
		(*self).payment_account()
=======
pub mod fees {
	use codec::FullCodec;
	use frame_support::dispatch::DispatchResult;
	use frame_support::traits::tokens::Balance;
	use scale_info::TypeInfo;
	use sp_runtime::traits::MaybeSerializeDeserialize;

	/// Type used for identity the key used to retrieve the fees.
	pub trait FeeKey:
		FullCodec + TypeInfo + MaybeSerializeDeserialize + sp_std::fmt::Debug + Clone + PartialEq
	{
	}

	impl<
			T: FullCodec
				+ TypeInfo
				+ MaybeSerializeDeserialize
				+ sp_std::fmt::Debug
				+ Clone
				+ PartialEq,
		> FeeKey for T
	{
	}

	/// A way to identify a fee value.
	pub enum Fee<Balance, FeeKey> {
		/// The fee value itself.
		Balance(Balance),

		/// The fee value is already stored and identified by a key.
		Key(FeeKey),
	}

	/// A trait that used to deal with fees
	pub trait Fees {
		type AccountId;
		type Balance: Balance;
		type FeeKey: FeeKey;

		/// Get the fee balance for a fee key
		fn fee_value(key: Self::FeeKey) -> Self::Balance;

		/// Pay an amount of fee to the block author
		/// If the `from` account has not enough balance or the author is invalid the fees are not
		/// paid.
		fn fee_to_author(
			from: &Self::AccountId,
			fee: Fee<Self::Balance, Self::FeeKey>,
		) -> DispatchResult;

		/// Burn an amount of fee
		/// If the `from` account has not enough balance the fees are not paid.
		fn fee_to_burn(
			from: &Self::AccountId,
			fee: Fee<Self::Balance, Self::FeeKey>,
		) -> DispatchResult;

		/// Send an amount of fee to the treasury
		/// If the `from` account has not enough balance the fees are not paid.
		fn fee_to_treasury(
			from: &Self::AccountId,
			fee: Fee<Self::Balance, Self::FeeKey>,
		) -> DispatchResult;
	}

	pub struct NoFees<AccountId, Balance>(sp_std::marker::PhantomData<(AccountId, Balance)>);

	impl<A, B: Balance> Fees for NoFees<A, B> {
		type AccountId = A;
		type Balance = B;
		type FeeKey = ();

		fn fee_value(_: Self::FeeKey) -> Self::Balance {
			Self::Balance::default()
		}

		fn fee_to_author(
			_: &Self::AccountId,
			_: Fee<Self::Balance, Self::FeeKey>,
		) -> DispatchResult {
			Ok(())
		}

		fn fee_to_burn(_: &Self::AccountId, _: Fee<Self::Balance, Self::FeeKey>) -> DispatchResult {
			Ok(())
		}

		fn fee_to_treasury(
			_: &Self::AccountId,
			_: Fee<Self::Balance, Self::FeeKey>,
		) -> DispatchResult {
			Ok(())
		}
	}

	#[cfg(feature = "std")]
	pub mod test_util {
		use super::{Fee, FeeKey, Fees};
		use frame_support::dispatch::DispatchResult;
		use frame_support::traits::{tokens::Balance, Get};
		use std::cell::RefCell;
		use std::thread::LocalKey;

		pub struct FeeState<Author, Balance> {
			pub author: Author,
			pub balance: Balance,
		}

		pub struct FeesState<Author, Balance, KeyFee> {
			pub author_fees: Vec<FeeState<Author, Balance>>,
			pub burn_fees: Vec<FeeState<Author, Balance>>,
			pub treasury_fees: Vec<FeeState<Author, Balance>>,
			pub initializer: Box<dyn Fn(KeyFee) -> Balance + 'static>,
		}

		impl<A, B, K> FeesState<A, B, K> {
			pub fn no_fees(&self) -> bool {
				self.author_fees.is_empty()
					&& self.burn_fees.is_empty()
					&& self.treasury_fees.is_empty()
			}
		}

		impl<A, B, K> FeesState<A, B, K> {
			pub fn new(initializer: impl Fn(K) -> B + 'static) -> Self {
				Self {
					author_fees: Default::default(),
					burn_fees: Default::default(),
					treasury_fees: Default::default(),
					initializer: Box::new(initializer),
				}
			}
		}

		#[macro_export]
		macro_rules! impl_mock_fees_state {
			($name:ident, $account:ty, $balance:ty, $feekey:ty, $initializer:expr) => {
				use common_traits::fees::test_util::FeesState;

				use std::cell::RefCell;
				use std::thread::LocalKey;

				thread_local! {
					pub static STATE: RefCell<
						FeesState<$account, $balance, $feekey>,
					> = RefCell::new(FeesState::new($initializer));
				}

				parameter_types! {
					pub $name: &'static LocalKey<
						RefCell<FeesState<$account, $balance, $feekey>>
					> = &STATE;
				}
			};
		}

		pub struct MockFees<AccountId, Balance, FeeKey, State>(
			sp_std::marker::PhantomData<(AccountId, Balance, FeeKey, State)>,
		);

		impl<
				A: Clone + 'static,
				B: Balance + 'static,
				K: FeeKey + 'static,
				S: Get<&'static LocalKey<RefCell<FeesState<A, B, K>>>>,
			> Fees for MockFees<A, B, K, S>
		{
			type AccountId = A;
			type Balance = B;
			type FeeKey = K;

			fn fee_value(key: Self::FeeKey) -> Self::Balance {
				S::get().with(|state| (state.borrow().initializer)(key))
			}

			fn fee_to_author(
				author: &Self::AccountId,
				fee: Fee<Self::Balance, Self::FeeKey>,
			) -> DispatchResult {
				S::get().with(|state| {
					state.borrow_mut().author_fees.push(FeeState {
						author: author.clone(),
						balance: Self::balance(fee),
					});
				});
				Ok(())
			}

			fn fee_to_burn(
				author: &Self::AccountId,
				fee: Fee<Self::Balance, Self::FeeKey>,
			) -> DispatchResult {
				S::get().with(|state| {
					state.borrow_mut().burn_fees.push(FeeState {
						author: author.clone(),
						balance: Self::balance(fee),
					});
				});
				Ok(())
			}

			fn fee_to_treasury(
				author: &Self::AccountId,
				fee: Fee<Self::Balance, Self::FeeKey>,
			) -> DispatchResult {
				let value = S::get();
				value.with(|state| {
					state.borrow_mut().treasury_fees.push(FeeState {
						author: author.clone(),
						balance: Self::balance(fee),
					});
				});
				Ok(())
			}
		}

		impl<
				A: Clone + 'static,
				B: Balance + 'static,
				K: FeeKey + 'static,
				S: Get<&'static LocalKey<RefCell<FeesState<A, B, K>>>>,
			> MockFees<A, B, K, S>
		{
			fn balance(fee: Fee<B, K>) -> B {
				match fee {
					Fee::Balance(balance) => balance,
					Fee::Key(key) => Self::fee_value(key),
				}
			}
		}
>>>>>>> 66bc4d73
	}
}<|MERGE_RESOLUTION|>--- conflicted
+++ resolved
@@ -297,7 +297,6 @@
 	fn tranche_token(pool: PoolId, tranche: TrancheId) -> CurrencyId;
 }
 
-<<<<<<< HEAD
 pub trait InvestmentManager {
 	type Error;
 	type AssetId;
@@ -375,7 +374,9 @@
 
 	fn payment_account(&self) -> AccountId {
 		(*self).payment_account()
-=======
+	}
+}
+
 pub mod fees {
 	use codec::FullCodec;
 	use frame_support::dispatch::DispatchResult;
@@ -606,6 +607,5 @@
 				}
 			}
 		}
->>>>>>> 66bc4d73
 	}
 }