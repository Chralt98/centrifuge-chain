// Copyright 2019 Parity Technologies (UK) Ltd.
// This file is part of Cumulus.

// Cumulus is free software: you can redistribute it and/or modify
// it under the terms of the GNU General Public License as published by
// the Free Software Foundation, either version 3 of the License, or
// (at your option) any later version.

// Cumulus is distributed in the hope that it will be useful,
// but WITHOUT ANY WARRANTY; without even the implied warranty of
// MERCHANTABILITY or FITNESS FOR A PARTICULAR PURPOSE.  See the
// GNU General Public License for more details.

// You should have received a copy of the GNU General Public License
// along with Cumulus.  If not, see <http://www.gnu.org/licenses/>.

use cumulus_primitives::ParaId;
use hex_literal::hex;
use node_runtime::{SessionKeys, constants::currency::RAD};
use node_primitives::{AccountId, Balance, Hash, Signature};
use sc_chain_spec::{ChainSpecExtension, ChainSpecGroup};
use sc_service::ChainType;
use serde::{Deserialize, Serialize};
use sp_core::{sr25519, Pair, Public};
use sp_runtime::{Perbill, traits::{IdentifyAccount, Verify}};

/// Specialized `ChainSpec` for the normal parachain runtime.
pub type ChainSpec = sc_service::GenericChainSpec<node_runtime::GenesisConfig, Extensions>;

/// Helper function to generate a crypto pair from seed
pub fn get_from_seed<TPublic: Public>(seed: &str) -> <TPublic::Pair as Pair>::Public {
	TPublic::Pair::from_string(&format!("//{}", seed), None)
		.expect("static values are valid; qed")
		.public()
}

/// The extensions for the [`ChainSpec`].
#[derive(Debug, Clone, PartialEq, Serialize, Deserialize, ChainSpecGroup, ChainSpecExtension)]
#[serde(deny_unknown_fields)]
pub struct Extensions {
	/// The relay chain of the Parachain.
	pub relay_chain: String,
	/// The id of the Parachain.
	pub para_id: u32,
}

impl Extensions {
	/// Try to get the extension from the given `ChainSpec`.
	pub fn try_get(chain_spec: &dyn sc_service::ChainSpec) -> Option<&Self> {
		sc_chain_spec::get_extension(chain_spec.extensions())
	}
}

type AccountPublic = <Signature as Verify>::Signer;

/// Helper function to generate an account ID from seed
pub fn get_account_id_from_seed<TPublic: Public>(seed: &str) -> AccountId
where
	AccountPublic: From<<TPublic::Pair as Pair>::Public>,
{
	AccountPublic::from(get_from_seed::<TPublic>(seed)).into_account()
}

pub fn get_chain_spec(id: ParaId) -> ChainSpec {
	if id == ParaId::from(10001) {
		return charcoal_chain_spec();
	}

	ChainSpec::from_genesis(
		"Local Testnet",
		"local_testnet",
		ChainType::Local,
		move || {
			testnet_genesis(
				get_account_id_from_seed::<sr25519::Public>("Alice"),
				vec![
					get_account_id_from_seed::<sr25519::Public>("Alice"),
					get_account_id_from_seed::<sr25519::Public>("Bob"),
					get_account_id_from_seed::<sr25519::Public>("Charlie"),
					get_account_id_from_seed::<sr25519::Public>("Dave"),
					get_account_id_from_seed::<sr25519::Public>("Eve"),
					get_account_id_from_seed::<sr25519::Public>("Ferdie"),
					get_account_id_from_seed::<sr25519::Public>("Alice//stash"),
					get_account_id_from_seed::<sr25519::Public>("Bob//stash"),
					get_account_id_from_seed::<sr25519::Public>("Charlie//stash"),
					get_account_id_from_seed::<sr25519::Public>("Dave//stash"),
					get_account_id_from_seed::<sr25519::Public>("Eve//stash"),
					get_account_id_from_seed::<sr25519::Public>("Ferdie//stash"),
				],
				id,
			)
		},
		vec![],
		None,
		None,
		None,
		Extensions {
			relay_chain: "centrifuge-dev".into(),
			para_id: id.into(),
		},
	)
}

fn charcoal_chain_spec() -> ChainSpec {
	ChainSpec::from_json_bytes(&include_bytes!("../res/charcoal-spec.json")[..]).unwrap()
}

// pub fn staging_test_net(id: ParaId) -> ChainSpec {
// 	ChainSpec::from_genesis(
// 		"Staging Testnet",
// 		"staging_testnet",
// 		ChainType::Live,
// 		move || {
// 			testnet_genesis(
// 				hex!["9ed7705e3c7da027ba0583a22a3212042f7e715d3c168ba14f1424e2bc111d00"].into(),
// 				vec![
// 					hex!["9ed7705e3c7da027ba0583a22a3212042f7e715d3c168ba14f1424e2bc111d00"].into(),
// 				],
// 				id,
// 			)
// 		},
// 		Vec::new(),
// 		None,
// 		None,
// 		None,
// 		Extensions {
// 			relay_chain: "westend-dev".into(),
// 			para_id: id.into(),
// 		},
// 	)
// }

fn testnet_genesis(
	root_key: AccountId,
	endowed_accounts: Vec<AccountId>,
	id: ParaId,
) -> node_runtime::GenesisConfig {
    let num_endowed_accounts = endowed_accounts.len();
    const STASH: Balance = 1_000_000 * RAD;

	node_runtime::GenesisConfig {
		frame_system: Some(node_runtime::SystemConfig {
			code: node_runtime::WASM_BINARY
				.expect("WASM binary was not build, please build it!")
				.to_vec(),
			changes_trie_config: Default::default(),
		}),
		pallet_balances: Some(node_runtime::BalancesConfig {
			balances: endowed_accounts
				.iter()
				.cloned()
				.map(|k| (k, 1 << 60))
				.collect(),
		}),
		pallet_democracy: Some(node_runtime::DemocracyConfig::default()),
		pallet_elections_phragmen: Some(node_runtime::ElectionsConfig {
			members: vec![],
		}),
		pallet_collective_Instance1: Some(node_runtime::CouncilConfig {
			members: endowed_accounts.iter()
						.take((num_endowed_accounts + 1) / 2)
						.cloned()
						.collect(),
			phantom: Default::default(),
		}),
		pallet_indices: Some(node_runtime::IndicesConfig {
			indices: vec![],
		}),
		pallet_bridge: Some(node_runtime::PalletBridgeConfig{
			// Whitelist chains Ethereum - 0
			chains: vec![0],
			// Register resourceIDs
			resources: vec![
				// xRAD ResourceID to PalletBridge.transfer method (for incoming txs)
				(hex!["00000000000000000000000000000009e974040e705c10fb4de576d6cc261900"], hex!["50616c6c65744272696467652e7472616e73666572"].iter().cloned().collect())
			],
			// Dev Alice - 5GrwvaEF5zXb26Fz9rcQpDWS57CtERHpNehXCPcNoHGKutQY
			// Fulvous Endowed1 - 5GVimUaccBq1XbjZ99Zmm8aytG6HaPCjkZGKSHC1vgrsQsLQ
			relayers: vec![
				hex!["d43593c715fdd31c61141abd04a99fd6822c8558854ccde39a5684e7a56da27d"].into(),
				hex!["c405224448dcd4259816b09cfedbd8df0e6796b16286ea18efa2d6343da5992e"].into(),
			],
			threshold: 1,
		}),
        fees: Some(node_runtime::FeesConfig {
            initial_fees: vec![(
                // Anchoring state rent fee per day
                // pre-image: 0xdb4faa73ca6d2016e53c7156087c176b79b169c409b8a0063a07964f3187f9e9
                // hash   : 0x11da6d1f761ddf9bdb4c9d6e5303ebd41f61858d0a5647a1a7bfe089bf921be9
                Hash::from(&[
                    17, 218, 109, 31, 118, 29, 223, 155, 219, 76, 157, 110, 83, 3, 235, 212, 31,
                    97, 133, 141, 10, 86, 71, 161, 167, 191, 224, 137, 191, 146, 27, 233,
                ]),
                // Daily state rent, defined such that it will amount to 0.00259.. RAD (2_590_000_000_000_040) over
                // 3 years, which is the expected average anchor duration. The other fee components for anchors amount
                // to about 0.00041.. RAD (410_000_000_000_000), such that the total anchor price for 3 years will be
                // 0.003.. RAD
                2_365_296_803_653,
            )],
        }),
		pallet_vesting: Some(Default::default()),
<<<<<<< HEAD
		//parachain_info: Some(node_runtime::ParachainInfoConfig { parachain_id: id }),
=======
        pallet_sudo: Some(node_runtime::SudoConfig { key: root_key }),
		// parachain_info: Some(node_runtime::ParachainInfoConfig { parachain_id: id }),
>>>>>>> 63d63047
	}
}<|MERGE_RESOLUTION|>--- conflicted
+++ resolved
@@ -199,11 +199,6 @@
             )],
         }),
 		pallet_vesting: Some(Default::default()),
-<<<<<<< HEAD
-		//parachain_info: Some(node_runtime::ParachainInfoConfig { parachain_id: id }),
-=======
-        pallet_sudo: Some(node_runtime::SudoConfig { key: root_key }),
 		// parachain_info: Some(node_runtime::ParachainInfoConfig { parachain_id: id }),
->>>>>>> 63d63047
 	}
 }