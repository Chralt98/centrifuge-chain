--- conflicted
+++ resolved
@@ -1091,7 +1091,6 @@
 		parachain_system: Default::default(),
 		treasury: Default::default(),
 		interest_accrual: Default::default(),
-<<<<<<< HEAD
 		block_rewards: development_runtime::BlockRewardsConfig {
 			collators: initial_authorities
 				.iter()
@@ -1101,12 +1100,10 @@
 			collator_reward: 8_325 * MILLI_CFG,
 			total_reward: 10_048 * CFG,
 		},
-=======
 		base_fee: Default::default(),
 		evm_chain_id: development_runtime::EVMChainIdConfig { chain_id: 999_999 },
 		ethereum: Default::default(),
 		evm: Default::default(),
->>>>>>> b3a240bf
 	}
 }
 
