--- conflicted
+++ resolved
@@ -21,11 +21,7 @@
       --execution=wasm
       --base-path=/data
       --port 30333
-<<<<<<< HEAD
-      --rpc-port 9944
-=======
       --rpc-port 9933
->>>>>>> 09febacf
       --rpc-external
       --rpc-cors all
       --rpc-methods=Unsafe
@@ -51,11 +47,7 @@
       --wasm-execution=compiled
       --execution=wasm
       --port 30333
-<<<<<<< HEAD
-      --rpc-port 9944
-=======
       --rpc-port 9933
->>>>>>> 09febacf
       --rpc-external
       --rpc-cors all
       --rpc-methods=Unsafe
