--- conflicted
+++ resolved
@@ -1,22 +1,9 @@
 # Centrifudge Code Owners
 
 ## Changes to .github
-<<<<<<< HEAD
-.github/* @mustermeiszer @branan @NunoAlexandre
+.github/* @mustermeiszer @NunoAlexandre @lemunozm
 .github/workflows @gpmayorga
-## Changes to ci
-ci/* @mustermeiszer @branan @NunoAlexandre
-
-## Changes to the service of our chain.
-node/* @mustermeiszer @branan @NunoAlexandre
-
-## Changes to chain-specs
-node/res/* @mustermeiszer @branan @NunoAlexandre @wischli
-
-## Changes to toml files
-*.toml @mustermeiszer @branan @NunoAlexandre @lemunozm @wischli @cdamian @thea-leake
-=======
-.github/* @mustermeiszer @NunoAlexandre @lemunozm
+.github/actions @gpmayorga
 
 ## Changes to ci
 ci/* @mustermeiszer @NunoAlexandre @lemunozm
@@ -26,7 +13,6 @@
 
 ## Changes to chain-specs
 node/res/* @mustermeiszer @NunoAlexandre @wischli
->>>>>>> 03873859
 
 ## Changes to specific pallets
 pallets/liquidity-pools/* @NunoAlexandre @cdamian @wischli @mustermeiszer
@@ -54,15 +40,9 @@
 libs/traits/src/data.rs @lemunozm
 
 ## Changes to runtime
-<<<<<<< HEAD
-runtime/common/* @branan @mustermeiszer @NunoAlexandre @offerijns @lemunozm
-runtime/altair/* @branan @mustermeiszer @NunoAlexandre @offerijns @wischli
-runtime/centrifuge/* @branan @mustermeiszer @NunoAlexandre @offerijns @wischli
-=======
 runtime/common/* @mustermeiszer @NunoAlexandre @hieronx @lemunozm
 runtime/altair/* @mustermeiszer @NunoAlexandre @hieronx @wischli
 runtime/centrifuge/* @mustermeiszer @NunoAlexandre @hieronx @wischli
->>>>>>> 03873859
 
 ## Changes to integration tests
 runtime/integration-tests/* @mustermeiszer @NunoAlexandre @wischli @cdamian
